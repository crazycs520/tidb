--- conflicted
+++ resolved
@@ -783,6 +783,7 @@
 	if err != nil {
 		return err
 	}
+	do.globalCfgSyncer = globalconfigsync.NewGlobalConfigSyncer(do.etcdClient)
 	err = do.ddl.SchemaSyncer().Init(ctx)
 	if err != nil {
 		return err
@@ -816,19 +817,6 @@
 		}
 	}
 
-<<<<<<< HEAD
-	do.info, err = infosync.GlobalInfoSyncerInit(ctx, do.ddl.GetID(), do.ServerID, do.etcdClient, skipRegisterToDashboard)
-	if err != nil {
-		return err
-	}
-	do.globalCfgSyncer = globalconfigsync.NewGlobalConfigSyncer(do.etcdClient)
-	err = do.Reload()
-	if err != nil {
-		return err
-	}
-
-=======
->>>>>>> 216fa306
 	// Only when the store is local that the lease value is 0.
 	// If the store is local, it doesn't need loadSchemaInLoop.
 	if ddlLease > 0 {
