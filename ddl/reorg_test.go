// Copyright 2015 PingCAP, Inc.
//
// Licensed under the Apache License, Version 2.0 (the "License");
// you may not use this file except in compliance with the License.
// You may obtain a copy of the License at
//
//     http://www.apache.org/licenses/LICENSE-2.0
//
// Unless required by applicable law or agreed to in writing, software
// distributed under the License is distributed on an "AS IS" BASIS,
// WITHOUT WARRANTIES OR CONDITIONS OF ANY KIND, either express or implied.
// See the License for the specific language governing permissions and
// limitations under the License.

package ddl

import (
	"context"
	"fmt"
	"testing"
	"time"

	"github.com/pingcap/tidb/kv"
	"github.com/pingcap/tidb/meta"
	"github.com/pingcap/tidb/parser/model"
	"github.com/pingcap/tidb/table/tables"
	"github.com/pingcap/tidb/testkit/testutil"
	"github.com/pingcap/tidb/types"
	"github.com/stretchr/testify/require"
)

type testCtxKeyType int

func (k testCtxKeyType) String() string {
	return "test_ctx_key"
}

const testCtxKey testCtxKeyType = 0

func TestReorg(t *testing.T) {
	tests := []struct {
		isCommonHandle bool
		handle         kv.Handle
		startKey       kv.Handle
		endKey         kv.Handle
	}{
		{
			false,
			kv.IntHandle(100),
			kv.IntHandle(1),
			kv.IntHandle(0),
		},
		{
			true,
			testutil.MustNewCommonHandle(t, "a", 100, "string"),
			testutil.MustNewCommonHandle(t, 100, "string"),
			testutil.MustNewCommonHandle(t, 101, "string"),
		},
	}

	for _, test := range tests {
		t.Run(fmt.Sprintf("isCommandHandle(%v)", test.isCommonHandle), func(t *testing.T) {
			store := createMockStore(t)
			defer func() {
				require.NoError(t, store.Close())
			}()

			d, err := testNewDDLAndStart(
				context.Background(),
				WithStore(store),
				WithLease(testLease),
			)
			require.NoError(t, err)
			defer func() {
				err := d.Stop()
				require.NoError(t, err)
			}()

			time.Sleep(testLease)

			ctx := testNewContext(d)

			ctx.SetValue(testCtxKey, 1)
			require.Equal(t, ctx.Value(testCtxKey), 1)
			ctx.ClearValue(testCtxKey)

			err = ctx.NewTxn(context.Background())
			require.NoError(t, err)
			txn, err := ctx.Txn(true)
			require.NoError(t, err)
			err = txn.Set([]byte("a"), []byte("b"))
			require.NoError(t, err)
			err = txn.Rollback()
			require.NoError(t, err)

			err = ctx.NewTxn(context.Background())
			require.NoError(t, err)
			txn, err = ctx.Txn(true)
			require.NoError(t, err)
			err = txn.Set([]byte("a"), []byte("b"))
			require.NoError(t, err)
			err = txn.Commit(context.Background())
			require.NoError(t, err)

			rowCount := int64(10)
			handle := test.handle
			f := func() error {
				d.generalWorker().reorgCtx.setRowCount(rowCount)
				d.generalWorker().reorgCtx.setNextKey(handle.Encoded())
				time.Sleep(1*ReorgWaitTimeout + 100*time.Millisecond)
				return nil
			}
			job := &model.Job{
				ID:          1,
				SnapshotVer: 1, // Make sure it is not zero. So the reorgInfo's first is false.
			}
			err = ctx.NewTxn(context.Background())
			require.NoError(t, err)
			txn, err = ctx.Txn(true)
			require.NoError(t, err)
			m := meta.NewMeta(txn)
			e := &meta.Element{ID: 333, TypeKey: meta.IndexElementKey}
			rInfo := &reorgInfo{
				Job:         job,
				currElement: e,
			}
			mockTbl := tables.MockTableFromMeta(&model.TableInfo{IsCommonHandle: test.isCommonHandle, CommonHandleVersion: 1})
			err = d.generalWorker().runReorgJob(m, rInfo, mockTbl.Meta(), d.lease, f)
			require.Error(t, err)

			// The longest to wait for 5 seconds to make sure the function of f is returned.
			for i := 0; i < 1000; i++ {
				time.Sleep(5 * time.Millisecond)
				err = d.generalWorker().runReorgJob(m, rInfo, mockTbl.Meta(), d.lease, f)
				if err == nil {
					require.Equal(t, job.RowCount, rowCount)
					require.Equal(t, d.generalWorker().reorgCtx.rowCount, int64(0))

					// Test whether reorgInfo's Handle is update.
					err = txn.Commit(context.Background())
					require.NoError(t, err)
					err = ctx.NewTxn(context.Background())
					require.NoError(t, err)

					m = meta.NewMeta(txn)
<<<<<<< HEAD
					info, err1 := getReorgInfo(&JobContext{}, d.ddlCtx, m, job, mockTbl, nil)
=======
					info, err1 := getReorgInfo(NewJobContext(), d.ddlCtx, m, job, mockTbl, nil)
>>>>>>> d4f04b3a
					require.NoError(t, err1)
					require.Equal(t, info.StartKey, kv.Key(handle.Encoded()))
					require.Equal(t, info.currElement, e)
					_, doneHandle, _ := d.generalWorker().reorgCtx.getRowCountAndKey()
					require.Nil(t, doneHandle)
					break
				}
			}
			require.NoError(t, err)

			job = &model.Job{
				ID:          2,
				SchemaID:    1,
				Type:        model.ActionCreateSchema,
				Args:        []interface{}{model.NewCIStr("test")},
				SnapshotVer: 1, // Make sure it is not zero. So the reorgInfo's first is false.
			}

			element := &meta.Element{ID: 123, TypeKey: meta.ColumnElementKey}
			info := &reorgInfo{
				Job:             job,
				d:               d.ddlCtx,
				currElement:     element,
				StartKey:        test.startKey.Encoded(),
				EndKey:          test.endKey.Encoded(),
				PhysicalTableID: 456,
			}
			err = kv.RunInNewTxn(context.Background(), d.store, false, func(ctx context.Context, txn kv.Transaction) error {
				m := meta.NewMeta(txn)
				var err1 error
<<<<<<< HEAD
				_, err1 = getReorgInfo(&JobContext{}, d.ddlCtx, m, job, mockTbl, []*meta.Element{element})
=======
				_, err1 = getReorgInfo(NewJobContext(), d.ddlCtx, m, job, mockTbl, []*meta.Element{element})
>>>>>>> d4f04b3a
				require.True(t, meta.ErrDDLReorgElementNotExist.Equal(err1))
				require.Equal(t, job.SnapshotVer, uint64(0))
				return nil
			})
			require.NoError(t, err)
			job.SnapshotVer = uint64(1)
			err = info.UpdateReorgMeta(info.StartKey)
			require.NoError(t, err)
			err = kv.RunInNewTxn(context.Background(), d.store, false, func(ctx context.Context, txn kv.Transaction) error {
				m := meta.NewMeta(txn)
<<<<<<< HEAD
				info1, err1 := getReorgInfo(&JobContext{}, d.ddlCtx, m, job, mockTbl, []*meta.Element{element})
=======
				info1, err1 := getReorgInfo(NewJobContext(), d.ddlCtx, m, job, mockTbl, []*meta.Element{element})
>>>>>>> d4f04b3a
				require.NoError(t, err1)
				require.Equal(t, info1.currElement, info.currElement)
				require.Equal(t, info1.StartKey, info.StartKey)
				require.Equal(t, info1.EndKey, info.EndKey)
				require.Equal(t, info1.PhysicalTableID, info.PhysicalTableID)
				return nil
			})
			require.NoError(t, err)

			err = d.Stop()
			require.NoError(t, err)
			err = d.generalWorker().runReorgJob(m, rInfo, mockTbl.Meta(), d.lease, func() error {
				time.Sleep(4 * testLease)
				return nil
			})
			require.Error(t, err)
			txn, err = ctx.Txn(true)
			require.NoError(t, err)
			err = txn.Commit(context.Background())
			require.NoError(t, err)
		})
	}
}

func TestReorgOwner(t *testing.T) {
	store := createMockStore(t)
	defer func() {
		require.NoError(t, store.Close())
	}()

	d1, err := testNewDDLAndStart(
		context.Background(),
		WithStore(store),
		WithLease(testLease),
	)
	require.NoError(t, err)
	defer func() {
		err := d1.Stop()
		require.NoError(t, err)
	}()

	ctx := testNewContext(d1)

	testCheckOwner(t, d1, true)

	d2, err := testNewDDLAndStart(
		context.Background(),
		WithStore(store),
		WithLease(testLease),
	)
	require.NoError(t, err)
	defer func() {
		err := d2.Stop()
		require.NoError(t, err)
	}()

	dbInfo, err := testSchemaInfo(d1, "test_reorg")
	require.NoError(t, err)
	testCreateSchema(t, ctx, d1, dbInfo)

	tblInfo, err := testTableInfo(d1, "t", 3)
	require.NoError(t, err)
	testCreateTable(t, ctx, d1, dbInfo, tblInfo)
	tbl := testGetTable(t, d1, dbInfo.ID, tblInfo.ID)

	num := 10
	for i := 0; i < num; i++ {
		_, err := tbl.AddRecord(ctx, types.MakeDatums(i, i, i))
		require.NoError(t, err)
	}

	txn, err := ctx.Txn(true)
	require.NoError(t, err)
	err = txn.Commit(context.Background())
	require.NoError(t, err)

	tc := &TestDDLCallback{}
	tc.onJobRunBefore = func(job *model.Job) {
		if job.SchemaState == model.StateDeleteReorganization {
			err = d1.Stop()
			require.NoError(t, err)
		}
	}

	d1.SetHook(tc)

	testDropSchema(t, ctx, d1, dbInfo)

	err = kv.RunInNewTxn(context.Background(), d1.store, false, func(ctx context.Context, txn kv.Transaction) error {
		m := meta.NewMeta(txn)
		db, err1 := m.GetDatabase(dbInfo.ID)
		require.NoError(t, err1)
		require.Nil(t, db)
		return nil
	})
	require.NoError(t, err)
}

func testCheckOwner(t *testing.T, d *ddl, expectedVal bool) {
	require.Equal(t, d.isOwner(), expectedVal)
}<|MERGE_RESOLUTION|>--- conflicted
+++ resolved
@@ -143,11 +143,7 @@
 					require.NoError(t, err)
 
 					m = meta.NewMeta(txn)
-<<<<<<< HEAD
-					info, err1 := getReorgInfo(&JobContext{}, d.ddlCtx, m, job, mockTbl, nil)
-=======
 					info, err1 := getReorgInfo(NewJobContext(), d.ddlCtx, m, job, mockTbl, nil)
->>>>>>> d4f04b3a
 					require.NoError(t, err1)
 					require.Equal(t, info.StartKey, kv.Key(handle.Encoded()))
 					require.Equal(t, info.currElement, e)
@@ -178,11 +174,7 @@
 			err = kv.RunInNewTxn(context.Background(), d.store, false, func(ctx context.Context, txn kv.Transaction) error {
 				m := meta.NewMeta(txn)
 				var err1 error
-<<<<<<< HEAD
-				_, err1 = getReorgInfo(&JobContext{}, d.ddlCtx, m, job, mockTbl, []*meta.Element{element})
-=======
 				_, err1 = getReorgInfo(NewJobContext(), d.ddlCtx, m, job, mockTbl, []*meta.Element{element})
->>>>>>> d4f04b3a
 				require.True(t, meta.ErrDDLReorgElementNotExist.Equal(err1))
 				require.Equal(t, job.SnapshotVer, uint64(0))
 				return nil
@@ -193,11 +185,7 @@
 			require.NoError(t, err)
 			err = kv.RunInNewTxn(context.Background(), d.store, false, func(ctx context.Context, txn kv.Transaction) error {
 				m := meta.NewMeta(txn)
-<<<<<<< HEAD
-				info1, err1 := getReorgInfo(&JobContext{}, d.ddlCtx, m, job, mockTbl, []*meta.Element{element})
-=======
 				info1, err1 := getReorgInfo(NewJobContext(), d.ddlCtx, m, job, mockTbl, []*meta.Element{element})
->>>>>>> d4f04b3a
 				require.NoError(t, err1)
 				require.Equal(t, info1.currElement, info.currElement)
 				require.Equal(t, info1.StartKey, info.StartKey)
