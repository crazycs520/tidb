// Copyright 2015 PingCAP, Inc.
//
// Licensed under the Apache License, Version 2.0 (the "License");
// you may not use this file except in compliance with the License.
// You may obtain a copy of the License at
//
//     http://www.apache.org/licenses/LICENSE-2.0
//
// Unless required by applicable law or agreed to in writing, software
// distributed under the License is distributed on an "AS IS" BASIS,
// See the License for the specific language governing permissions and
// limitations under the License.

package ddl_test

import (
	"context"
	"fmt"
	"io"
	"math"
	"math/rand"
	"strconv"
	"strings"
	"sync"
	"time"

	. "github.com/pingcap/check"
	"github.com/pingcap/errors"
	"github.com/pingcap/parser/ast"
	"github.com/pingcap/parser/model"
	"github.com/pingcap/parser/mysql"
	tmysql "github.com/pingcap/parser/mysql"
	"github.com/pingcap/parser/terror"
	"github.com/pingcap/tidb/ddl"
	"github.com/pingcap/tidb/domain"
	"github.com/pingcap/tidb/infoschema"
	"github.com/pingcap/tidb/kv"
	"github.com/pingcap/tidb/meta"
	"github.com/pingcap/tidb/meta/autoid"
	"github.com/pingcap/tidb/session"
	"github.com/pingcap/tidb/sessionctx"
	"github.com/pingcap/tidb/store/mockstore"
	"github.com/pingcap/tidb/store/mockstore/mocktikv"
	"github.com/pingcap/tidb/table"
	"github.com/pingcap/tidb/table/tables"
	"github.com/pingcap/tidb/tablecodec"
	"github.com/pingcap/tidb/types"
	"github.com/pingcap/tidb/util/admin"
	"github.com/pingcap/tidb/util/mock"
	"github.com/pingcap/tidb/util/schemautil"
	"github.com/pingcap/tidb/util/testkit"
	"github.com/pingcap/tidb/util/testleak"
	"github.com/pingcap/tidb/util/testutil"
)

const (
	// waitForCleanDataRound indicates how many times should we check data is cleaned or not.
	waitForCleanDataRound = 150
	// waitForCleanDataInterval is a min duration between 2 check for data clean.
	waitForCleanDataInterval = time.Millisecond * 100
)

var _ = Suite(&testDBSuite{})

const defaultBatchSize = 2048

type testDBSuite struct {
	cluster    *mocktikv.Cluster
	mvccStore  mocktikv.MVCCStore
	store      kv.Storage
	dom        *domain.Domain
	schemaName string
	tk         *testkit.TestKit
	s          session.Session
	lease      time.Duration
	autoIDStep int64
}

func (s *testDBSuite) SetUpSuite(c *C) {
	var err error
	testleak.BeforeTest()

	s.lease = 200 * time.Millisecond
	session.SetSchemaLease(s.lease)
	session.SetStatsLease(0)
	s.schemaName = "test_db"
	s.autoIDStep = autoid.GetStep()
	autoid.SetStep(5000)
	ddl.WaitTimeWhenErrorOccured = 1 * time.Microsecond

	s.cluster = mocktikv.NewCluster()
	mocktikv.BootstrapWithSingleStore(s.cluster)
	s.mvccStore = mocktikv.MustNewMVCCStore()
	s.store, err = mockstore.NewMockTikvStore(
		mockstore.WithCluster(s.cluster),
		mockstore.WithMVCCStore(s.mvccStore),
	)
	c.Assert(err, IsNil)

	s.dom, err = session.BootstrapSession(s.store)
	c.Assert(err, IsNil)
	s.s, err = session.CreateSession4Test(s.store)
	c.Assert(err, IsNil)

	_, err = s.s.Execute(context.Background(), "create database test_db")
	c.Assert(err, IsNil)

	s.tk = testkit.NewTestKit(c, s.store)
}

func (s *testDBSuite) TearDownSuite(c *C) {
	s.s.Execute(context.Background(), "drop database if exists test_db")
	s.s.Close()
	s.dom.Close()
	s.store.Close()
	testleak.AfterTest(c)()
	autoid.SetStep(s.autoIDStep)
}

func (s *testDBSuite) testErrorCode(c *C, sql string, errCode int) {
	_, err := s.tk.Exec(sql)
	c.Assert(err, NotNil)
	originErr := errors.Cause(err)
	tErr, ok := originErr.(*terror.Error)
	c.Assert(ok, IsTrue, Commentf("err: %T", originErr))
	c.Assert(tErr.ToSQLError().Code, DeepEquals, uint16(errCode), Commentf("MySQL code:%v", tErr.ToSQLError()))
}

func (s *testDBSuite) TestMySQLErrorCode(c *C) {
	s.tk = testkit.NewTestKit(c, s.store)
	s.tk.MustExec("use " + s.schemaName)

	// create database
	sql := "create database aaaaaaaaaaaaaaaaaaaaaaaaaaaaaaaaaaaaaaaaaaaaaaaaaaaaaaaaaaaaaaaaa"
	s.testErrorCode(c, sql, tmysql.ErrTooLongIdent)
	sql = "create database test"
	s.testErrorCode(c, sql, tmysql.ErrDBCreateExists)
	sql = "create database test1 character set uft8;"
	s.testErrorCode(c, sql, tmysql.ErrUnknownCharacterSet)
	sql = "create database test2 character set gkb;"
	s.testErrorCode(c, sql, tmysql.ErrUnknownCharacterSet)
	sql = "create database test3 character set laitn1;"
	s.testErrorCode(c, sql, tmysql.ErrUnknownCharacterSet)
	// drop database
	sql = "drop database db_not_exist"
	s.testErrorCode(c, sql, tmysql.ErrDBDropExists)
	// create table
	s.tk.MustExec("create table test_error_code_succ (c1 int, c2 int, c3 int, primary key(c3))")
	sql = "create table test_error_code_succ (c1 int, c2 int, c3 int)"
	s.testErrorCode(c, sql, tmysql.ErrTableExists)
	sql = "create table test_error_code1 (c1 int, c2 int, c2 int)"
	s.testErrorCode(c, sql, tmysql.ErrDupFieldName)
	sql = "create table test_error_code1 (c1 int, aaaaaaaaaaaaaaaaaaaaaaaaaaaaaaaaaaaaaaaaaaaaaaaaaaaaaaaaaaaaaaaaa int)"
	s.testErrorCode(c, sql, tmysql.ErrTooLongIdent)
	sql = "create table aaaaaaaaaaaaaaaaaaaaaaaaaaaaaaaaaaaaaaaaaaaaaaaaaaaaaaaaaaaaaaaaa(a int)"
	s.testErrorCode(c, sql, tmysql.ErrTooLongIdent)
	sql = "create table test_error_code1 (c1 int, c2 int, key aa (c1, c2), key aa (c1))"
	s.testErrorCode(c, sql, tmysql.ErrDupKeyName)
	sql = "create table test_error_code1 (c1 int, c2 int, c3 int, key(c_not_exist))"
	s.testErrorCode(c, sql, tmysql.ErrKeyColumnDoesNotExits)
	sql = "create table test_error_code1 (c1 int, c2 int, c3 int, primary key(c_not_exist))"
	s.testErrorCode(c, sql, tmysql.ErrKeyColumnDoesNotExits)
	sql = "create table test_error_code1 (c1 int not null default '')"
	s.testErrorCode(c, sql, tmysql.ErrInvalidDefault)
	sql = "CREATE TABLE `t` (`a` double DEFAULT 1.0 DEFAULT 2.0 DEFAULT now());"
	s.testErrorCode(c, sql, tmysql.ErrInvalidDefault)
	sql = "CREATE TABLE `t` (`a` double DEFAULT now());"
	s.testErrorCode(c, sql, tmysql.ErrInvalidDefault)
	sql = "create table t1(a int) character set uft8;"
	s.testErrorCode(c, sql, tmysql.ErrUnknownCharacterSet)
	sql = "create table t1(a int) character set gkb;"
	s.testErrorCode(c, sql, tmysql.ErrUnknownCharacterSet)
	sql = "create table t1(a int) character set laitn1;"
	s.testErrorCode(c, sql, tmysql.ErrUnknownCharacterSet)
	sql = "create table test_error_code (a int not null ,b int not null,c int not null, d int not null, foreign key (b, c) references product(id));"
	s.testErrorCode(c, sql, tmysql.ErrWrongFkDef)
	sql = "create table test_error_code_2;"
	s.testErrorCode(c, sql, tmysql.ErrTableMustHaveColumns)
	sql = "create table test_error_code_2 (unique(c1));"
	s.testErrorCode(c, sql, tmysql.ErrTableMustHaveColumns)
	sql = "create table test_error_code_2(c1 int, c2 int, c3 int, primary key(c1), primary key(c2));"
	s.testErrorCode(c, sql, tmysql.ErrMultiplePriKey)
	sql = "create table test_error_code_3(pt blob ,primary key (pt));"
	s.testErrorCode(c, sql, tmysql.ErrBlobKeyWithoutLength)
	sql = "create table test_error_code_3(a text, unique (a(3073)));"
	s.testErrorCode(c, sql, tmysql.ErrTooLongKey)
	sql = "create table test_error_code_3(`id` int, key `primary`(`id`));"
	s.testErrorCode(c, sql, tmysql.ErrWrongNameForIndex)
	sql = "create table t2(c1.c2 blob default null);"
	s.testErrorCode(c, sql, tmysql.ErrWrongTableName)
	sql = "create table t2 (id int default null primary key , age int);"
	s.testErrorCode(c, sql, tmysql.ErrInvalidDefault)
	sql = "create table t2 (id int null primary key , age int);"
	s.testErrorCode(c, sql, tmysql.ErrPrimaryCantHaveNull)
	sql = "create table t2 (id int default null, age int, primary key(id));"
	s.testErrorCode(c, sql, tmysql.ErrPrimaryCantHaveNull)
	sql = "create table t2 (id int null, age int, primary key(id));"
	s.testErrorCode(c, sql, tmysql.ErrPrimaryCantHaveNull)

	sql = "create table t2 (id int primary key , age int);"
	s.tk.MustExec(sql)

	// add column
	sql = "alter table test_error_code_succ add column c1 int"
	s.testErrorCode(c, sql, tmysql.ErrDupFieldName)
	sql = "alter table test_error_code_succ add column aaaaaaaaaaaaaaaaaaaaaaaaaaaaaaaaaaaaaaaaaaaaaaaaaaaaaaaaaaaaaaaaa int"
	s.testErrorCode(c, sql, tmysql.ErrTooLongIdent)
	sql = "alter table test_comment comment 'test comment'"
	s.testErrorCode(c, sql, tmysql.ErrNoSuchTable)
	sql = "alter table test_error_code_succ add column `a ` int ;"
	s.testErrorCode(c, sql, tmysql.ErrWrongColumnName)
	s.tk.MustExec("create table test_on_update (c1 int, c2 int);")
	sql = "alter table test_on_update add column c3 int on update current_timestamp;"
	s.testErrorCode(c, sql, tmysql.ErrInvalidOnUpdate)
	sql = "create table test_on_update_2(c int on update current_timestamp);"
	s.testErrorCode(c, sql, tmysql.ErrInvalidOnUpdate)

	// drop column
	sql = "alter table test_error_code_succ drop c_not_exist"
	s.testErrorCode(c, sql, tmysql.ErrCantDropFieldOrKey)
	s.tk.MustExec("create table test_drop_column (c1 int );")
	sql = "alter table test_drop_column drop column c1;"
	s.testErrorCode(c, sql, tmysql.ErrCantRemoveAllFields)
	// add index
	sql = "alter table test_error_code_succ add index idx (c_not_exist)"
	s.testErrorCode(c, sql, tmysql.ErrKeyColumnDoesNotExits)
	s.tk.Exec("alter table test_error_code_succ add index idx (c1)")
	sql = "alter table test_error_code_succ add index idx (c1)"
	s.testErrorCode(c, sql, tmysql.ErrDupKeyName)
	// drop index
	sql = "alter table test_error_code_succ drop index idx_not_exist"
	s.testErrorCode(c, sql, tmysql.ErrCantDropFieldOrKey)
	sql = "alter table test_error_code_succ drop column c3"
	s.testErrorCode(c, sql, int(tmysql.ErrUnknown))
	// modify column
	sql = "alter table test_error_code_succ modify testx.test_error_code_succ.c1 bigint"
	s.testErrorCode(c, sql, tmysql.ErrWrongDBName)
	sql = "alter table test_error_code_succ modify t.c1 bigint"
	s.testErrorCode(c, sql, tmysql.ErrWrongTableName)
	// insert value
	s.tk.MustExec("create table test_error_code_null(c1 char(100) not null);")
	sql = "insert into test_error_code_null (c1) values(null);"
	s.testErrorCode(c, sql, tmysql.ErrBadNull)
}

func (s *testDBSuite) TestAddIndexAfterAddColumn(c *C) {
	s.tk = testkit.NewTestKit(c, s.store)
	s.tk.MustExec("use " + s.schemaName)

	s.tk.MustExec("create table test_add_index_after_add_col(a int, b int not null default '0')")
	s.tk.MustExec("insert into test_add_index_after_add_col values(1, 2),(2,2)")
	s.tk.MustExec("alter table test_add_index_after_add_col add column c int not null default '0'")
	sql := "alter table test_add_index_after_add_col add unique index cc(c) "
	s.testErrorCode(c, sql, tmysql.ErrDupEntry)
	sql = "alter table test_add_index_after_add_col add index idx_test(f1,f2,f3,f4,f5,f6,f7,f8,f9,f10,f11,f12,f13,f14,f15,f16,f17);"
	s.testErrorCode(c, sql, tmysql.ErrTooManyKeyParts)
}

func (s *testDBSuite) TestAddIndexWithPK(c *C) {
	s.tk = testkit.NewTestKit(c, s.store)
	s.tk.MustExec("use " + s.schemaName)

	s.tk.MustExec("create table test_add_index_with_pk(a int not null, b int not null default '0', primary key(a))")
	s.tk.MustExec("insert into test_add_index_with_pk values(1, 2)")
	s.tk.MustExec("alter table test_add_index_with_pk add index idx (a)")
	s.tk.MustQuery("select a from test_add_index_with_pk").Check(testkit.Rows("1"))
	s.tk.MustExec("insert into test_add_index_with_pk values(2, 2)")
	s.tk.MustExec("alter table test_add_index_with_pk add index idx1 (a, b)")
	s.tk.MustQuery("select * from test_add_index_with_pk").Check(testkit.Rows("1 2", "2 2"))
	s.tk.MustExec("create table test_add_index_with_pk1(a int not null, b int not null default '0', c int, d int, primary key(c))")
	s.tk.MustExec("insert into test_add_index_with_pk1 values(1, 1, 1, 1)")
	s.tk.MustExec("alter table test_add_index_with_pk1 add index idx (c)")
	s.tk.MustExec("insert into test_add_index_with_pk1 values(2, 2, 2, 2)")
	s.tk.MustQuery("select * from test_add_index_with_pk1").Check(testkit.Rows("1 1 1 1", "2 2 2 2"))
	s.tk.MustExec("create table test_add_index_with_pk2(a int not null, b int not null default '0', c int unsigned, d int, primary key(c))")
	s.tk.MustExec("insert into test_add_index_with_pk2 values(1, 1, 1, 1)")
	s.tk.MustExec("alter table test_add_index_with_pk2 add index idx (c)")
	s.tk.MustExec("insert into test_add_index_with_pk2 values(2, 2, 2, 2)")
	s.tk.MustQuery("select * from test_add_index_with_pk2").Check(testkit.Rows("1 1 1 1", "2 2 2 2"))
}

func (s *testDBSuite) TestRenameIndex(c *C) {
	s.tk = testkit.NewTestKit(c, s.store)
	s.tk.MustExec("use " + s.schemaName)
	s.tk.MustExec("create table t (pk int primary key, c int default 1, c1 int default 1, unique key k1(c), key k2(c1))")

	// Test rename success
	s.tk.MustExec("alter table t rename index k1 to k3")
	s.tk.MustExec("admin check index t k3")

	// Test rename to the same name
	s.tk.MustExec("alter table t rename index k3 to k3")
	s.tk.MustExec("admin check index t k3")

	// Test rename on non-exists keys
	s.testErrorCode(c, "alter table t rename index x to x", mysql.ErrKeyDoesNotExist)

	// Test rename on already-exists keys
	s.testErrorCode(c, "alter table t rename index k3 to k2", mysql.ErrDupKeyName)

	s.tk.MustExec("alter table t rename index k2 to K2")
	s.testErrorCode(c, "alter table t rename key k3 to K2", mysql.ErrDupKeyName)
}

func (s *testDBSuite) testGetTableByName(c *C, db, table string) table.Table {
	ctx := s.s.(sessionctx.Context)
	dom := domain.GetDomain(ctx)
	// Make sure the table schema is the new schema.
	err := dom.Reload()
	c.Assert(err, IsNil)
	tbl, err := dom.InfoSchema().TableByName(model.NewCIStr(db), model.NewCIStr(table))
	c.Assert(err, IsNil)
	return tbl
}

func (s *testDBSuite) testGetTable(c *C, name string) table.Table {
	return s.testGetTableByName(c, s.schemaName, name)
}

func backgroundExec(s kv.Storage, sql string, done chan error) {
	se, err := session.CreateSession4Test(s)
	if err != nil {
		done <- errors.Trace(err)
		return
	}
	defer se.Close()
	_, err = se.Execute(context.Background(), "use test_db")
	if err != nil {
		done <- errors.Trace(err)
		return
	}
	_, err = se.Execute(context.Background(), sql)
	done <- errors.Trace(err)
}

func (s *testDBSuite) TestAddUniqueIndexRollback(c *C) {
	s.tk = testkit.NewTestKit(c, s.store)
	s.mustExec(c, "use test_db")
	s.mustExec(c, "drop table if exists t1")
	s.mustExec(c, "create table t1 (c1 int, c2 int, c3 int, primary key(c1))")
	// defaultBatchSize is equal to ddl.defaultBatchSize
	base := defaultBatchSize * 2
	count := base
	// add some rows
	for i := 0; i < count; i++ {
		s.mustExec(c, "insert into t1 values (?, ?, ?)", i, i, i)
	}
	// add some duplicate rows
	for i := count - 10; i < count; i++ {
		s.mustExec(c, "insert into t1 values (?, ?, ?)", i+10, i, i)
	}

	done := make(chan error, 1)
	go backgroundExec(s.store, "create unique index c3_index on t1 (c3)", done)

	times := 0
	ticker := time.NewTicker(s.lease / 2)
	defer ticker.Stop()
LOOP:
	for {
		select {
		case err := <-done:
			c.Assert(err, NotNil)
			c.Assert(err.Error(), Equals, "[kv:1062]Duplicate for key c3_index", Commentf("err:%v", err))
			break LOOP
		case <-ticker.C:
			if times >= 10 {
				break
			}
			step := 10
			// delete some rows, and add some data
			for i := count; i < count+step; i++ {
				n := rand.Intn(count)
				s.mustExec(c, "delete from t1 where c1 = ?", n)
				s.mustExec(c, "insert into t1 values (?, ?, ?)", i+10, i, i)
			}
			count += step
			times++
		}
	}

	t := s.testGetTable(c, "t1")
	for _, tidx := range t.Indices() {
		c.Assert(strings.EqualFold(tidx.Meta().Name.L, "c3_index"), IsFalse)
	}

	// delete duplicate rows, then add index
	for i := base - 10; i < base; i++ {
		s.mustExec(c, "delete from t1 where c1 = ?", i+10)
	}
	sessionExec(c, s.store, "create index c3_index on t1 (c3)")
	s.mustExec(c, "drop table t1")
}

func (s *testDBSuite) TestCancelAddIndex(c *C) {
	s.tk = testkit.NewTestKit(c, s.store)
	s.mustExec(c, "use test_db")
	s.mustExec(c, "drop table if exists t1")
	s.mustExec(c, "create table t1 (c1 int, c2 int, c3 int, primary key(c1))")
	// defaultBatchSize is equal to ddl.defaultBatchSize
	base := defaultBatchSize * 2
	count := base
	// add some rows
	for i := 0; i < count; i++ {
		s.mustExec(c, "insert into t1 values (?, ?, ?)", i, i, i)
	}

	var c3IdxInfo *model.IndexInfo
	hook := &ddl.TestDDLCallback{}
	oldReorgWaitTimeout := ddl.ReorgWaitTimeout
	// let hook.OnJobUpdatedExported has chance to cancel the job.
	// the hook.OnJobUpdatedExported is called when the job is updated, runReorgJob will wait ddl.ReorgWaitTimeout, then return the ddl.runDDLJob.
	// After that ddl call d.hook.OnJobUpdated(job), so that we can canceled the job in this test case.
	ddl.ReorgWaitTimeout = 50 * time.Millisecond
	var checkErr error
	hook.OnJobUpdatedExported, c3IdxInfo, checkErr = backgroundExecOnJobUpdatedExported(c, s, hook)
	s.dom.DDL().(ddl.DDLForTest).SetHook(hook)
	done := make(chan error, 1)
	go backgroundExec(s.store, "create unique index c3_index on t1 (c3)", done)

	times := 0
	ticker := time.NewTicker(s.lease / 2)
	defer ticker.Stop()
LOOP:
	for {
		select {
		case err := <-done:
			c.Assert(checkErr, IsNil)
			c.Assert(err, NotNil)
			c.Assert(err.Error(), Equals, "[ddl:12]cancelled DDL job")
			break LOOP
		case <-ticker.C:
			if times >= 10 {
				break
			}
			step := 10
			// delete some rows, and add some data
			for i := count; i < count+step; i++ {
				n := rand.Intn(count)
				s.mustExec(c, "delete from t1 where c1 = ?", n)
				s.mustExec(c, "insert into t1 values (?, ?, ?)", i+10, i, i)
			}
			count += step
			times++
		}
	}

	t := s.testGetTable(c, "t1")
	for _, tidx := range t.Indices() {
		c.Assert(strings.EqualFold(tidx.Meta().Name.L, "c3_index"), IsFalse)
	}

	ctx := s.s.(sessionctx.Context)
	idx := tables.NewIndex(t.Meta().ID, t.Meta(), c3IdxInfo)
	checkDelRangeDone(c, ctx, idx)

	s.mustExec(c, "drop table t1")
	ddl.ReorgWaitTimeout = oldReorgWaitTimeout
	callback := &ddl.TestDDLCallback{}
	s.dom.DDL().(ddl.DDLForTest).SetHook(callback)
}

// TestCancelAddIndex1 tests canceling ddl job when the add index worker is not started.
func (s *testDBSuite) TestCancelAddIndex1(c *C) {
	s.tk = testkit.NewTestKit(c, s.store)
	s.mustExec(c, "use test_db")
	s.mustExec(c, "drop table if exists t")
	s.mustExec(c, "create table t(c1 int, c2 int)")
	defer s.mustExec(c, "drop table t;")

	for i := 0; i < 50; i++ {
		s.mustExec(c, "insert into t values (?, ?)", i, i)
	}

	var checkErr error
	oldReorgWaitTimeout := ddl.ReorgWaitTimeout
	ddl.ReorgWaitTimeout = 50 * time.Millisecond
	defer func() { ddl.ReorgWaitTimeout = oldReorgWaitTimeout }()
	hook := &ddl.TestDDLCallback{}
	hook.OnJobRunBeforeExported = func(job *model.Job) {
		if job.Type == model.ActionAddIndex && job.State == model.JobStateRunning && job.SchemaState == model.StateWriteReorganization && job.SnapshotVer == 0 {
			jobIDs := []int64{job.ID}
			hookCtx := mock.NewContext()
			hookCtx.Store = s.store
			err := hookCtx.NewTxn(context.Background())
			if err != nil {
				checkErr = errors.Trace(err)
				return
			}
			errs, err := admin.CancelJobs(hookCtx.Txn(true), jobIDs)
			if err != nil {
				checkErr = errors.Trace(err)
				return
			}

			if errs[0] != nil {
				checkErr = errors.Trace(errs[0])
				return
			}

			checkErr = hookCtx.Txn(true).Commit(context.Background())
		}
	}
	s.dom.DDL().(ddl.DDLForTest).SetHook(hook)
	rs, err := s.tk.Exec("alter table t add index idx_c2(c2)")
	if rs != nil {
		rs.Close()
	}
	c.Assert(checkErr, IsNil)
	c.Assert(err, NotNil)
	c.Assert(err.Error(), Equals, "[ddl:12]cancelled DDL job")

	s.dom.DDL().(ddl.DDLForTest).SetHook(&ddl.TestDDLCallback{})
	t := s.testGetTable(c, "t")
	for _, idx := range t.Indices() {
		c.Assert(strings.EqualFold(idx.Meta().Name.L, "idx_c2"), IsFalse)
	}
	s.mustExec(c, "alter table t add index idx_c2(c2)")
	s.mustExec(c, "alter table t drop index idx_c2")
}

<<<<<<< HEAD
// TestCancelDropTable tests cancel ddl job which type is drop table.
func (s *testDBSuite) TestCancelDropTableAndSchema(c *C) {
	s.tk = testkit.NewTestKit(c, s.store)
	s.mustExec(c, "create database if not exists test_drop_db")
	s.mustExec(c, "use test_drop_db")
	s.mustExec(c, "drop table if exists t")
	s.mustExec(c, "create table t(c1 int, c2 int)")
	defer s.mustExec(c, "drop table t;")
	testCases := []struct {
		action                     model.ActionType
		jobState                   model.JobState
		JobSchemaState             model.SchemaState
		checkSchemaExistWhenCancel bool
	}{
		// Check drop table.
		// model.JobStateNone means the jobs is canceled before the first run.
		{model.ActionDropTable, model.JobStateNone, model.StateNone, true},
		{model.ActionDropTable, model.JobStateRunning, model.StateWriteOnly, false},
		{model.ActionDropTable, model.JobStateRunning, model.StateDeleteOnly, false},

		// Check drop database.
		{model.ActionDropSchema, model.JobStateNone, model.StateNone, true},
		{model.ActionDropSchema, model.JobStateRunning, model.StateWriteOnly, false},
		{model.ActionDropSchema, model.JobStateRunning, model.StateDeleteOnly, false},
	}
=======
// TestCancelDropIndex tests cancel ddl job which type is drop index.
func (s *testDBSuite) TestCancelDropIndex(c *C) {
	s.tk = testkit.NewTestKit(c, s.store)
	s.mustExec(c, "use test_db")
	s.mustExec(c, "drop table if exists t")
	s.mustExec(c, "create table t(c1 int, c2 int)")
	defer s.mustExec(c, "drop table t;")
	for i := 0; i < 5; i++ {
		s.mustExec(c, "insert into t values (?, ?)", i, i)
	}

	testCases := []struct {
		needAddIndex   bool
		jobState       model.JobState
		JobSchemaState model.SchemaState
		cancelSucc     bool
	}{
		// model.JobStateNone means the jobs is canceled before the first run.
		{true, model.JobStateNone, model.StateNone, true},
		{false, model.JobStateRunning, model.StateWriteOnly, true},
		{false, model.JobStateRunning, model.StateDeleteOnly, false},
		{true, model.JobStateRunning, model.StateDeleteReorganization, false},
	}

>>>>>>> 6e2d6c7a
	var checkErr error
	oldReorgWaitTimeout := ddl.ReorgWaitTimeout
	ddl.ReorgWaitTimeout = 50 * time.Millisecond
	defer func() { ddl.ReorgWaitTimeout = oldReorgWaitTimeout }()
	hook := &ddl.TestDDLCallback{}
<<<<<<< HEAD
	testCase := &testCases[0]
	var dbInfo *model.DBInfo
	var tblInfo table.Table
	var dbOK, tblOK bool
	hook.OnJobRunBeforeExported = func(job *model.Job) {
		if job.Type == testCase.action && job.State == testCase.jobState && job.SchemaState == testCase.JobSchemaState {
			jobIDs := []int64{job.ID}
			hookCtx := mock.NewContext()
			hookCtx.Store = s.store
			err := hookCtx.NewTxn()
=======
	var jobID int64
	testCase := &testCases[0]
	hook.OnJobRunBeforeExported = func(job *model.Job) {
		if job.Type == model.ActionDropIndex && job.State == testCase.jobState && job.SchemaState == testCase.JobSchemaState {
			jobID = job.ID
			jobIDs := []int64{job.ID}
			hookCtx := mock.NewContext()
			hookCtx.Store = s.store
			err := hookCtx.NewTxn(context.TODO())
>>>>>>> 6e2d6c7a
			if err != nil {
				checkErr = errors.Trace(err)
				return
			}
<<<<<<< HEAD
			// Get dbInfo from info schema. Because the database key will not deleted in tikv before database state is StateNone.
			// But infoschema delete db info when apply schemadiff when db info state is StateWriteOnly.
			// tblInfo is same too.
			dbInfo, dbOK = s.dom.InfoSchema().SchemaByID(job.SchemaID)
			tblInfo, tblOK = s.dom.InfoSchema().TableByID(job.TableID)
=======
>>>>>>> 6e2d6c7a
			errs, err := admin.CancelJobs(hookCtx.Txn(true), jobIDs)
			if err != nil {
				checkErr = errors.Trace(err)
				return
			}
<<<<<<< HEAD
=======

>>>>>>> 6e2d6c7a
			if errs[0] != nil {
				checkErr = errors.Trace(errs[0])
				return
			}
<<<<<<< HEAD
=======

>>>>>>> 6e2d6c7a
			checkErr = hookCtx.Txn(true).Commit(context.Background())
		}
	}
	s.dom.DDL().(ddl.DDLForTest).SetHook(hook)
<<<<<<< HEAD
	var err error
	for i := range testCases {
		testCase = &testCases[i]

		if testCase.action == model.ActionDropTable {
			_, err = s.tk.Exec("drop table t;")
			c.Assert(tblOK, Equals, testCase.checkSchemaExistWhenCancel)
			if tblOK {
				c.Assert(tblInfo.Meta().State, Equals, model.StatePublic)
			} else {
				c.Assert(tblInfo, IsNil)
			}
		} else if testCase.action == model.ActionDropSchema {
			_, err = s.tk.Exec("drop database test_drop_db;")
			c.Assert(dbOK, Equals, testCase.checkSchemaExistWhenCancel)
			if dbOK {
				c.Assert(dbInfo.State, Equals, model.StatePublic)
			} else {
				c.Assert(dbInfo, IsNil)
			}

		}
		c.Assert(checkErr, IsNil)
		c.Assert(err, NotNil)
		c.Assert(err.Error(), Equals, "[ddl:12]cancelled DDL job")
		s.mustExec(c, "insert into t values (?, ?)", i, i)
	}
	s.dom.DDL().(ddl.DDLForTest).SetHook(&ddl.TestDDLCallback{})
=======
	for i := range testCases {
		testCase = &testCases[i]
		if testCase.needAddIndex {
			s.mustExec(c, "alter table t add index idx_c2(c2)")
		}
		rs, err := s.tk.Exec("alter table t drop index idx_c2")
		if rs != nil {
			rs.Close()
		}

		t := s.testGetTable(c, "t")
		indexInfo := schemautil.FindIndexByName("idx_c2", t.Meta().Indices)
		if testCase.cancelSucc {
			c.Assert(checkErr, IsNil)
			c.Assert(err, NotNil)
			c.Assert(err.Error(), Equals, "[ddl:12]cancelled DDL job")

			c.Assert(indexInfo, NotNil)
			c.Assert(indexInfo.State, Equals, model.StatePublic)
		} else {
			err1 := admin.ErrCannotCancelDDLJob.GenWithStackByArgs(jobID)
			c.Assert(err, IsNil)
			c.Assert(checkErr, NotNil)
			c.Assert(checkErr.Error(), Equals, err1.Error())

			c.Assert(indexInfo, IsNil)
		}
	}
	s.dom.DDL().(ddl.DDLForTest).SetHook(&ddl.TestDDLCallback{})
	s.mustExec(c, "alter table t add index idx_c2(c2)")
	s.mustExec(c, "alter table t drop index idx_c2")
>>>>>>> 6e2d6c7a
}

func (s *testDBSuite) TestAddAnonymousIndex(c *C) {
	s.tk = testkit.NewTestKit(c, s.store)
	s.tk.MustExec("use " + s.schemaName)
	s.mustExec(c, "create table t_anonymous_index (c1 int, c2 int, C3 int)")
	s.mustExec(c, "alter table t_anonymous_index add index (c1, c2)")
	// for dropping empty index
	_, err := s.tk.Exec("alter table t_anonymous_index drop index")
	c.Assert(err, NotNil)
	// The index name is c1 when adding index (c1, c2).
	s.mustExec(c, "alter table t_anonymous_index drop index c1")
	t := s.testGetTable(c, "t_anonymous_index")
	c.Assert(t.Indices(), HasLen, 0)
	// for adding some indices that the first column name is c1
	s.mustExec(c, "alter table t_anonymous_index add index (c1)")
	_, err = s.tk.Exec("alter table t_anonymous_index add index c1 (c2)")
	c.Assert(err, NotNil)
	t = s.testGetTable(c, "t_anonymous_index")
	c.Assert(t.Indices(), HasLen, 1)
	idx := t.Indices()[0].Meta().Name.L
	c.Assert(idx, Equals, "c1")
	// The MySQL will be a warning.
	s.mustExec(c, "alter table t_anonymous_index add index c1_3 (c1)")
	s.mustExec(c, "alter table t_anonymous_index add index (c1, c2, C3)")
	// The MySQL will be a warning.
	s.mustExec(c, "alter table t_anonymous_index add index (c1)")
	t = s.testGetTable(c, "t_anonymous_index")
	c.Assert(t.Indices(), HasLen, 4)
	s.mustExec(c, "alter table t_anonymous_index drop index c1")
	s.mustExec(c, "alter table t_anonymous_index drop index c1_2")
	s.mustExec(c, "alter table t_anonymous_index drop index c1_3")
	s.mustExec(c, "alter table t_anonymous_index drop index c1_4")
	// for case insensitive
	s.mustExec(c, "alter table t_anonymous_index add index (C3)")
	s.mustExec(c, "alter table t_anonymous_index drop index c3")
	s.mustExec(c, "alter table t_anonymous_index add index c3 (C3)")
	s.mustExec(c, "alter table t_anonymous_index drop index C3")
	// for anonymous index with column name `primary`
	s.mustExec(c, "create table t_primary (`primary` int, key (`primary`))")
	t = s.testGetTable(c, "t_primary")
	c.Assert(t.Indices()[0].Meta().Name.String(), Equals, "primary_2")
	s.mustExec(c, "create table t_primary_2 (`primary` int, key primary_2 (`primary`), key (`primary`))")
	t = s.testGetTable(c, "t_primary_2")
	c.Assert(t.Indices()[0].Meta().Name.String(), Equals, "primary_2")
	c.Assert(t.Indices()[1].Meta().Name.String(), Equals, "primary_3")
	s.mustExec(c, "create table t_primary_3 (`primary_2` int, key(`primary_2`), `primary` int, key(`primary`));")
	t = s.testGetTable(c, "t_primary_3")
	c.Assert(t.Indices()[0].Meta().Name.String(), Equals, "primary_2")
	c.Assert(t.Indices()[1].Meta().Name.String(), Equals, "primary_3")
}

// TestModifyColumnAfterAddIndex Issue 5134
func (s *testDBSuite) TestModifyColumnAfterAddIndex(c *C) {
	s.tk = testkit.NewTestKit(c, s.store)
	s.tk.MustExec("use " + s.schemaName)
	s.mustExec(c, "create table city (city VARCHAR(2) KEY);")
	s.mustExec(c, "alter table city change column city city varchar(50);")
	s.mustExec(c, `insert into city values ("abc"), ("abd");`)
}

func (s *testDBSuite) testAlterLock(c *C) {
	s.tk = testkit.NewTestKit(c, s.store)
	s.tk.MustExec("use " + s.schemaName)
	s.mustExec(c, "create table t_index_lock (c1 int, c2 int, C3 int)")
	s.mustExec(c, "alter table t_indx_lock add index (c1, c2), lock=none")
}

func (s *testDBSuite) TestAddMultiColumnsIndex(c *C) {
	s.tk = testkit.NewTestKit(c, s.store)
	s.tk.MustExec("use " + s.schemaName)

	s.tk.MustExec("drop database if exists tidb;")
	s.tk.MustExec("create database tidb;")
	s.tk.MustExec("use tidb;")
	s.tk.MustExec("create table tidb.test (a int auto_increment primary key, b int);")
	s.tk.MustExec("insert tidb.test values (1, 1);")
	s.tk.MustExec("update tidb.test set b = b + 1 where a = 1;")
	s.tk.MustExec("insert into tidb.test values (2, 2);")
	// Test that the b value is nil.
	s.tk.MustExec("insert into tidb.test (a) values (3);")
	s.tk.MustExec("insert into tidb.test values (4, 4);")
	// Test that the b value is nil again.
	s.tk.MustExec("insert into tidb.test (a) values (5);")
	s.tk.MustExec("insert tidb.test values (6, 6);")
	s.tk.MustExec("alter table tidb.test add index idx1 (a, b);")
	s.tk.MustExec("admin check table test")
}

func (s *testDBSuite) TestAddIndex(c *C) {
	s.testAddIndex(c, false, "create table test_add_index (c1 bigint, c2 bigint, c3 bigint, primary key(c1))")
	s.testAddIndex(c, true, `create table test_add_index (c1 bigint, c2 bigint, c3 bigint, primary key(c1))
			      partition by range (c1) (
			      partition p0 values less than (3440),
			      partition p1 values less than (61440),
			      partition p2 values less than (122880),
			      partition p3 values less than (204800),
			      partition p4 values less than maxvalue)`)
	s.testAddIndex(c, true, `create table test_add_index (c1 bigint, c2 bigint, c3 bigint, primary key(c1))
			      partition by hash (c1) partitions 4;`)
}

func (s *testDBSuite) testAddIndex(c *C, testPartition bool, createTableSQL string) {
	s.tk = testkit.NewTestKit(c, s.store)
	s.tk.MustExec("use " + s.schemaName)
	if testPartition {
		s.tk.MustExec("set @@session.tidb_enable_table_partition = '1';")
	}
	s.tk.MustExec("drop table if exists test_add_index")
	s.tk.MustExec(createTableSQL)

	done := make(chan error, 1)
	start := -10
	num := defaultBatchSize
	// first add some rows
	for i := start; i < num; i++ {
		sql := fmt.Sprintf("insert into test_add_index values (%d, %d, %d)", i, i, i)
		s.mustExec(c, sql)
	}
	// Add some discrete rows.
	maxBatch := 20
	batchCnt := 100
	otherKeys := make([]int, 0, batchCnt*maxBatch)
	// Make sure there are no duplicate keys.
	base := defaultBatchSize * 20
	for i := 1; i < batchCnt; i++ {
		n := base + i*defaultBatchSize + i
		for j := 0; j < rand.Intn(maxBatch); j++ {
			n += j
			sql := fmt.Sprintf("insert into test_add_index values (%d, %d, %d)", n, n, n)
			s.mustExec(c, sql)
			otherKeys = append(otherKeys, n)
		}
	}
	// Encounter the value of math.MaxInt64 in middle of
	v := math.MaxInt64 - defaultBatchSize/2
	sql := fmt.Sprintf("insert into test_add_index values (%d, %d, %d)", v, v, v)
	s.mustExec(c, sql)
	otherKeys = append(otherKeys, v)

	sessionExecInGoroutine(c, s.store, "create index c3_index on test_add_index (c3)", done)

	deletedKeys := make(map[int]struct{})

	ticker := time.NewTicker(s.lease / 2)
	defer ticker.Stop()
LOOP:
	for {
		select {
		case err := <-done:
			if err == nil {
				break LOOP
			}
			c.Assert(err, IsNil, Commentf("err:%v", errors.ErrorStack(err)))
		case <-ticker.C:
			// When the server performance is particularly poor,
			// the adding index operation can not be completed.
			// So here is a limit to the number of rows inserted.
			if num > defaultBatchSize*10 {
				break
			}
			step := 10
			// delete some rows, and add some data
			for i := num; i < num+step; i++ {
				n := rand.Intn(num)
				deletedKeys[n] = struct{}{}
				sql := fmt.Sprintf("delete from test_add_index where c1 = %d", n)
				s.mustExec(c, sql)
				sql = fmt.Sprintf("insert into test_add_index values (%d, %d, %d)", i, i, i)
				s.mustExec(c, sql)
			}
			num += step
		}
	}

	// get exists keys
	keys := make([]int, 0, num)
	for i := start; i < num; i++ {
		if _, ok := deletedKeys[i]; ok {
			continue
		}
		keys = append(keys, i)
	}
	keys = append(keys, otherKeys...)

	// test index key
	expectedRows := make([][]interface{}, 0, len(keys))
	for _, key := range keys {
		expectedRows = append(expectedRows, []interface{}{key})
	}
	rows := s.mustQuery(c, fmt.Sprintf("select c1 from test_add_index where c3 >= %d order by c1", start))
	matchRows(c, rows, expectedRows)

	if testPartition {
		s.tk.MustExec("admin check table test_add_index")
		return
	}

	// test index range
	for i := 0; i < 100; i++ {
		index := rand.Intn(len(keys) - 3)
		rows := s.mustQuery(c, "select c1 from test_add_index where c3 >= ? limit 3", keys[index])
		matchRows(c, rows, [][]interface{}{{keys[index]}, {keys[index+1]}, {keys[index+2]}})
	}

	// TODO: Support explain in future.
	// rows := s.mustQuery(c, "explain select c1 from test_add_index where c3 >= 100")

	// ay := dumpRows(c, rows)
	// c.Assert(strings.Contains(fmt.Sprintf("%v", ay), "c3_index"), IsTrue)

	// get all row handles
	ctx := s.s.(sessionctx.Context)
	c.Assert(ctx.NewTxn(context.Background()), IsNil)
	t := s.testGetTable(c, "test_add_index")
	handles := make(map[int64]struct{})
	startKey := t.RecordKey(math.MinInt64)
	err := t.IterRecords(ctx, startKey, t.Cols(),
		func(h int64, data []types.Datum, cols []*table.Column) (bool, error) {
			handles[h] = struct{}{}
			return true, nil
		})
	c.Assert(err, IsNil)

	// check in index
	var nidx table.Index
	for _, tidx := range t.Indices() {
		if tidx.Meta().Name.L == "c3_index" {
			nidx = tidx
			break
		}
	}
	// Make sure there is index with name c3_index.
	c.Assert(nidx, NotNil)
	c.Assert(nidx.Meta().ID, Greater, int64(0))
	ctx.Txn(true).Rollback()

	c.Assert(ctx.NewTxn(context.Background()), IsNil)
	defer ctx.Txn(true).Rollback()

	it, err := nidx.SeekFirst(ctx.Txn(true))
	c.Assert(err, IsNil)
	defer it.Close()

	for {
		_, h, err := it.Next()
		if terror.ErrorEqual(err, io.EOF) {
			break
		}

		c.Assert(err, IsNil)
		_, ok := handles[h]
		c.Assert(ok, IsTrue)
		delete(handles, h)
	}
	c.Assert(handles, HasLen, 0)

	s.tk.MustExec("drop table test_add_index")
}

func (s *testDBSuite) TestDropIndex(c *C) {
	s.tk = testkit.NewTestKit(c, s.store)
	s.tk.MustExec("use " + s.schemaName)
	s.tk.MustExec("drop table if exists test_drop_index")
	s.tk.MustExec("create table test_drop_index (c1 int, c2 int, c3 int, primary key(c1))")
	s.tk.MustExec("create index c3_index on test_drop_index (c3)")
	done := make(chan error, 1)
	s.mustExec(c, "delete from test_drop_index")

	num := 100
	//  add some rows
	for i := 0; i < num; i++ {
		s.mustExec(c, "insert into test_drop_index values (?, ?, ?)", i, i, i)
	}
	t := s.testGetTable(c, "test_drop_index")
	var c3idx table.Index
	for _, tidx := range t.Indices() {
		if tidx.Meta().Name.L == "c3_index" {
			c3idx = tidx
			break
		}
	}
	c.Assert(c3idx, NotNil)

	sessionExecInGoroutine(c, s.store, "drop index c3_index on test_drop_index", done)

	ticker := time.NewTicker(s.lease / 2)
	defer ticker.Stop()
LOOP:
	for {
		select {
		case err := <-done:
			if err == nil {
				break LOOP
			}
			c.Assert(err, IsNil, Commentf("err:%v", errors.ErrorStack(err)))
		case <-ticker.C:
			step := 10
			// delete some rows, and add some data
			for i := num; i < num+step; i++ {
				n := rand.Intn(num)
				s.mustExec(c, "update test_drop_index set c2 = 1 where c1 = ?", n)
				s.mustExec(c, "insert into test_drop_index values (?, ?, ?)", i, i, i)
			}
			num += step
		}
	}

	rows := s.mustQuery(c, "explain select c1 from test_drop_index where c3 >= 0")
	c.Assert(strings.Contains(fmt.Sprintf("%v", rows), "c3_index"), IsFalse)

	// check in index, must no index in kv
	ctx := s.s.(sessionctx.Context)

	// Make sure there is no index with name c3_index.
	t = s.testGetTable(c, "test_drop_index")
	var nidx table.Index
	for _, tidx := range t.Indices() {
		if tidx.Meta().Name.L == "c3_index" {
			nidx = tidx
			break
		}
	}
	c.Assert(nidx, IsNil)

	idx := tables.NewIndex(t.Meta().ID, t.Meta(), c3idx.Meta())
	checkDelRangeDone(c, ctx, idx)
	s.tk.MustExec("drop table test_drop_index")
}

func checkDelRangeDone(c *C, ctx sessionctx.Context, idx table.Index) {
	startTime := time.Now()
	f := func() map[int64]struct{} {
		handles := make(map[int64]struct{})

		c.Assert(ctx.NewTxn(context.Background()), IsNil)
		defer ctx.Txn(true).Rollback()

		it, err := idx.SeekFirst(ctx.Txn(true))
		c.Assert(err, IsNil)
		defer it.Close()

		for {
			_, h, err := it.Next()
			if terror.ErrorEqual(err, io.EOF) {
				break
			}

			c.Assert(err, IsNil)
			handles[h] = struct{}{}
		}
		return handles
	}

	var handles map[int64]struct{}
	for i := 0; i < waitForCleanDataRound; i++ {
		handles = f()
		if len(handles) != 0 {
			time.Sleep(waitForCleanDataInterval)
		} else {
			break
		}
	}
	c.Assert(handles, HasLen, 0, Commentf("take time %v", time.Since(startTime)))
}

func (s *testDBSuite) TestAddIndexWithDupCols(c *C) {
	s.tk = testkit.NewTestKit(c, s.store)
	s.tk.MustExec("use " + s.schemaName)
	err1 := infoschema.ErrColumnExists.GenWithStackByArgs("b")
	err2 := infoschema.ErrColumnExists.GenWithStackByArgs("B")

	s.tk.MustExec("create table test_add_index_with_dup (a int, b int)")
	_, err := s.tk.Exec("create index c on test_add_index_with_dup(b, a, b)")
	c.Check(errors.Cause(err1).(*terror.Error).Equal(err), Equals, true)

	_, err = s.tk.Exec("create index c on test_add_index_with_dup(b, a, B)")
	c.Check(errors.Cause(err2).(*terror.Error).Equal(err), Equals, true)

	_, err = s.tk.Exec("alter table test_add_index_with_dup add index c (b, a, b)")
	c.Check(errors.Cause(err1).(*terror.Error).Equal(err), Equals, true)

	_, err = s.tk.Exec("alter table test_add_index_with_dup add index c (b, a, B)")
	c.Check(errors.Cause(err2).(*terror.Error).Equal(err), Equals, true)

	s.tk.MustExec("drop table test_add_index_with_dup")
}

func (s *testDBSuite) showColumns(c *C, tableName string) [][]interface{} {
	return s.mustQuery(c, fmt.Sprintf("show columns from %s", tableName))
}

func (s *testDBSuite) TestIssue2293(c *C) {
	s.tk = testkit.NewTestKit(c, s.store)
	s.tk.MustExec("use " + s.schemaName)
	s.tk.MustExec("create table t_issue_2293 (a int)")
	sql := "alter table t_issue_2293 add b int not null default 'a'"
	s.testErrorCode(c, sql, tmysql.ErrInvalidDefault)
	s.tk.MustExec("insert into t_issue_2293 value(1)")
	s.tk.MustQuery("select * from t_issue_2293").Check(testkit.Rows("1"))
}

func (s *testDBSuite) TestIssue6101(c *C) {
	s.tk = testkit.NewTestKit(c, s.store)
	s.tk.MustExec("use " + s.schemaName)
	s.tk.MustExec("create table t1 (quantity decimal(2) unsigned);")
	_, err := s.tk.Exec("insert into t1 values (500), (-500), (~0), (-1);")
	terr := errors.Cause(err).(*terror.Error)
	c.Assert(terr.Code(), Equals, terror.ErrCode(tmysql.ErrWarnDataOutOfRange))
	s.tk.MustExec("drop table t1")

	s.tk.MustExec("set sql_mode=''")
	s.tk.MustExec("create table t1 (quantity decimal(2) unsigned);")
	s.tk.MustExec("insert into t1 values (500), (-500), (~0), (-1);")
	s.tk.MustQuery("select * from t1").Check(testkit.Rows("99", "0", "99", "0"))
	s.tk.MustExec("drop table t1")
}

func (s *testDBSuite) TestCreateIndexType(c *C) {
	s.tk = testkit.NewTestKit(c, s.store)
	s.tk.MustExec("use " + s.schemaName)
	sql := `CREATE TABLE test_index (
		price int(5) DEFAULT '0' NOT NULL,
		area varchar(40) DEFAULT '' NOT NULL,
		type varchar(40) DEFAULT '' NOT NULL,
		transityes set('a','b'),
		shopsyes enum('Y','N') DEFAULT 'Y' NOT NULL,
		schoolsyes enum('Y','N') DEFAULT 'Y' NOT NULL,
		petsyes enum('Y','N') DEFAULT 'Y' NOT NULL,
		KEY price (price,area,type,transityes,shopsyes,schoolsyes,petsyes));`
	s.tk.MustExec(sql)
}

func (s *testDBSuite) TestIssue3833(c *C) {
	s.tk = testkit.NewTestKit(c, s.store)
	s.tk.MustExec("use " + s.schemaName)
	s.tk.MustExec("create table issue3833 (b char(0))")
	s.testErrorCode(c, "create index idx on issue3833 (b)", tmysql.ErrWrongKeyColumn)
	s.testErrorCode(c, "alter table issue3833 add index idx (b)", tmysql.ErrWrongKeyColumn)
	s.testErrorCode(c, "create table issue3833_2 (b char(0), index (b))", tmysql.ErrWrongKeyColumn)
}

func (s *testDBSuite) TestColumn(c *C) {
	s.tk = testkit.NewTestKit(c, s.store)
	s.tk.MustExec("use " + s.schemaName)
	s.tk.MustExec("create table t2 (c1 int, c2 int, c3 int)")
	s.testAddColumn(c)
	s.testDropColumn(c)
	s.tk.MustExec("drop table t2")
}

func (s *testDBSuite) TestAddColumnTooMany(c *C) {
	s.tk = testkit.NewTestKit(c, s.store)
	s.tk.MustExec("use test")
	count := ddl.TableColumnCountLimit - 1
	var cols []string
	for i := 0; i < count; i++ {
		cols = append(cols, fmt.Sprintf("a%d int", i))
	}
	createSQL := fmt.Sprintf("create table t_column_too_many (%s)", strings.Join(cols, ","))
	s.tk.MustExec(createSQL)
	s.tk.MustExec("alter table t_column_too_many add column a_512 int")
	alterSQL := "alter table t_column_too_many add column a_513 int"
	s.testErrorCode(c, alterSQL, tmysql.ErrTooManyFields)
}

func sessionExec(c *C, s kv.Storage, sql string) {
	se, err := session.CreateSession4Test(s)
	c.Assert(err, IsNil)
	_, err = se.Execute(context.Background(), "use test_db")
	c.Assert(err, IsNil)
	rs, err := se.Execute(context.Background(), sql)
	c.Assert(err, IsNil, Commentf("err:%v", errors.ErrorStack(err)))
	c.Assert(rs, IsNil)
	se.Close()
}

func sessionExecInGoroutine(c *C, s kv.Storage, sql string, done chan error) {
	execMultiSQLInGoroutine(c, s, "test_db", []string{sql}, done)
}

func execMultiSQLInGoroutine(c *C, s kv.Storage, dbName string, multiSQL []string, done chan error) {
	go func() {
		se, err := session.CreateSession4Test(s)
		if err != nil {
			done <- errors.Trace(err)
			return
		}
		defer se.Close()
		_, err = se.Execute(context.Background(), "use "+dbName)
		if err != nil {
			done <- errors.Trace(err)
			return
		}
		for _, sql := range multiSQL {
			rs, err := se.Execute(context.Background(), sql)
			if err != nil {
				done <- errors.Trace(err)
				return
			}
			if rs != nil {
				done <- errors.Errorf("RecordSet should be empty.")
				return
			}
			done <- nil
		}
	}()
}

func (s *testDBSuite) testAddColumn(c *C) {
	done := make(chan error, 1)

	num := defaultBatchSize + 10
	// add some rows
	for i := 0; i < num; i++ {
		s.mustExec(c, "insert into t2 values (?, ?, ?)", i, i, i)
	}

	sessionExecInGoroutine(c, s.store, "alter table t2 add column c4 int default -1", done)

	ticker := time.NewTicker(s.lease / 2)
	defer ticker.Stop()
	step := 10
LOOP:
	for {
		select {
		case err := <-done:
			if err == nil {
				break LOOP
			}
			c.Assert(err, IsNil, Commentf("err:%v", errors.ErrorStack(err)))
		case <-ticker.C:
			// delete some rows, and add some data
			for i := num; i < num+step; i++ {
				n := rand.Intn(num)
				s.tk.MustExec("begin")
				s.tk.MustExec("delete from t2 where c1 = ?", n)
				s.tk.MustExec("commit")

				// Make sure that statement of insert and show use the same infoSchema.
				s.tk.MustExec("begin")
				_, err := s.tk.Exec("insert into t2 values (?, ?, ?)", i, i, i)
				if err != nil {
					// if err is failed, the column number must be 4 now.
					values := s.showColumns(c, "t2")
					c.Assert(values, HasLen, 4, Commentf("err:%v", errors.ErrorStack(err)))
				}
				s.tk.MustExec("commit")
			}
			num += step
		}
	}

	// add data, here c4 must exist
	for i := num; i < num+step; i++ {
		s.tk.MustExec("insert into t2 values (?, ?, ?, ?)", i, i, i, i)
	}

	rows := s.mustQuery(c, "select count(c4) from t2")
	c.Assert(rows, HasLen, 1)
	c.Assert(rows[0], HasLen, 1)
	count, err := strconv.ParseInt(rows[0][0].(string), 10, 64)
	c.Assert(err, IsNil)
	c.Assert(count, Greater, int64(0))

	rows = s.mustQuery(c, "select count(c4) from t2 where c4 = -1")
	matchRows(c, rows, [][]interface{}{{count - int64(step)}})

	for i := num; i < num+step; i++ {
		rows = s.mustQuery(c, "select c4 from t2 where c4 = ?", i)
		matchRows(c, rows, [][]interface{}{{i}})
	}

	ctx := s.s.(sessionctx.Context)
	t := s.testGetTable(c, "t2")
	i := 0
	j := 0
	ctx.NewTxn(context.Background())
	defer ctx.Txn(true).Rollback()
	err = t.IterRecords(ctx, t.FirstKey(), t.Cols(),
		func(h int64, data []types.Datum, cols []*table.Column) (bool, error) {
			i++
			// c4 must be -1 or > 0
			v, err1 := data[3].ToInt64(ctx.GetSessionVars().StmtCtx)
			c.Assert(err1, IsNil)
			if v == -1 {
				j++
			} else {
				c.Assert(v, Greater, int64(0))
			}
			return true, nil
		})
	c.Assert(err, IsNil)
	c.Assert(i, Equals, int(count))
	c.Assert(i, LessEqual, num+step)
	c.Assert(j, Equals, int(count)-step)

	// for modifying columns after adding columns
	s.tk.MustExec("alter table t2 modify c4 int default 11")
	for i := num + step; i < num+step+10; i++ {
		s.mustExec(c, "insert into t2 values (?, ?, ?, ?)", i, i, i, i)
	}
	rows = s.mustQuery(c, "select count(c4) from t2 where c4 = -1")
	matchRows(c, rows, [][]interface{}{{count - int64(step)}})

	// add timestamp type column
	s.mustExec(c, "create table test_on_update_c (c1 int, c2 timestamp);")
	s.mustExec(c, "alter table test_on_update_c add column c3 timestamp null default '2017-02-11' on update current_timestamp;")
	is := domain.GetDomain(ctx).InfoSchema()
	tbl, err := is.TableByName(model.NewCIStr("test_db"), model.NewCIStr("test_on_update_c"))
	c.Assert(err, IsNil)
	tblInfo := tbl.Meta()
	colC := tblInfo.Columns[2]
	c.Assert(colC.Tp, Equals, mysql.TypeTimestamp)
	hasNotNull := tmysql.HasNotNullFlag(colC.Flag)
	c.Assert(hasNotNull, IsFalse)
	// add datetime type column
	s.mustExec(c, "create table test_on_update_d (c1 int, c2 datetime);")
	s.mustExec(c, "alter table test_on_update_d add column c3 datetime on update current_timestamp;")
	is = domain.GetDomain(ctx).InfoSchema()
	tbl, err = is.TableByName(model.NewCIStr("test_db"), model.NewCIStr("test_on_update_d"))
	c.Assert(err, IsNil)
	tblInfo = tbl.Meta()
	colC = tblInfo.Columns[2]
	c.Assert(colC.Tp, Equals, mysql.TypeDatetime)
	hasNotNull = tmysql.HasNotNullFlag(colC.Flag)
	c.Assert(hasNotNull, IsFalse)

	// test add unsupported constraint
	s.mustExec(c, "create table t_add_unsupported_constraint (a int);")
	_, err = s.tk.Exec("ALTER TABLE t_add_unsupported_constraint ADD id int AUTO_INCREMENT;")
	c.Assert(err.Error(), Equals, "[ddl:202]unsupported add column 'id' constraint AUTO_INCREMENT when altering 'test_db.t_add_unsupported_constraint'")
	_, err = s.tk.Exec("ALTER TABLE t_add_unsupported_constraint ADD id int KEY;")
	c.Assert(err.Error(), Equals, "[ddl:202]unsupported add column 'id' constraint PRIMARY KEY when altering 'test_db.t_add_unsupported_constraint'")
	_, err = s.tk.Exec("ALTER TABLE t_add_unsupported_constraint ADD id int UNIQUE;")
	c.Assert(err.Error(), Equals, "[ddl:202]unsupported add column 'id' constraint UNIQUE KEY when altering 'test_db.t_add_unsupported_constraint'")
}

func (s *testDBSuite) testDropColumn(c *C) {
	done := make(chan error, 1)
	s.mustExec(c, "delete from t2")

	num := 100
	// add some rows
	for i := 0; i < num; i++ {
		s.mustExec(c, "insert into t2 values (?, ?, ?, ?)", i, i, i, i)
	}

	// get c4 column id
	sessionExecInGoroutine(c, s.store, "alter table t2 drop column c4", done)

	ticker := time.NewTicker(s.lease / 2)
	defer ticker.Stop()
	step := 10
LOOP:
	for {
		select {
		case err := <-done:
			if err == nil {
				break LOOP
			}
			c.Assert(err, IsNil, Commentf("err:%v", errors.ErrorStack(err)))
		case <-ticker.C:
			// delete some rows, and add some data
			for i := num; i < num+step; i++ {
				// Make sure that statement of insert and show use the same infoSchema.
				s.tk.MustExec("begin")
				_, err := s.tk.Exec("insert into t2 values (?, ?, ?)", i, i, i)
				if err != nil {
					// If executing is failed, the column number must be 4 now.
					values := s.showColumns(c, "t2")
					c.Assert(values, HasLen, 4, Commentf("err:%v", errors.ErrorStack(err)))
				}
				s.tk.MustExec("commit")
			}
			num += step
		}
	}

	// add data, here c4 must not exist
	for i := num; i < num+step; i++ {
		s.mustExec(c, "insert into t2 values (?, ?, ?)", i, i, i)
	}

	rows := s.mustQuery(c, "select count(*) from t2")
	c.Assert(rows, HasLen, 1)
	c.Assert(rows[0], HasLen, 1)
	count, err := strconv.ParseInt(rows[0][0].(string), 10, 64)
	c.Assert(err, IsNil)
	c.Assert(count, Greater, int64(0))
}

// TestDropColumn is for inserting value with a to-be-dropped column when do drop column.
// Column info from schema in build-insert-plan should be public only,
// otherwise they will not be consist with Table.Col(), then the server will panic.
func (s *testDBSuite) TestDropColumn(c *C) {
	s.tk = testkit.NewTestKit(c, s.store)
	s.tk.MustExec("create database drop_col_db")
	s.tk.MustExec("use drop_col_db")
	s.tk.MustExec("create table t2 (c1 int, c2 int, c3 int)")
	num := 50
	dmlDone := make(chan error, num)
	ddlDone := make(chan error, num)

	multiDDL := make([]string, 0, num)
	for i := 0; i < num/2; i++ {
		multiDDL = append(multiDDL, "alter table t2 add column c4 int", "alter table t2 drop column c4")
	}
	execMultiSQLInGoroutine(c, s.store, "drop_col_db", multiDDL, ddlDone)
	for i := 0; i < num; i++ {
		execMultiSQLInGoroutine(c, s.store, "drop_col_db", []string{"insert into t2 set c1 = 1, c2 = 1, c3 = 1, c4 = 1"}, dmlDone)
	}
	for i := 0; i < num; i++ {
		select {
		case err := <-ddlDone:
			c.Assert(err, IsNil, Commentf("err:%v", errors.ErrorStack(err)))
		}
	}

	s.tk.MustExec("drop database drop_col_db")
}

func (s *testDBSuite) TestPrimaryKey(c *C) {
	s.tk = testkit.NewTestKit(c, s.store)
	s.tk.MustExec("use " + s.schemaName)

	s.mustExec(c, "create table primary_key_test (a int, b varchar(10))")
	_, err := s.tk.Exec("alter table primary_key_test add primary key(a)")
	c.Assert(ddl.ErrUnsupportedModifyPrimaryKey.Equal(err), IsTrue)
	_, err = s.tk.Exec("alter table primary_key_test drop primary key")
	c.Assert(ddl.ErrUnsupportedModifyPrimaryKey.Equal(err), IsTrue)
}

func (s *testDBSuite) TestChangeColumn(c *C) {
	s.tk = testkit.NewTestKit(c, s.store)
	s.tk.MustExec("use " + s.schemaName)

	s.mustExec(c, "create table t3 (a int default '0', b varchar(10), d int not null default '0')")
	s.mustExec(c, "insert into t3 set b = 'a'")
	s.tk.MustQuery("select a from t3").Check(testkit.Rows("0"))
	s.mustExec(c, "alter table t3 change a aa bigint")
	s.mustExec(c, "insert into t3 set b = 'b'")
	s.tk.MustQuery("select aa from t3").Check(testkit.Rows("0", "<nil>"))
	// for no default flag
	s.mustExec(c, "alter table t3 change d dd bigint not null")
	ctx := s.tk.Se.(sessionctx.Context)
	is := domain.GetDomain(ctx).InfoSchema()
	tbl, err := is.TableByName(model.NewCIStr("test_db"), model.NewCIStr("t3"))
	c.Assert(err, IsNil)
	tblInfo := tbl.Meta()
	colD := tblInfo.Columns[2]
	hasNoDefault := tmysql.HasNoDefaultValueFlag(colD.Flag)
	c.Assert(hasNoDefault, IsTrue)
	// for the following definitions: 'not null', 'null', 'default value' and 'comment'
	s.mustExec(c, "alter table t3 change b b varchar(20) null default 'c' comment 'my comment'")
	is = domain.GetDomain(ctx).InfoSchema()
	tbl, err = is.TableByName(model.NewCIStr("test_db"), model.NewCIStr("t3"))
	c.Assert(err, IsNil)
	tblInfo = tbl.Meta()
	colB := tblInfo.Columns[1]
	c.Assert(colB.Comment, Equals, "my comment")
	hasNotNull := tmysql.HasNotNullFlag(colB.Flag)
	c.Assert(hasNotNull, IsFalse)
	s.mustExec(c, "insert into t3 set aa = 3, dd = 5")
	s.tk.MustQuery("select b from t3").Check(testkit.Rows("a", "b", "c"))
	// for timestamp
	s.mustExec(c, "alter table t3 add column c timestamp not null")
	s.mustExec(c, "alter table t3 change c c timestamp null default '2017-02-11' comment 'col c comment' on update current_timestamp")
	is = domain.GetDomain(ctx).InfoSchema()
	tbl, err = is.TableByName(model.NewCIStr("test_db"), model.NewCIStr("t3"))
	c.Assert(err, IsNil)
	tblInfo = tbl.Meta()
	colC := tblInfo.Columns[3]
	c.Assert(colC.Comment, Equals, "col c comment")
	hasNotNull = tmysql.HasNotNullFlag(colC.Flag)
	c.Assert(hasNotNull, IsFalse)
	// for enum
	s.mustExec(c, "alter table t3 add column en enum('a', 'b', 'c') not null default 'a'")

	// for failing tests
	sql := "alter table t3 change aa a bigint default ''"
	s.testErrorCode(c, sql, tmysql.ErrInvalidDefault)
	sql = "alter table t3 change a testx.t3.aa bigint"
	s.testErrorCode(c, sql, tmysql.ErrWrongDBName)
	sql = "alter table t3 change t.a aa bigint"
	s.testErrorCode(c, sql, tmysql.ErrWrongTableName)
	s.mustExec(c, "create table t4 (c1 int, c2 int, c3 int default 1, index (c1));")
	s.tk.MustExec("insert into t4(c2) values (null);")
	sql = "alter table t4 change c1 a1 int not null;"
	s.testErrorCode(c, sql, tmysql.ErrInvalidUseOfNull)
	sql = "alter table t4 change c2 a bigint not null;"
	s.testErrorCode(c, sql, tmysql.WarnDataTruncated)
	sql = "alter table t3 modify en enum('a', 'z', 'b', 'c') not null default 'a'"
	s.testErrorCode(c, sql, tmysql.ErrUnknown)
	// Rename to an existing column.
	s.mustExec(c, "alter table t3 add column a bigint")
	sql = "alter table t3 change aa a bigint"
	s.testErrorCode(c, sql, tmysql.ErrDupFieldName)

	s.tk.MustExec("drop table t3")
}

func (s *testDBSuite) TestAlterColumn(c *C) {
	s.tk = testkit.NewTestKit(c, s.store)
	s.tk.MustExec("use " + s.schemaName)

	s.mustExec(c, "create table test_alter_column (a int default 111, b varchar(8), c varchar(8) not null, d timestamp on update current_timestamp)")
	s.mustExec(c, "insert into test_alter_column set b = 'a', c = 'aa'")
	s.tk.MustQuery("select a from test_alter_column").Check(testkit.Rows("111"))
	ctx := s.tk.Se.(sessionctx.Context)
	is := domain.GetDomain(ctx).InfoSchema()
	tbl, err := is.TableByName(model.NewCIStr("test_db"), model.NewCIStr("test_alter_column"))
	c.Assert(err, IsNil)
	tblInfo := tbl.Meta()
	colA := tblInfo.Columns[0]
	hasNoDefault := tmysql.HasNoDefaultValueFlag(colA.Flag)
	c.Assert(hasNoDefault, IsFalse)
	s.mustExec(c, "alter table test_alter_column alter column a set default 222")
	s.mustExec(c, "insert into test_alter_column set b = 'b', c = 'bb'")
	s.tk.MustQuery("select a from test_alter_column").Check(testkit.Rows("111", "222"))
	is = domain.GetDomain(ctx).InfoSchema()
	tbl, err = is.TableByName(model.NewCIStr("test_db"), model.NewCIStr("test_alter_column"))
	c.Assert(err, IsNil)
	tblInfo = tbl.Meta()
	colA = tblInfo.Columns[0]
	hasNoDefault = tmysql.HasNoDefaultValueFlag(colA.Flag)
	c.Assert(hasNoDefault, IsFalse)
	s.mustExec(c, "alter table test_alter_column alter column b set default null")
	s.mustExec(c, "insert into test_alter_column set c = 'cc'")
	s.tk.MustQuery("select b from test_alter_column").Check(testkit.Rows("a", "b", "<nil>"))
	is = domain.GetDomain(ctx).InfoSchema()
	tbl, err = is.TableByName(model.NewCIStr("test_db"), model.NewCIStr("test_alter_column"))
	c.Assert(err, IsNil)
	tblInfo = tbl.Meta()
	colC := tblInfo.Columns[2]
	hasNoDefault = tmysql.HasNoDefaultValueFlag(colC.Flag)
	c.Assert(hasNoDefault, IsTrue)
	s.mustExec(c, "alter table test_alter_column alter column c set default 'xx'")
	s.mustExec(c, "insert into test_alter_column set a = 123")
	s.tk.MustQuery("select c from test_alter_column").Check(testkit.Rows("aa", "bb", "cc", "xx"))
	is = domain.GetDomain(ctx).InfoSchema()
	tbl, err = is.TableByName(model.NewCIStr("test_db"), model.NewCIStr("test_alter_column"))
	c.Assert(err, IsNil)
	tblInfo = tbl.Meta()
	colC = tblInfo.Columns[2]
	hasNoDefault = tmysql.HasNoDefaultValueFlag(colC.Flag)
	c.Assert(hasNoDefault, IsFalse)
	// TODO: After fix issue 2606.
	// s.mustExec(c, "alter table test_alter_column alter column d set default null")
	s.mustExec(c, "alter table test_alter_column alter column a drop default")
	s.mustExec(c, "insert into test_alter_column set b = 'd', c = 'dd'")
	s.tk.MustQuery("select a from test_alter_column").Check(testkit.Rows("111", "222", "222", "123", "<nil>"))

	// for failing tests
	sql := "alter table db_not_exist.test_alter_column alter column b set default 'c'"
	s.testErrorCode(c, sql, tmysql.ErrNoSuchTable)
	sql = "alter table test_not_exist alter column b set default 'c'"
	s.testErrorCode(c, sql, tmysql.ErrNoSuchTable)
	sql = "alter table test_alter_column alter column col_not_exist set default 'c'"
	s.testErrorCode(c, sql, tmysql.ErrBadField)
	sql = "alter table test_alter_column alter column c set default null"
	s.testErrorCode(c, sql, tmysql.ErrInvalidDefault)

	// The followings tests whether adding constraints via change / modify column
	// is forbidden as expected.
	s.mustExec(c, "drop table if exists mc")
	s.mustExec(c, "create table mc(a int key, b int, c int)")
	_, err = s.tk.Exec("alter table mc modify column a int key") // Adds a new primary key
	c.Assert(err, NotNil)
	_, err = s.tk.Exec("alter table mc modify column c int unique") // Adds a new unique key
	c.Assert(err, NotNil)
	result := s.tk.MustQuery("show create table mc")
	createSQL := result.Rows()[0][1]
	expected := "CREATE TABLE `mc` (\n  `a` int(11) NOT NULL,\n  `b` int(11) DEFAULT NULL,\n  `c` int(11) DEFAULT NULL,\n  PRIMARY KEY (`a`)\n) ENGINE=InnoDB DEFAULT CHARSET=utf8mb4 COLLATE=utf8mb4_bin"
	c.Assert(createSQL, Equals, expected)

	// Change / modify column should preserve index options.
	s.mustExec(c, "drop table if exists mc")
	s.mustExec(c, "create table mc(a int key, b int, c int unique)")
	s.mustExec(c, "alter table mc modify column a bigint") // NOT NULL & PRIMARY KEY should be preserved
	s.mustExec(c, "alter table mc modify column b bigint")
	s.mustExec(c, "alter table mc modify column c bigint") // Unique should be preserved
	result = s.tk.MustQuery("show create table mc")
	createSQL = result.Rows()[0][1]
	expected = "CREATE TABLE `mc` (\n  `a` bigint(20) NOT NULL,\n  `b` bigint(20) DEFAULT NULL,\n  `c` bigint(20) DEFAULT NULL,\n  PRIMARY KEY (`a`),\n  UNIQUE KEY `c` (`c`)\n) ENGINE=InnoDB DEFAULT CHARSET=utf8mb4 COLLATE=utf8mb4_bin"
	c.Assert(createSQL, Equals, expected)

	// Dropping or keeping auto_increment is allowed, however adding is not allowed.
	s.mustExec(c, "drop table if exists mc")
	s.mustExec(c, "create table mc(a int key auto_increment, b int)")
	s.mustExec(c, "alter table mc modify column a bigint auto_increment") // Keeps auto_increment
	result = s.tk.MustQuery("show create table mc")
	createSQL = result.Rows()[0][1]
	expected = "CREATE TABLE `mc` (\n  `a` bigint(20) NOT NULL AUTO_INCREMENT,\n  `b` int(11) DEFAULT NULL,\n  PRIMARY KEY (`a`)\n) ENGINE=InnoDB DEFAULT CHARSET=utf8mb4 COLLATE=utf8mb4_bin"
	s.mustExec(c, "alter table mc modify column a bigint") // Drops auto_increment
	result = s.tk.MustQuery("show create table mc")
	createSQL = result.Rows()[0][1]
	expected = "CREATE TABLE `mc` (\n  `a` bigint(20) NOT NULL,\n  `b` int(11) DEFAULT NULL,\n  PRIMARY KEY (`a`)\n) ENGINE=InnoDB DEFAULT CHARSET=utf8mb4 COLLATE=utf8mb4_bin"
	c.Assert(createSQL, Equals, expected)
	_, err = s.tk.Exec("alter table mc modify column a bigint auto_increment") // Adds auto_increment should throw error
	c.Assert(err, NotNil)
}

func (s *testDBSuite) mustExec(c *C, query string, args ...interface{}) {
	s.tk.MustExec(query, args...)
}

func (s *testDBSuite) mustQuery(c *C, query string, args ...interface{}) [][]interface{} {
	r := s.tk.MustQuery(query, args...)
	return r.Rows()
}

func matchRows(c *C, rows [][]interface{}, expected [][]interface{}) {
	c.Assert(len(rows), Equals, len(expected), Commentf("got %v, expected %v", rows, expected))
	for i := range rows {
		match(c, rows[i], expected[i]...)
	}
}

func match(c *C, row []interface{}, expected ...interface{}) {
	c.Assert(len(row), Equals, len(expected))
	for i := range row {
		got := fmt.Sprintf("%v", row[i])
		need := fmt.Sprintf("%v", expected[i])
		c.Assert(got, Equals, need)
	}
}

func (s *testDBSuite) TestUpdateMultipleTable(c *C) {
	tk := testkit.NewTestKit(c, s.store)
	s.tk.MustExec("create database umt_db")
	tk.MustExec("use umt_db")
	tk.MustExec("create table t1 (c1 int, c2 int)")
	tk.MustExec("insert t1 values (1, 1), (2, 2)")
	tk.MustExec("create table t2 (c1 int, c2 int)")
	tk.MustExec("insert t2 values (1, 3), (2, 5)")
	ctx := tk.Se.(sessionctx.Context)
	dom := domain.GetDomain(ctx)
	is := dom.InfoSchema()
	db, ok := is.SchemaByName(model.NewCIStr("umt_db"))
	c.Assert(ok, IsTrue)
	t1Tbl, err := is.TableByName(model.NewCIStr("umt_db"), model.NewCIStr("t1"))
	c.Assert(err, IsNil)
	t1Info := t1Tbl.Meta()

	// Add a new column in write only state.
	newColumn := &model.ColumnInfo{
		ID:                 100,
		Name:               model.NewCIStr("c3"),
		Offset:             2,
		DefaultValue:       9,
		OriginDefaultValue: 9,
		FieldType:          *types.NewFieldType(tmysql.TypeLonglong),
		State:              model.StateWriteOnly,
	}
	t1Info.Columns = append(t1Info.Columns, newColumn)

	kv.RunInNewTxn(s.store, false, func(txn kv.Transaction) error {
		m := meta.NewMeta(txn)
		_, err = m.GenSchemaVersion()
		c.Assert(err, IsNil)
		c.Assert(m.UpdateTable(db.ID, t1Info), IsNil)
		return nil
	})
	err = dom.Reload()
	c.Assert(err, IsNil)

	tk.MustExec("update t1, t2 set t1.c1 = 8, t2.c2 = 10 where t1.c2 = t2.c1")
	tk.MustQuery("select * from t1").Check(testkit.Rows("8 1", "8 2"))
	tk.MustQuery("select * from t2").Check(testkit.Rows("1 10", "2 10"))

	newColumn.State = model.StatePublic

	kv.RunInNewTxn(s.store, false, func(txn kv.Transaction) error {
		m := meta.NewMeta(txn)
		_, err = m.GenSchemaVersion()
		c.Assert(err, IsNil)
		c.Assert(m.UpdateTable(db.ID, t1Info), IsNil)
		return nil
	})
	err = dom.Reload()
	c.Assert(err, IsNil)

	tk.MustQuery("select * from t1").Check(testkit.Rows("8 1 9", "8 2 9"))
	tk.MustExec("drop database umt_db")
}

func (s *testDBSuite) TestCreateTableTooLarge(c *C) {
	s.tk = testkit.NewTestKit(c, s.store)
	s.tk.MustExec("use test")

	sql := "create table t_too_large ("
	cnt := 3000
	for i := 1; i <= cnt; i++ {
		sql += fmt.Sprintf("a%d double, b%d double, c%d double, d%d double", i, i, i, i)
		if i != cnt {
			sql += ","
		}
	}
	sql += ");"
	s.testErrorCode(c, sql, tmysql.ErrTooManyFields)

	originLimit := ddl.TableColumnCountLimit
	ddl.TableColumnCountLimit = cnt * 4
	_, err := s.tk.Exec(sql)
	c.Assert(kv.ErrEntryTooLarge.Equal(err), IsTrue, Commentf("err:%v", err))
	ddl.TableColumnCountLimit = originLimit
}

func (s *testDBSuite) TestCreateTableWithLike(c *C) {
	s.tk = testkit.NewTestKit(c, s.store)
	// for the same database
	s.tk.MustExec("create database ctwl_db")
	s.tk.MustExec("use ctwl_db")
	s.tk.MustExec("create table tt(id int primary key)")
	s.tk.MustExec("create table t (c1 int not null auto_increment, c2 int, constraint cc foreign key (c2) references tt(id), primary key(c1)) auto_increment = 10")
	s.tk.MustExec("insert into t set c2=1")
	s.tk.MustExec("create table t1 like ctwl_db.t")
	s.tk.MustExec("insert into t1 set c2=11")
	s.tk.MustExec("create table t2 (like ctwl_db.t1)")
	s.tk.MustExec("insert into t2 set c2=12")
	s.tk.MustQuery("select * from t").Check(testkit.Rows("10 1"))
	s.tk.MustQuery("select * from t1").Check(testkit.Rows("1 11"))
	s.tk.MustQuery("select * from t2").Check(testkit.Rows("1 12"))
	ctx := s.tk.Se.(sessionctx.Context)
	is := domain.GetDomain(ctx).InfoSchema()
	tbl1, err := is.TableByName(model.NewCIStr("ctwl_db"), model.NewCIStr("t1"))
	c.Assert(err, IsNil)
	tbl1Info := tbl1.Meta()
	c.Assert(tbl1Info.ForeignKeys, IsNil)
	c.Assert(tbl1Info.PKIsHandle, Equals, true)
	col := tbl1Info.Columns[0]
	hasNotNull := tmysql.HasNotNullFlag(col.Flag)
	c.Assert(hasNotNull, IsTrue)
	tbl2, err := is.TableByName(model.NewCIStr("ctwl_db"), model.NewCIStr("t2"))
	c.Assert(err, IsNil)
	tbl2Info := tbl2.Meta()
	c.Assert(tbl2Info.ForeignKeys, IsNil)
	c.Assert(tbl2Info.PKIsHandle, Equals, true)
	c.Assert(tmysql.HasNotNullFlag(tbl2Info.Columns[0].Flag), IsTrue)

	// for different databases
	s.tk.MustExec("create database ctwl_db1")
	s.tk.MustExec("use ctwl_db1")
	s.tk.MustExec("create table t1 like ctwl_db.t")
	s.tk.MustExec("insert into t1 set c2=11")
	s.tk.MustQuery("select * from t1").Check(testkit.Rows("1 11"))
	is = domain.GetDomain(ctx).InfoSchema()
	tbl1, err = is.TableByName(model.NewCIStr("ctwl_db1"), model.NewCIStr("t1"))
	c.Assert(err, IsNil)
	c.Assert(tbl1.Meta().ForeignKeys, IsNil)

	// for failure cases
	failSQL := fmt.Sprintf("create table t1 like test_not_exist.t")
	s.testErrorCode(c, failSQL, tmysql.ErrNoSuchTable)
	failSQL = fmt.Sprintf("create table t1 like test.t_not_exist")
	s.testErrorCode(c, failSQL, tmysql.ErrNoSuchTable)
	failSQL = fmt.Sprintf("create table t1 (like test_not_exist.t)")
	s.testErrorCode(c, failSQL, tmysql.ErrNoSuchTable)
	failSQL = fmt.Sprintf("create table test_not_exis.t1 like ctwl_db.t")
	s.testErrorCode(c, failSQL, tmysql.ErrBadDB)
	failSQL = fmt.Sprintf("create table t1 like ctwl_db.t")
	s.testErrorCode(c, failSQL, tmysql.ErrTableExists)

	s.tk.MustExec("drop database ctwl_db")
	s.tk.MustExec("drop database ctwl_db1")
}

func (s *testDBSuite) TestCreateTable(c *C) {
	s.tk.MustExec("use test")
	s.tk.MustExec("CREATE TABLE `t` (`a` double DEFAULT 1.0 DEFAULT now() DEFAULT 2.0 );")
	s.tk.MustExec("CREATE TABLE IF NOT EXISTS `t` (`a` double DEFAULT 1.0 DEFAULT now() DEFAULT 2.0 );")
	ctx := s.tk.Se.(sessionctx.Context)
	is := domain.GetDomain(ctx).InfoSchema()
	tbl, err := is.TableByName(model.NewCIStr("test"), model.NewCIStr("t"))
	c.Assert(err, IsNil)
	cols := tbl.Cols()

	c.Assert(len(cols), Equals, 1)
	col := cols[0]
	c.Assert(col.Name.L, Equals, "a")
	d, ok := col.DefaultValue.(string)
	c.Assert(ok, IsTrue)
	c.Assert(d, Equals, "2.0")

	s.tk.MustExec("drop table t")

	_, err = s.tk.Exec("CREATE TABLE `t` (`a` int) DEFAULT CHARSET=abcdefg")
	c.Assert(err, NotNil)

	// test for enum column
	failSQL := "create table t_enum (a enum('e','e'));"
	s.testErrorCode(c, failSQL, tmysql.ErrDuplicatedValueInType)
	failSQL = "create table t_enum (a enum('e','E'));"
	s.testErrorCode(c, failSQL, tmysql.ErrDuplicatedValueInType)
	failSQL = "create table t_enum (a enum('abc','Abc'));"
	s.testErrorCode(c, failSQL, tmysql.ErrDuplicatedValueInType)
	// test for set column
	failSQL = "create table t_enum (a set('e','e'));"
	s.testErrorCode(c, failSQL, tmysql.ErrDuplicatedValueInType)
	failSQL = "create table t_enum (a set('e','E'));"
	s.testErrorCode(c, failSQL, tmysql.ErrDuplicatedValueInType)
	failSQL = "create table t_enum (a set('abc','Abc'));"
	s.testErrorCode(c, failSQL, tmysql.ErrDuplicatedValueInType)
	_, err = s.tk.Exec("create table t_enum (a enum('B','b'));")
	c.Assert(err.Error(), Equals, "[types:1291]Column 'a' has duplicated value 'B' in ENUM")
}

func (s *testDBSuite) TestTableForeignKey(c *C) {
	s.tk = testkit.NewTestKit(c, s.store)
	s.tk.MustExec("use test")
	s.tk.MustExec("create table t1 (a int, b int);")
	// test create table with foreign key.
	failSQL := "create table t2 (c int, foreign key (a) references t1(a));"
	s.testErrorCode(c, failSQL, tmysql.ErrKeyColumnDoesNotExits)
	// test add foreign key.
	s.tk.MustExec("create table t3 (a int, b int);")
	failSQL = "alter table t1 add foreign key (c) REFERENCES t3(a);"
	s.testErrorCode(c, failSQL, tmysql.ErrKeyColumnDoesNotExits)
	s.tk.MustExec("drop table if exists t1,t2,t3;")
}

func (s *testDBSuite) TestBitDefaultValue(c *C) {
	tk := testkit.NewTestKit(c, s.store)
	tk.MustExec("use test")
	tk.MustExec("create table t_bit (c1 bit(10) default 250, c2 int);")
	tk.MustExec("insert into t_bit set c2=1;")
	tk.MustQuery("select bin(c1),c2 from t_bit").Check(testkit.Rows("11111010 1"))
	tk.MustExec("drop table t_bit")
	tk.MustExec(`create table testalltypes1 (
    field_1 bit default 1,
    field_2 tinyint null default null
	);`)
	tk.MustExec(`create table testalltypes2 (
    field_1 bit null default null,
    field_2 tinyint null default null,
    field_3 tinyint unsigned null default null,
    field_4 bigint null default null,
    field_5 bigint unsigned null default null,
    field_6 mediumblob null default null,
    field_7 longblob null default null,
    field_8 blob null default null,
    field_9 tinyblob null default null,
    field_10 varbinary(255) null default null,
    field_11 binary(255) null default null,
    field_12 mediumtext null default null,
    field_13 longtext null default null,
    field_14 text null default null,
    field_15 tinytext null default null,
    field_16 char(255) null default null,
    field_17 numeric null default null,
    field_18 decimal null default null,
    field_19 integer null default null,
    field_20 integer unsigned null default null,
    field_21 int null default null,
    field_22 int unsigned null default null,
    field_23 mediumint null default null,
    field_24 mediumint unsigned null default null,
    field_25 smallint null default null,
    field_26 smallint unsigned null default null,
    field_27 float null default null,
    field_28 double null default null,
    field_29 double precision null default null,
    field_30 real null default null,
    field_31 varchar(255) null default null,
    field_32 date null default null,
    field_33 time null default null,
    field_34 datetime null default null,
    field_35 timestamp null default null
	);`)
}

func (s *testDBSuite) TestCreateTableWithPartition(c *C) {
	s.tk = testkit.NewTestKit(c, s.store)
	s.tk.MustExec("use test;")
	s.tk.MustExec("drop table if exists tp;")
	s.tk.MustExec(`CREATE TABLE tp (a int) PARTITION BY RANGE(a) (
	PARTITION p0 VALUES LESS THAN (10),
	PARTITION p1 VALUES LESS THAN (20),
	PARTITION p2 VALUES LESS THAN (MAXVALUE)
	);`)
	ctx := s.tk.Se.(sessionctx.Context)
	is := domain.GetDomain(ctx).InfoSchema()
	tbl, err := is.TableByName(model.NewCIStr("test"), model.NewCIStr("tp"))
	c.Assert(err, IsNil)
	c.Assert(tbl.Meta().Partition, NotNil)
	part := tbl.Meta().Partition
	c.Assert(part.Type, Equals, model.PartitionTypeRange)
	c.Assert(part.Expr, Equals, "`a`")
	for _, pdef := range part.Definitions {
		c.Assert(pdef.ID, Greater, int64(0))
	}
	c.Assert(part.Definitions, HasLen, 3)
	c.Assert(part.Definitions[0].LessThan[0], Equals, "10")
	c.Assert(part.Definitions[0].Name.L, Equals, "p0")
	c.Assert(part.Definitions[1].LessThan[0], Equals, "20")
	c.Assert(part.Definitions[1].Name.L, Equals, "p1")
	c.Assert(part.Definitions[2].LessThan[0], Equals, "MAXVALUE")
	c.Assert(part.Definitions[2].Name.L, Equals, "p2")

	s.tk.MustExec("drop table if exists employees;")
	sql1 := `create table employees (
	id int not null,
	hired int not null
	)
	partition by range( hired ) (
		partition p1 values less than (1991),
		partition p2 values less than (1996),
		partition p2 values less than (2001)
	);`
	s.testErrorCode(c, sql1, tmysql.ErrSameNamePartition)

	sql2 := `create table employees (
	id int not null,
	hired int not null
	)
	partition by range( hired ) (
		partition p1 values less than (1998),
		partition p2 values less than (1996),
		partition p3 values less than (2001)
	);`
	s.testErrorCode(c, sql2, tmysql.ErrRangeNotIncreasing)

	sql3 := `create table employees (
	id int not null,
	hired int not null
	)
	partition by range( hired ) (
		partition p1 values less than (1998),
		partition p2 values less than maxvalue,
		partition p3 values less than (2001)
	);`
	s.testErrorCode(c, sql3, tmysql.ErrPartitionMaxvalue)

	sql4 := `create table t4 (
	a int not null,
  	b int not null
	)
	partition by range( id ) (
		partition p1 values less than maxvalue,
  		partition p2 values less than (1991),
  		partition p3 values less than (1995)
	);`
	s.testErrorCode(c, sql4, tmysql.ErrPartitionMaxvalue)

	_, err = s.tk.Exec(`CREATE TABLE rc (
    		a INT NOT NULL,
    		b INT NOT NULL,
			c INT NOT NULL
	)
	partition by range columns(a,b,c) (
    	partition p0 values less than (10,5,1),
    	partition p2 values less than (50,maxvalue,10),
    	partition p3 values less than (65,30,13),
    	partition p4 values less than (maxvalue,30,40)
	);`)
	c.Assert(err, IsNil)

	sql6 := `create table employees (
	id int not null,
	hired int not null
	)
	partition by range( hired ) (
		 partition p0 values less than (6 , 10)
	);`
	s.testErrorCode(c, sql6, tmysql.ErrTooManyValues)

	sql7 := `create table t7 (
	a int not null,
  	b int not null
	)
	partition by range( id ) (
		partition p1 values less than (1991),
		partition p2 values less than maxvalue,
  		partition p3 values less than maxvalue,
  		partition p4 values less than (1995),
		partition p5 values less than maxvalue
	);`
	s.testErrorCode(c, sql7, tmysql.ErrPartitionMaxvalue)

	_, err = s.tk.Exec(`create table t8 (
	a int not null,
	b int not null
	)
	partition by range( id ) (
		partition p1 values less than (19xx91),
		partition p2 values less than maxvalue
	);`)
	c.Assert(ddl.ErrNotAllowedTypeInPartition.Equal(err), IsTrue)

	sql9 := `create TABLE t9 (
	col1 int
	)
	partition by range( case when col1 > 0 then 10 else 20 end ) (
		partition p0 values less than (2),
		partition p1 values less than (6)
	);`
	s.testErrorCode(c, sql9, tmysql.ErrPartitionFunctionIsNotAllowed)

	s.testErrorCode(c, `create TABLE t10 (c1 int,c2 int) partition by range(c1 / c2 ) (partition p0 values less than (2));`, tmysql.ErrPartitionFunctionIsNotAllowed)

	s.tk.MustExec(`create TABLE t11 (c1 int,c2 int) partition by range(c1 div c2 ) (partition p0 values less than (2));`)
	s.tk.MustExec(`create TABLE t12 (c1 int,c2 int) partition by range(c1 + c2 ) (partition p0 values less than (2));`)
	s.tk.MustExec(`create TABLE t13 (c1 int,c2 int) partition by range(c1 - c2 ) (partition p0 values less than (2));`)
	s.tk.MustExec(`create TABLE t14 (c1 int,c2 int) partition by range(c1 * c2 ) (partition p0 values less than (2));`)
	s.tk.MustExec(`create TABLE t15 (c1 int,c2 int) partition by range( abs(c1) ) (partition p0 values less than (2));`)
	s.tk.MustExec(`create TABLE t16 (c1 int) partition by range( c1) (partition p0 values less than (10));`)

	s.testErrorCode(c, `create TABLE t17 (c1 int,c2 float) partition by range(c1 + c2 ) (partition p0 values less than (2));`, tmysql.ErrPartitionFuncNotAllowed)
	s.testErrorCode(c, `create TABLE t18 (c1 int,c2 float) partition by range( floor(c2) ) (partition p0 values less than (2));`, tmysql.ErrPartitionFuncNotAllowed)
	s.tk.MustExec(`create TABLE t19 (c1 int,c2 float) partition by range( floor(c1) ) (partition p0 values less than (2));`)

	s.tk.MustExec(`create TABLE t20 (c1 int,c2 bit(10)) partition by range(c2) (partition p0 values less than (10));`)
	s.tk.MustExec(`create TABLE t21 (c1 int,c2 year) partition by range( c2 ) (partition p0 values less than (2000));`)

	s.testErrorCode(c, `create TABLE t24 (c1 float) partition by range( c1 ) (partition p0 values less than (2000));`, tmysql.ErrFieldTypeNotAllowedAsPartitionField)

	// test check order. The sql below have 2 problem: 1. ErrFieldTypeNotAllowedAsPartitionField  2. ErrPartitionMaxvalue , mysql will return ErrPartitionMaxvalue.
	s.testErrorCode(c, `create TABLE t25 (c1 float) partition by range( c1 ) (partition p1 values less than maxvalue,partition p0 values less than (2000));`, tmysql.ErrPartitionMaxvalue)

	// Fix issue 7362.
	s.tk.MustExec("create table test_partition(id bigint, name varchar(255), primary key(id)) ENGINE=InnoDB DEFAULT CHARSET=utf8 PARTITION BY RANGE  COLUMNS(id) (PARTITION p1 VALUES LESS THAN (10) ENGINE = InnoDB);")

	// 'Less than' in partition expression could be a constant expression, notice that
	// the SHOW result changed.
	s.tk.MustExec(`create table t26 (a date)
			  partition by range(to_seconds(a))(
			  partition p0 values less than (to_seconds('2004-01-01')),
			  partition p1 values less than (to_seconds('2005-01-01')));`)
	s.tk.MustQuery("show create table t26").Check(
		testkit.Rows("t26 CREATE TABLE `t26` (\n  `a` date DEFAULT NULL\n) ENGINE=InnoDB DEFAULT CHARSET=utf8mb4 COLLATE=utf8mb4_bin\nPARTITION BY RANGE ( to_seconds(`a`) ) (\n  PARTITION p0 VALUES LESS THAN (63240134400),\n  PARTITION p1 VALUES LESS THAN (63271756800)\n)"))
	s.tk.MustExec(`create table t27 (a bigint unsigned not null) 	
		  partition by range(a) (
		  partition p0 values less than (10),
		  partition p1 values less than (100),
		  partition p2 values less than (1000),
		  partition p3 values less than (18446744073709551000),
		  partition p4 values less than (18446744073709551614)
		);`)
	s.tk.MustExec(`create table t28 (a bigint unsigned not null) 	
		  partition by range(a) (
		  partition p0 values less than (10),
		  partition p1 values less than (100),
		  partition p2 values less than (1000),
		  partition p3 values less than (18446744073709551000 + 1),
		  partition p4 values less than (18446744073709551000 + 10)
		);`)

	// Only range type partition is now supported, range columns partition only implements the parser, so it will not be checked.
	// So the following SQL statements can be executed successfully.
	s.tk.MustExec(`create table t29 (
		a decimal
	)
	partition by range columns (a)
	(partition p0 values less than (0));`)
}

func (s *testDBSuite) TestCreateTableWithHashPartition(c *C) {
	s.tk = testkit.NewTestKit(c, s.store)
	s.tk.MustExec("use test;")
	s.tk.MustExec("drop table if exists employees;")
	s.tk.MustExec("set @@session.tidb_enable_table_partition = 1")
	s.tk.MustExec(`
	create table employees (
		id int not null,
		fname varchar(30),
		lname varchar(30),
		hired date not null default '1970-01-01',
		separated date not null default '9999-12-31',
		job_code int,
		store_id int
	)
	partition by hash(store_id) partitions 4;`)

	s.tk.MustExec("drop table if exists employees;")
	s.tk.MustExec(`
	create table employees (
		id int not null,
		fname varchar(30),
		lname varchar(30),
		hired date not null default '1970-01-01',
		separated date not null default '9999-12-31',
		job_code int,
		store_id int
	)
	partition by hash( year(hired) ) partitions 4;`)
}

func (s *testDBSuite) TestCreateTableWithKeyPartition(c *C) {
	s.tk = testkit.NewTestKit(c, s.store)
	s.tk.MustExec("use test;")
	s.tk.MustExec("drop table if exists tm1;")
	s.tk.MustExec(`create table tm1
	(
		s1 char(32) primary key
	)
	partition by key(s1) partitions 10;`)
}

func (s *testDBSuite) TestTableDDLWithFloatType(c *C) {
	s.tk.MustExec("use test")
	s.tk.MustExec("drop table if exists t")
	s.testErrorCode(c, "create table t (a decimal(1, 2))", tmysql.ErrMBiggerThanD)
	s.testErrorCode(c, "create table t (a float(1, 2))", tmysql.ErrMBiggerThanD)
	s.testErrorCode(c, "create table t (a double(1, 2))", tmysql.ErrMBiggerThanD)
	s.mustExec(c, "create table t (a double(1, 1))")
	s.testErrorCode(c, "alter table t add column b decimal(1, 2)", tmysql.ErrMBiggerThanD)
	// add multi columns now not support, so no case.
	s.testErrorCode(c, "alter table t modify column a float(1, 4)", tmysql.ErrMBiggerThanD)
	s.testErrorCode(c, "alter table t change column a aa float(1, 4)", tmysql.ErrMBiggerThanD)
	s.mustExec(c, "drop table t")
}

func (s *testDBSuite) TestTableDDLWithTimeType(c *C) {
	s.tk.MustExec("use test")
	s.tk.MustExec("drop table if exists t")
	s.testErrorCode(c, "create table t (a time(7))", tmysql.ErrTooBigPrecision)
	s.testErrorCode(c, "create table t (a datetime(7))", tmysql.ErrTooBigPrecision)
	s.testErrorCode(c, "create table t (a timestamp(7))", tmysql.ErrTooBigPrecision)
	_, err := s.tk.Exec("create table t (a time(-1))")
	c.Assert(err, NotNil)
	s.mustExec(c, "create table t (a datetime)")
	s.testErrorCode(c, "alter table t add column b time(7)", tmysql.ErrTooBigPrecision)
	s.testErrorCode(c, "alter table t add column b datetime(7)", tmysql.ErrTooBigPrecision)
	s.testErrorCode(c, "alter table t add column b timestamp(7)", tmysql.ErrTooBigPrecision)
	s.testErrorCode(c, "alter table t modify column a time(7)", tmysql.ErrTooBigPrecision)
	s.testErrorCode(c, "alter table t modify column a datetime(7)", tmysql.ErrTooBigPrecision)
	s.testErrorCode(c, "alter table t modify column a timestamp(7)", tmysql.ErrTooBigPrecision)
	s.testErrorCode(c, "alter table t change column a aa time(7)", tmysql.ErrTooBigPrecision)
	s.testErrorCode(c, "alter table t change column a aa datetime(7)", tmysql.ErrTooBigPrecision)
	s.testErrorCode(c, "alter table t change column a aa timestamp(7)", tmysql.ErrTooBigPrecision)
	s.mustExec(c, "alter table t change column a aa datetime(0)")
	s.mustExec(c, "drop table t")
}

func (s *testDBSuite) TestTruncateTable(c *C) {
	tk := testkit.NewTestKit(c, s.store)
	tk.MustExec("use test")
	tk.MustExec("create table truncate_table (c1 int, c2 int)")
	tk.MustExec("insert truncate_table values (1, 1), (2, 2)")
	ctx := tk.Se.(sessionctx.Context)
	is := domain.GetDomain(ctx).InfoSchema()
	oldTblInfo, err := is.TableByName(model.NewCIStr("test"), model.NewCIStr("truncate_table"))
	c.Assert(err, IsNil)
	oldTblID := oldTblInfo.Meta().ID

	tk.MustExec("truncate table truncate_table")

	tk.MustExec("insert truncate_table values (3, 3), (4, 4)")
	tk.MustQuery("select * from truncate_table").Check(testkit.Rows("3 3", "4 4"))

	is = domain.GetDomain(ctx).InfoSchema()
	newTblInfo, err := is.TableByName(model.NewCIStr("test"), model.NewCIStr("truncate_table"))
	c.Assert(err, IsNil)
	c.Assert(newTblInfo.Meta().ID, Greater, oldTblID)

	// Verify that the old table data has been deleted by background worker.
	tablePrefix := tablecodec.EncodeTablePrefix(oldTblID)
	hasOldTableData := true
	for i := 0; i < waitForCleanDataRound; i++ {
		err = kv.RunInNewTxn(s.store, false, func(txn kv.Transaction) error {
			it, err1 := txn.Iter(tablePrefix, nil)
			if err1 != nil {
				return err1
			}
			if !it.Valid() {
				hasOldTableData = false
			} else {
				hasOldTableData = it.Key().HasPrefix(tablePrefix)
			}
			it.Close()
			return nil
		})
		c.Assert(err, IsNil)
		if !hasOldTableData {
			break
		}
		time.Sleep(waitForCleanDataInterval)
	}
	c.Assert(hasOldTableData, IsFalse)
}

func (s *testDBSuite) TestRenameTable(c *C) {
	s.testRenameTable(c, "rename table %s to %s")
}

func (s *testDBSuite) TestAlterTableRenameTable(c *C) {
	s.testRenameTable(c, "alter table %s rename to %s")
}

func (s *testDBSuite) testRenameTable(c *C, sql string) {
	s.tk = testkit.NewTestKit(c, s.store)
	s.tk.MustExec("use test")
	// for different databases
	s.tk.MustExec("create table t (c1 int, c2 int)")
	s.tk.MustExec("insert t values (1, 1), (2, 2)")
	ctx := s.tk.Se.(sessionctx.Context)
	is := domain.GetDomain(ctx).InfoSchema()
	oldTblInfo, err := is.TableByName(model.NewCIStr("test"), model.NewCIStr("t"))
	c.Assert(err, IsNil)
	oldTblID := oldTblInfo.Meta().ID
	s.tk.MustExec("create database test1")
	s.tk.MustExec("use test1")
	s.tk.MustExec(fmt.Sprintf(sql, "test.t", "test1.t1"))
	is = domain.GetDomain(ctx).InfoSchema()
	newTblInfo, err := is.TableByName(model.NewCIStr("test1"), model.NewCIStr("t1"))
	c.Assert(err, IsNil)
	c.Assert(newTblInfo.Meta().ID, Equals, oldTblID)
	s.tk.MustQuery("select * from t1").Check(testkit.Rows("1 1", "2 2"))
	s.tk.MustExec("use test")

	// Make sure t doesn't exist.
	s.tk.MustExec("create table t (c1 int, c2 int)")
	s.tk.MustExec("drop table t")

	// for the same database
	s.tk.MustExec("use test1")
	s.tk.MustExec(fmt.Sprintf(sql, "t1", "t2"))
	is = domain.GetDomain(ctx).InfoSchema()
	newTblInfo, err = is.TableByName(model.NewCIStr("test1"), model.NewCIStr("t2"))
	c.Assert(err, IsNil)
	c.Assert(newTblInfo.Meta().ID, Equals, oldTblID)
	s.tk.MustQuery("select * from t2").Check(testkit.Rows("1 1", "2 2"))
	isExist := is.TableExists(model.NewCIStr("test1"), model.NewCIStr("t1"))
	c.Assert(isExist, IsFalse)
	s.tk.MustQuery("show tables").Check(testkit.Rows("t2"))

	// for failure case
	failSQL := fmt.Sprintf(sql, "test_not_exist.t", "test_not_exist.t")
	s.testErrorCode(c, failSQL, tmysql.ErrFileNotFound)
	failSQL = fmt.Sprintf(sql, "test.test_not_exist", "test.test_not_exist")
	s.testErrorCode(c, failSQL, tmysql.ErrFileNotFound)
	failSQL = fmt.Sprintf(sql, "test.t_not_exist", "test_not_exist.t")
	s.testErrorCode(c, failSQL, tmysql.ErrFileNotFound)
	failSQL = fmt.Sprintf(sql, "test1.t2", "test_not_exist.t")
	s.testErrorCode(c, failSQL, tmysql.ErrErrorOnRename)

	// for the same table name
	s.tk.MustExec("use test1")
	s.tk.MustExec("create table if not exists t (c1 int, c2 int)")
	s.tk.MustExec("create table if not exists t1 (c1 int, c2 int)")
	s.tk.MustExec(fmt.Sprintf(sql, "test1.t", "t"))
	s.tk.MustExec(fmt.Sprintf(sql, "test1.t1", "test1.t1"))

	s.tk.MustExec("drop database test1")
}

func (s *testDBSuite) TestRenameMultiTables(c *C) {
	s.tk = testkit.NewTestKit(c, s.store)
	s.tk.MustExec("use test")
	s.tk.MustExec("create table t1(id int)")
	s.tk.MustExec("create table t2(id int)")
	// Currently it will fail only.
	sql := fmt.Sprintf("rename table t1 to t3, t2 to t4")
	_, err := s.tk.Exec(sql)
	c.Assert(err, NotNil)
	originErr := errors.Cause(err)
	c.Assert(originErr.Error(), Equals, "can't run multi schema change")

	s.tk.MustExec("drop table t1, t2")
}

func (s *testDBSuite) TestAddNotNullColumn(c *C) {
	s.tk = testkit.NewTestKit(c, s.store)
	s.tk.MustExec("use test_db")
	// for different databases
	s.tk.MustExec("create table tnn (c1 int primary key auto_increment, c2 int)")
	s.tk.MustExec("insert tnn (c2) values (0)" + strings.Repeat(",(0)", 99))
	done := make(chan error, 1)
	sessionExecInGoroutine(c, s.store, "alter table tnn add column c3 int not null default 3", done)
	updateCnt := 0
out:
	for {
		select {
		case err := <-done:
			c.Assert(err, IsNil)
			break out
		default:
			s.tk.MustExec("update tnn set c2 = c2 + 1 where c1 = 99")
			updateCnt++
		}
	}
	expected := fmt.Sprintf("%d %d", updateCnt, 3)
	s.tk.MustQuery("select c2, c3 from tnn where c1 = 99").Check(testkit.Rows(expected))

	s.tk.MustExec("drop table tnn")
}

func (s *testDBSuite) TestIssue2858And2717(c *C) {
	s.tk = testkit.NewTestKit(c, s.store)
	s.tk.MustExec("use " + s.schemaName)

	s.tk.MustExec("create table t_issue_2858_bit (a bit(64) default b'0')")
	s.tk.MustExec("insert into t_issue_2858_bit value ()")
	s.tk.MustExec(`insert into t_issue_2858_bit values (100), ('10'), ('\0')`)
	s.tk.MustQuery("select a+0 from t_issue_2858_bit").Check(testkit.Rows("0", "100", "12592", "0"))
	s.tk.MustExec(`alter table t_issue_2858_bit alter column a set default '\0'`)

	s.tk.MustExec("create table t_issue_2858_hex (a int default 0x123)")
	s.tk.MustExec("insert into t_issue_2858_hex value ()")
	s.tk.MustExec("insert into t_issue_2858_hex values (123), (0x321)")
	s.tk.MustQuery("select a from t_issue_2858_hex").Check(testkit.Rows("291", "123", "801"))
	s.tk.MustExec(`alter table t_issue_2858_hex alter column a set default 0x321`)
}

func (s *testDBSuite) TestIssue4432(c *C) {
	s.tk = testkit.NewTestKit(c, s.store)
	s.tk.MustExec("use " + s.schemaName)

	s.tk.MustExec("create table tx (col bit(10) default 'a')")
	s.tk.MustExec("insert into tx value ()")
	s.tk.MustQuery("select * from tx").Check(testkit.Rows("\x00a"))
	s.tk.MustExec("drop table tx")

	s.tk.MustExec("create table tx (col bit(10) default 0x61)")
	s.tk.MustExec("insert into tx value ()")
	s.tk.MustQuery("select * from tx").Check(testkit.Rows("\x00a"))
	s.tk.MustExec("drop table tx")

	s.tk.MustExec("create table tx (col bit(10) default 97)")
	s.tk.MustExec("insert into tx value ()")
	s.tk.MustQuery("select * from tx").Check(testkit.Rows("\x00a"))
	s.tk.MustExec("drop table tx")

	s.tk.MustExec("create table tx (col bit(10) default 0b1100001)")
	s.tk.MustExec("insert into tx value ()")
	s.tk.MustQuery("select * from tx").Check(testkit.Rows("\x00a"))
	s.tk.MustExec("drop table tx")
}

func (s *testDBSuite) TestChangeColumnPosition(c *C) {
	s.tk = testkit.NewTestKit(c, s.store)
	s.tk.MustExec("use " + s.schemaName)

	s.tk.MustExec("create table position (a int default 1, b int default 2)")
	s.tk.MustExec("insert into position value ()")
	s.tk.MustExec("insert into position values (3,4)")
	s.tk.MustQuery("select * from position").Check(testkit.Rows("1 2", "3 4"))
	s.tk.MustExec("alter table position modify column b int first")
	s.tk.MustQuery("select * from position").Check(testkit.Rows("2 1", "4 3"))
	s.tk.MustExec("insert into position value ()")
	s.tk.MustQuery("select * from position").Check(testkit.Rows("2 1", "4 3", "<nil> 1"))

	s.tk.MustExec("drop table position")
	s.tk.MustExec("create table position (a int, b int, c double, d varchar(5))")
	s.tk.MustExec(`insert into position value (1, 2, 3.14, 'TiDB')`)
	s.tk.MustExec("alter table position modify column d varchar(5) after a")
	s.tk.MustQuery("select * from position").Check(testkit.Rows("1 TiDB 2 3.14"))
	s.tk.MustExec("alter table position modify column a int after c")
	s.tk.MustQuery("select * from position").Check(testkit.Rows("TiDB 2 3.14 1"))
	s.tk.MustExec("alter table position modify column c double first")
	s.tk.MustQuery("select * from position").Check(testkit.Rows("3.14 TiDB 2 1"))
	s.testErrorCode(c, "alter table position modify column b int after b", tmysql.ErrBadField)

	s.tk.MustExec("drop table position")
	s.tk.MustExec("create table position (a int, b int)")
	s.tk.MustExec("alter table position add index t(a, b)")
	s.tk.MustExec("alter table position modify column b int first")
	s.tk.MustExec("insert into position value (3, 5)")
	s.tk.MustQuery("select a from position where a = 3").Check(testkit.Rows())

	s.tk.MustExec("alter table position change column b c int first")
	s.tk.MustQuery("select * from position where c = 3").Check(testkit.Rows("3 5"))
	s.testErrorCode(c, "alter table position change column c b int after c", tmysql.ErrBadField)

	s.tk.MustExec("drop table position")
	s.tk.MustExec("create table position (a int default 2)")
	s.tk.MustExec("alter table position modify column a int default 5 first")
	s.tk.MustExec("insert into position value ()")
	s.tk.MustQuery("select * from position").Check(testkit.Rows("5"))

	s.tk.MustExec("drop table position")
	s.tk.MustExec("create table position (a int, b int)")
	s.tk.MustExec("alter table position add index t(b)")
	s.tk.MustExec("alter table position change column b c int first")
	createSQL := s.tk.MustQuery("show create table position").Rows()[0][1]
	exceptedSQL := []string{
		"CREATE TABLE `position` (",
		"  `c` int(11) DEFAULT NULL,",
		"  `a` int(11) DEFAULT NULL,",
		"  KEY `t` (`c`)",
		") ENGINE=InnoDB DEFAULT CHARSET=utf8mb4 COLLATE=utf8mb4_bin",
	}
	c.Assert(createSQL, Equals, strings.Join(exceptedSQL, "\n"))
}

func (s *testDBSuite) TestGeneratedColumnDDL(c *C) {
	s.tk = testkit.NewTestKit(c, s.store)
	s.tk.MustExec("use test")

	// Check create table with virtual generated column.
	s.tk.MustExec(`CREATE TABLE test_gv_ddl(a int, b int as (a+8) virtual)`)

	// Check desc table with virtual generated column.
	result := s.tk.MustQuery(`DESC test_gv_ddl`)
	result.Check(testkit.Rows(`a int(11) YES  <nil> `, `b int(11) YES  <nil> VIRTUAL GENERATED`))

	// Check show create table with virtual generated column.
	result = s.tk.MustQuery(`show create table test_gv_ddl`)
	result.Check(testkit.Rows(
		"test_gv_ddl CREATE TABLE `test_gv_ddl` (\n  `a` int(11) DEFAULT NULL,\n  `b` int(11) GENERATED ALWAYS AS (`a` + 8) VIRTUAL DEFAULT NULL\n) ENGINE=InnoDB DEFAULT CHARSET=utf8mb4 COLLATE=utf8mb4_bin",
	))

	// Check alter table add a stored generated column.
	s.tk.MustExec(`alter table test_gv_ddl add column c int as (b+2) stored`)
	result = s.tk.MustQuery(`DESC test_gv_ddl`)
	result.Check(testkit.Rows(`a int(11) YES  <nil> `, `b int(11) YES  <nil> VIRTUAL GENERATED`, `c int(11) YES  <nil> STORED GENERATED`))

	// Check generated expression with blanks.
	s.tk.MustExec("create table table_with_gen_col_blanks (a int, b char(20) as (cast( \r\n\t a \r\n\tas  char)))")
	result = s.tk.MustQuery(`show create table table_with_gen_col_blanks`)
	result.Check(testkit.Rows("table_with_gen_col_blanks CREATE TABLE `table_with_gen_col_blanks` (\n" +
		"  `a` int(11) DEFAULT NULL,\n" +
		"  `b` char(20) GENERATED ALWAYS AS (CAST(`a` AS CHAR)) VIRTUAL DEFAULT NULL\n" +
		") ENGINE=InnoDB DEFAULT CHARSET=utf8mb4 COLLATE=utf8mb4_bin"))

	genExprTests := []struct {
		stmt string
		err  int
	}{
		// drop/rename columns dependent by other column.
		{`alter table test_gv_ddl drop column a`, mysql.ErrDependentByGeneratedColumn},
		{`alter table test_gv_ddl change column a anew int`, mysql.ErrBadField},

		// modify/change stored status of generated columns.
		{`alter table test_gv_ddl modify column b bigint`, mysql.ErrUnsupportedOnGeneratedColumn},
		{`alter table test_gv_ddl change column c cnew bigint as (a+100)`, mysql.ErrUnsupportedOnGeneratedColumn},

		// modify/change generated columns breaking prior.
		{`alter table test_gv_ddl modify column b int as (c+100)`, mysql.ErrGeneratedColumnNonPrior},
		{`alter table test_gv_ddl change column b bnew int as (c+100)`, mysql.ErrGeneratedColumnNonPrior},

		// refer not exist columns in generation expression.
		{`create table test_gv_ddl_bad (a int, b int as (c+8))`, mysql.ErrBadField},

		// refer generated columns non prior.
		{`create table test_gv_ddl_bad (a int, b int as (c+1), c int as (a+1))`, mysql.ErrGeneratedColumnNonPrior},

		// virtual generated columns cannot be primary key.
		{`create table test_gv_ddl_bad (a int, b int, c int as (a+b) primary key)`, mysql.ErrUnsupportedOnGeneratedColumn},
		{`create table test_gv_ddl_bad (a int, b int, c int as (a+b), primary key(c))`, mysql.ErrUnsupportedOnGeneratedColumn},
		{`create table test_gv_ddl_bad (a int, b int, c int as (a+b), primary key(a, c))`, mysql.ErrUnsupportedOnGeneratedColumn},
	}
	for _, tt := range genExprTests {
		s.testErrorCode(c, tt.stmt, tt.err)
	}

	// Check alter table modify/change generated column.
	s.tk.MustExec(`alter table test_gv_ddl modify column c bigint as (b+200) stored`)
	result = s.tk.MustQuery(`DESC test_gv_ddl`)
	result.Check(testkit.Rows(`a int(11) YES  <nil> `, `b int(11) YES  <nil> VIRTUAL GENERATED`, `c bigint(20) YES  <nil> STORED GENERATED`))

	s.tk.MustExec(`alter table test_gv_ddl change column b b bigint as (a+100) virtual`)
	result = s.tk.MustQuery(`DESC test_gv_ddl`)
	result.Check(testkit.Rows(`a int(11) YES  <nil> `, `b bigint(20) YES  <nil> VIRTUAL GENERATED`, `c bigint(20) YES  <nil> STORED GENERATED`))

	s.tk.MustExec(`alter table test_gv_ddl change column c cnew bigint`)
	result = s.tk.MustQuery(`DESC test_gv_ddl`)
	result.Check(testkit.Rows(`a int(11) YES  <nil> `, `b bigint(20) YES  <nil> VIRTUAL GENERATED`, `cnew bigint(20) YES  <nil> `))
}

func (s *testDBSuite) TestComment(c *C) {
	s.tk = testkit.NewTestKit(c, s.store)
	s.tk.MustExec("use " + s.schemaName)
	s.tk.MustExec("drop table if exists ct, ct1")

	validComment := strings.Repeat("a", 1024)
	invalidComment := strings.Repeat("b", 1025)

	s.tk.MustExec("create table ct (c int, d int, e int, key (c) comment '" + validComment + "')")
	s.tk.MustExec("create index i on ct (d) comment '" + validComment + "'")
	s.tk.MustExec("alter table ct add key (e) comment '" + validComment + "'")

	s.testErrorCode(c, "create table ct1 (c int, key (c) comment '"+invalidComment+"')", tmysql.ErrTooLongIndexComment)
	s.testErrorCode(c, "create index i1 on ct (d) comment '"+invalidComment+"b"+"'", tmysql.ErrTooLongIndexComment)
	s.testErrorCode(c, "alter table ct add key (e) comment '"+invalidComment+"'", tmysql.ErrTooLongIndexComment)

	s.tk.MustExec("set @@sql_mode=''")
	s.tk.MustExec("create table ct1 (c int, d int, e int, key (c) comment '" + invalidComment + "')")
	c.Assert(s.tk.Se.GetSessionVars().StmtCtx.WarningCount(), Equals, uint16(1))
	s.tk.MustQuery("show warnings").Check(testutil.RowsWithSep("|", "Warning|1688|Comment for index 'c' is too long (max = 1024)"))
	s.tk.MustExec("create index i1 on ct1 (d) comment '" + invalidComment + "b" + "'")
	c.Assert(s.tk.Se.GetSessionVars().StmtCtx.WarningCount(), Equals, uint16(1))
	s.tk.MustQuery("show warnings").Check(testutil.RowsWithSep("|", "Warning|1688|Comment for index 'i1' is too long (max = 1024)"))
	s.tk.MustExec("alter table ct1 add key (e) comment '" + invalidComment + "'")
	c.Assert(s.tk.Se.GetSessionVars().StmtCtx.WarningCount(), Equals, uint16(1))
	s.tk.MustQuery("show warnings").Check(testutil.RowsWithSep("|", "Warning|1688|Comment for index 'e' is too long (max = 1024)"))

	s.tk.MustExec("drop table if exists ct, ct1")
}

func (s *testDBSuite) TestRebaseAutoID(c *C) {
	s.tk = testkit.NewTestKit(c, s.store)
	s.tk.MustExec("use " + s.schemaName)

	s.tk.MustExec("drop database if exists tidb;")
	s.tk.MustExec("create database tidb;")
	s.tk.MustExec("use tidb;")
	s.tk.MustExec("create table tidb.test (a int auto_increment primary key, b int);")
	s.tk.MustExec("insert tidb.test values (null, 1);")
	s.tk.MustQuery("select * from tidb.test").Check(testkit.Rows("1 1"))
	s.tk.MustExec("alter table tidb.test auto_increment = 6000;")
	s.tk.MustExec("insert tidb.test values (null, 1);")
	s.tk.MustQuery("select * from tidb.test").Check(testkit.Rows("1 1", "6000 1"))
	s.tk.MustExec("alter table tidb.test auto_increment = 5;")
	s.tk.MustExec("insert tidb.test values (null, 1);")
	s.tk.MustQuery("select * from tidb.test").Check(testkit.Rows("1 1", "6000 1", "11000 1"))

	// Current range for table test is [11000, 15999].
	// Though it does not have a tuple "a = 15999", its global next auto increment id should be 16000.
	// Anyway it is not compatible with MySQL.
	s.tk.MustExec("alter table tidb.test auto_increment = 12000;")
	s.tk.MustExec("insert tidb.test values (null, 1);")
	s.tk.MustQuery("select * from tidb.test").Check(testkit.Rows("1 1", "6000 1", "11000 1", "16000 1"))

	s.tk.MustExec("create table tidb.test2 (a int);")
	s.testErrorCode(c, "alter table tidb.test2 add column b int auto_increment key, auto_increment=10;", tmysql.ErrUnknown)
}

func (s *testDBSuite) TestZeroFillCreateTable(c *C) {
	s.tk = testkit.NewTestKit(c, s.store)
	s.tk.MustExec("use test")
	s.tk.MustExec("drop table if exists abc;")
	s.tk.MustExec("create table abc(y year, z tinyint(10) zerofill, primary key(y));")
	is := s.dom.InfoSchema()
	tbl, err := is.TableByName(model.NewCIStr("test"), model.NewCIStr("abc"))
	c.Assert(err, IsNil)
	var yearCol, zCol *model.ColumnInfo
	for _, col := range tbl.Meta().Columns {
		if col.Name.String() == "y" {
			yearCol = col
		}
		if col.Name.String() == "z" {
			zCol = col
		}
	}
	c.Assert(yearCol, NotNil)
	c.Assert(yearCol.Tp, Equals, mysql.TypeYear)
	c.Assert(mysql.HasUnsignedFlag(yearCol.Flag), IsTrue)

	c.Assert(zCol, NotNil)
	c.Assert(mysql.HasUnsignedFlag(zCol.Flag), IsTrue)
}

func (s *testDBSuite) TestCheckColumnDefaultValue(c *C) {
	s.tk = testkit.NewTestKit(c, s.store)
	s.tk.MustExec("use test;")
	s.tk.MustExec("drop table if exists text_default_text;")
	s.testErrorCode(c, "create table text_default_text(c1 text not null default '');", tmysql.ErrBlobCantHaveDefault)
	s.testErrorCode(c, "create table text_default_text(c1 text not null default 'scds');", tmysql.ErrBlobCantHaveDefault)

	s.tk.MustExec("drop table if exists text_default_json;")
	s.testErrorCode(c, "create table text_default_json(c1 json not null default '');", tmysql.ErrBlobCantHaveDefault)
	s.testErrorCode(c, "create table text_default_json(c1 json not null default 'dfew555');", tmysql.ErrBlobCantHaveDefault)

	s.tk.MustExec("drop table if exists text_default_blob;")
	s.testErrorCode(c, "create table text_default_blob(c1 blob not null default '');", tmysql.ErrBlobCantHaveDefault)
	s.testErrorCode(c, "create table text_default_blob(c1 blob not null default 'scds54');", tmysql.ErrBlobCantHaveDefault)

	s.tk.MustExec("set sql_mode='';")
	s.tk.MustExec("drop table if exists text_default_text;")
	s.tk.MustExec("create table text_default_text(c1 text not null default '');")
	s.tk.MustQuery(`show create table text_default_text`).Check(testutil.RowsWithSep("|",
		"text_default_text CREATE TABLE `text_default_text` (\n"+
			"  `c1` text NOT NULL\n"+
			") ENGINE=InnoDB DEFAULT CHARSET=utf8mb4 COLLATE=utf8mb4_bin",
	))
	ctx := s.tk.Se.(sessionctx.Context)
	is := domain.GetDomain(ctx).InfoSchema()
	tblInfo, err := is.TableByName(model.NewCIStr("test"), model.NewCIStr("text_default_text"))
	c.Assert(err, IsNil)
	c.Assert(tblInfo.Meta().Columns[0].DefaultValue, Equals, "")

	s.tk.MustExec("drop table if exists text_default_blob;")
	s.tk.MustExec("create table text_default_blob(c1 blob not null default '');")
	s.tk.MustQuery(`show create table text_default_blob`).Check(testutil.RowsWithSep("|",
		"text_default_blob CREATE TABLE `text_default_blob` (\n"+
			"  `c1` blob NOT NULL\n"+
			") ENGINE=InnoDB DEFAULT CHARSET=utf8mb4 COLLATE=utf8mb4_bin",
	))
	is = domain.GetDomain(ctx).InfoSchema()
	tblInfo, err = is.TableByName(model.NewCIStr("test"), model.NewCIStr("text_default_blob"))
	c.Assert(err, IsNil)
	c.Assert(tblInfo.Meta().Columns[0].DefaultValue, Equals, "")

	s.tk.MustExec("drop table if exists text_default_json;")
	s.tk.MustExec("create table text_default_json(c1 json not null default '');")
	s.tk.MustQuery(`show create table text_default_json`).Check(testutil.RowsWithSep("|",
		"text_default_json CREATE TABLE `text_default_json` (\n"+
			"  `c1` json NOT NULL DEFAULT 'null'\n"+
			") ENGINE=InnoDB DEFAULT CHARSET=utf8mb4 COLLATE=utf8mb4_bin",
	))
	is = domain.GetDomain(ctx).InfoSchema()
	tblInfo, err = is.TableByName(model.NewCIStr("test"), model.NewCIStr("text_default_json"))
	c.Assert(err, IsNil)
	c.Assert(tblInfo.Meta().Columns[0].DefaultValue, Equals, `null`)
}

func (s *testDBSuite) TestCharacterSetInColumns(c *C) {
	s.tk = testkit.NewTestKit(c, s.store)
	s.tk.MustExec("drop database if exists varchar_test;")
	s.tk.MustExec("create database varchar_test;")
	s.tk.MustExec("use varchar_test")
	s.tk.MustExec("drop table if exists t")
	s.tk.MustExec("create table t (c1 int, s1 varchar(10), s2 text)")
	s.tk.MustQuery("select count(*) from information_schema.columns where table_schema = 'varchar_test' and character_set_name != 'utf8mb4'").Check(testkit.Rows("0"))
	s.tk.MustQuery("select count(*) from information_schema.columns where table_schema = 'varchar_test' and character_set_name = 'utf8mb4'").Check(testkit.Rows("2"))

	s.tk.MustExec("drop table if exists t5")
	s.tk.MustExec("create table t5(id int) charset=UTF8;")
	s.tk.MustExec("drop table if exists t5")
	s.tk.MustExec("create table t5(id int) charset=BINARY;")
	s.tk.MustExec("drop table if exists t5")
	s.tk.MustExec("create table t5(id int) charset=LATIN1;")
	s.tk.MustExec("drop table if exists t5")
	s.tk.MustExec("create table t5(id int) charset=ASCII;")
	s.tk.MustExec("drop table if exists t5")
	s.tk.MustExec("create table t5(id int) charset=UTF8MB4;")

	s.tk.MustExec("drop table if exists t6")
	s.tk.MustExec("create table t6(id int) charset=utf8;")
	s.tk.MustExec("drop table if exists t6")
	s.tk.MustExec("create table t6(id int) charset=binary;")
	s.tk.MustExec("drop table if exists t6")
	s.tk.MustExec("create table t6(id int) charset=latin1;")
	s.tk.MustExec("drop table if exists t6")
	s.tk.MustExec("create table t6(id int) charset=ascii;")
	s.tk.MustExec("drop table if exists t6")
	s.tk.MustExec("create table t6(id int) charset=utf8mb4;")
}

func (s *testDBSuite) TestAddNotNullColumnWhileInsertOnDupUpdate(c *C) {
	tk1 := testkit.NewTestKit(c, s.store)
	tk1.MustExec("use " + s.schemaName)
	tk2 := testkit.NewTestKit(c, s.store)
	tk2.MustExec("use " + s.schemaName)
	closeCh := make(chan bool)
	wg := new(sync.WaitGroup)
	wg.Add(1)
	tk1.MustExec("create table nn (a int primary key, b int)")
	tk1.MustExec("insert nn values (1, 1)")
	var tk2Err error
	go func() {
		defer wg.Done()
		for {
			select {
			case <-closeCh:
				return
			default:
			}
			_, tk2Err = tk2.Exec("insert nn (a, b) values (1, 1) on duplicate key update a = 1, b = b + 1")
			if tk2Err != nil {
				return
			}
		}
	}()
	tk1.MustExec("alter table nn add column c int not null default 0")
	close(closeCh)
	wg.Wait()
	c.Assert(tk2Err, IsNil)
}

type testMaxTableRowIDContext struct {
	c   *C
	d   ddl.DDL
	tbl table.Table
}

func newTestMaxTableRowIDContext(c *C, d ddl.DDL, tbl table.Table) *testMaxTableRowIDContext {
	return &testMaxTableRowIDContext{
		c:   c,
		d:   d,
		tbl: tbl,
	}
}

func (s *testDBSuite) getMaxTableRowID(ctx *testMaxTableRowIDContext) (int64, bool) {
	c := ctx.c
	d := ctx.d
	tbl := ctx.tbl
	curVer, err := s.store.CurrentVersion()
	c.Assert(err, IsNil)
	maxID, emptyTable, err := d.GetTableMaxRowID(curVer.Ver, tbl.(table.PhysicalTable))
	c.Assert(err, IsNil)
	return maxID, emptyTable
}

func (s *testDBSuite) checkGetMaxTableRowID(ctx *testMaxTableRowIDContext, expectEmpty bool, expectMaxID int64) {
	c := ctx.c
	maxID, emptyTable := s.getMaxTableRowID(ctx)
	c.Assert(emptyTable, Equals, expectEmpty)
	c.Assert(maxID, Equals, expectMaxID)
}

func (s *testDBSuite) TestGetTableEndHandle(c *C) {
	// TestGetTableEndHandle test ddl.GetTableMaxRowID method, which will return the max row id of the table.
	tk := testkit.NewTestKit(c, s.store)
	tk.MustExec("drop database if exists test_get_endhandle")
	tk.MustExec("create database test_get_endhandle")
	tk.MustExec("use test_get_endhandle")
	// Test PK is handle.
	tk.MustExec("create table t(a bigint PRIMARY KEY, b int)")

	is := s.dom.InfoSchema()
	d := s.dom.DDL()
	tbl, err := is.TableByName(model.NewCIStr("test_get_endhandle"), model.NewCIStr("t"))
	c.Assert(err, IsNil)

	testCtx := newTestMaxTableRowIDContext(c, d, tbl)
	// test empty table
	s.checkGetMaxTableRowID(testCtx, true, int64(math.MaxInt64))

	tk.MustExec("insert into t values(-1, 1)")
	s.checkGetMaxTableRowID(testCtx, false, int64(-1))

	tk.MustExec("insert into t values(9223372036854775806, 1)")
	s.checkGetMaxTableRowID(testCtx, false, int64(9223372036854775806))

	tk.MustExec("insert into t values(9223372036854775807, 1)")
	s.checkGetMaxTableRowID(testCtx, false, int64(9223372036854775807))

	tk.MustExec("insert into t values(10, 1)")
	tk.MustExec("insert into t values(102149142, 1)")
	s.checkGetMaxTableRowID(testCtx, false, int64(9223372036854775807))

	tk.MustExec("create table t1(a bigint PRIMARY KEY, b int)")

	for i := 0; i < 1000; i++ {
		tk.MustExec(fmt.Sprintf("insert into t1 values(%v, %v)", i, i))
	}
	is = s.dom.InfoSchema()
	testCtx.tbl, err = is.TableByName(model.NewCIStr("test_get_endhandle"), model.NewCIStr("t1"))
	c.Assert(err, IsNil)
	s.checkGetMaxTableRowID(testCtx, false, int64(999))

	// Test PK is not handle
	tk.MustExec("create table t2(a varchar(255))")

	is = s.dom.InfoSchema()
	testCtx.tbl, err = is.TableByName(model.NewCIStr("test_get_endhandle"), model.NewCIStr("t2"))
	c.Assert(err, IsNil)
	s.checkGetMaxTableRowID(testCtx, true, int64(math.MaxInt64))

	for i := 0; i < 1000; i++ {
		tk.MustExec(fmt.Sprintf("insert into t2 values(%v)", i))
	}

	result := tk.MustQuery("select MAX(_tidb_rowid) from t2")
	maxID, emptyTable := s.getMaxTableRowID(testCtx)
	result.Check(testkit.Rows(fmt.Sprintf("%v", maxID)))
	c.Assert(emptyTable, IsFalse)

	tk.MustExec("insert into t2 values(100000)")
	result = tk.MustQuery("select MAX(_tidb_rowid) from t2")
	maxID, emptyTable = s.getMaxTableRowID(testCtx)
	result.Check(testkit.Rows(fmt.Sprintf("%v", maxID)))
	c.Assert(emptyTable, IsFalse)

	tk.MustExec(fmt.Sprintf("insert into t2 values(%v)", math.MaxInt64-1))
	result = tk.MustQuery("select MAX(_tidb_rowid) from t2")
	maxID, emptyTable = s.getMaxTableRowID(testCtx)
	result.Check(testkit.Rows(fmt.Sprintf("%v", maxID)))
	c.Assert(emptyTable, IsFalse)

	tk.MustExec(fmt.Sprintf("insert into t2 values(%v)", math.MaxInt64))
	result = tk.MustQuery("select MAX(_tidb_rowid) from t2")
	maxID, emptyTable = s.getMaxTableRowID(testCtx)
	result.Check(testkit.Rows(fmt.Sprintf("%v", maxID)))
	c.Assert(emptyTable, IsFalse)

	tk.MustExec("insert into t2 values(100)")
	result = tk.MustQuery("select MAX(_tidb_rowid) from t2")
	maxID, emptyTable = s.getMaxTableRowID(testCtx)
	result.Check(testkit.Rows(fmt.Sprintf("%v", maxID)))
	c.Assert(emptyTable, IsFalse)
}

func (s *testDBSuite) TestMultiRegionGetTableEndHandle(c *C) {
	tk := testkit.NewTestKit(c, s.store)
	tk.MustExec("drop database if exists test_get_endhandle")
	tk.MustExec("create database test_get_endhandle")
	tk.MustExec("use test_get_endhandle")

	tk.MustExec("create table t(a bigint PRIMARY KEY, b int)")
	for i := 0; i < 1000; i++ {
		tk.MustExec(fmt.Sprintf("insert into t values(%v, %v)", i, i))
	}

	// Get table ID for split.
	dom := domain.GetDomain(tk.Se)
	is := dom.InfoSchema()
	tbl, err := is.TableByName(model.NewCIStr("test_get_endhandle"), model.NewCIStr("t"))
	c.Assert(err, IsNil)
	tblID := tbl.Meta().ID

	d := s.dom.DDL()
	testCtx := newTestMaxTableRowIDContext(c, d, tbl)

	// Split the table.
	s.cluster.SplitTable(s.mvccStore, tblID, 100)

	maxID, emptyTable := s.getMaxTableRowID(testCtx)
	c.Assert(emptyTable, IsFalse)
	c.Assert(maxID, Equals, int64(999))

	tk.MustExec("insert into t values(10000, 1000)")
	maxID, emptyTable = s.getMaxTableRowID(testCtx)
	c.Assert(emptyTable, IsFalse)
	c.Assert(maxID, Equals, int64(10000))

	tk.MustExec("insert into t values(-1, 1000)")
	maxID, emptyTable = s.getMaxTableRowID(testCtx)
	c.Assert(emptyTable, IsFalse)
	c.Assert(maxID, Equals, int64(10000))
}

func (s *testDBSuite) getHistoryDDLJob(id int64) (*model.Job, error) {
	var job *model.Job

	err := kv.RunInNewTxn(s.store, false, func(txn kv.Transaction) error {
		t := meta.NewMeta(txn)
		var err1 error
		job, err1 = t.GetHistoryDDLJob(id)
		return errors.Trace(err1)
	})

	return job, errors.Trace(err)
}

func (s *testDBSuite) TestBackwardCompatibility(c *C) {
	tk := testkit.NewTestKit(c, s.store)
	tk.MustExec("create database if not exists test_backward_compatibility")
	defer tk.MustExec("drop database test_backward_compatibility")
	tk.MustExec("use test_backward_compatibility")
	tk.MustExec("create table t(a int primary key, b int)")
	for i := 0; i < 200; i++ {
		tk.MustExec(fmt.Sprintf("insert into t values(%v, %v)", i, i))
	}

	// alter table t add index idx_b(b);
	is := s.dom.InfoSchema()
	schemaName := model.NewCIStr("test_backward_compatibility")
	tableName := model.NewCIStr("t")
	schema, ok := is.SchemaByName(schemaName)
	c.Assert(ok, IsTrue)
	tbl, err := is.TableByName(schemaName, tableName)
	c.Assert(err, IsNil)

	// Split the table.
	s.cluster.SplitTable(s.mvccStore, tbl.Meta().ID, 100)

	unique := false
	indexName := model.NewCIStr("idx_b")
	idxColName := &ast.IndexColName{
		Column: &ast.ColumnName{
			Schema: schemaName,
			Table:  tableName,
			Name:   model.NewCIStr("b"),
		},
		Length: types.UnspecifiedLength,
	}
	idxColNames := []*ast.IndexColName{idxColName}
	var indexOption *ast.IndexOption
	job := &model.Job{
		SchemaID:   schema.ID,
		TableID:    tbl.Meta().ID,
		Type:       model.ActionAddIndex,
		BinlogInfo: &model.HistoryInfo{},
		Args:       []interface{}{unique, indexName, idxColNames, indexOption},
	}
	txn, err := s.store.Begin()
	c.Assert(err, IsNil)
	t := meta.NewMeta(txn)
	job.ID, err = t.GenGlobalID()
	c.Assert(err, IsNil)
	job.Version = 1
	job.StartTS = txn.StartTS()

	// Simulate old TiDB init the add index job, old TiDB will not init the model.Job.ReorgMeta field,
	// if we set job.SnapshotVer here, can simulate the behavior.
	job.SnapshotVer = txn.StartTS()
	err = t.EnQueueDDLJob(job)
	c.Assert(err, IsNil)
	err = txn.Commit(context.Background())
	c.Assert(err, IsNil)
	ticker := time.NewTicker(s.lease)
	for range ticker.C {
		historyJob, err := s.getHistoryDDLJob(job.ID)
		c.Assert(err, IsNil)
		if historyJob == nil {

			continue
		}
		c.Assert(historyJob.Error, IsNil)

		if historyJob.IsSynced() {
			break
		}
	}

	// finished add index
	tk.MustExec("admin check index t idx_b")
}

func (s *testDBSuite) TestAlterTableAddPartition(c *C) {
	s.tk = testkit.NewTestKit(c, s.store)
	s.tk.MustExec("use test;")
	s.tk.MustExec("drop table if exists employees;")
	s.tk.MustExec(`create table employees (
	id int not null,
	hired date not null
	)
	partition by range( year(hired) ) (
		partition p1 values less than (1991),
		partition p2 values less than (1996),
		partition p3 values less than (2001)
	);`)
	s.tk.MustExec(`alter table employees add partition (
    partition p4 values less than (2010),
    partition p5 values less than MAXVALUE
	);`)

	ctx := s.tk.Se.(sessionctx.Context)
	is := domain.GetDomain(ctx).InfoSchema()
	tbl, err := is.TableByName(model.NewCIStr("test"), model.NewCIStr("employees"))
	c.Assert(err, IsNil)
	c.Assert(tbl.Meta().Partition, NotNil)
	part := tbl.Meta().Partition
	c.Assert(part.Type, Equals, model.PartitionTypeRange)

	c.Assert(part.Expr, Equals, "year(`hired`)")
	c.Assert(part.Definitions, HasLen, 5)
	c.Assert(part.Definitions[0].LessThan[0], Equals, "1991")
	c.Assert(part.Definitions[0].Name, Equals, model.NewCIStr("p1"))
	c.Assert(part.Definitions[1].LessThan[0], Equals, "1996")
	c.Assert(part.Definitions[1].Name, Equals, model.NewCIStr("p2"))
	c.Assert(part.Definitions[2].LessThan[0], Equals, "2001")
	c.Assert(part.Definitions[2].Name, Equals, model.NewCIStr("p3"))
	c.Assert(part.Definitions[3].LessThan[0], Equals, "2010")
	c.Assert(part.Definitions[3].Name, Equals, model.NewCIStr("p4"))
	c.Assert(part.Definitions[4].LessThan[0], Equals, "MAXVALUE")
	c.Assert(part.Definitions[4].Name, Equals, model.NewCIStr("p5"))

	s.tk.MustExec("drop table if exists table1;")
	s.tk.MustExec("create table table1(a int)")
	sql1 := `alter table table1 add partition (
		partition p1 values less than (2010),
		partition p2 values less than maxvalue
	);`
	s.testErrorCode(c, sql1, tmysql.ErrPartitionMgmtOnNonpartitioned)
	s.tk.MustExec(`create table table_MustBeDefined (
	id int not null,
	hired date not null
	)
	partition by range( year(hired) ) (
		partition p1 values less than (1991),
		partition p2 values less than (1996),
		partition p3 values less than (2001)
	);`)
	sql2 := "alter table table_MustBeDefined add partition"
	s.testErrorCode(c, sql2, tmysql.ErrPartitionsMustBeDefined)
	s.tk.MustExec("drop table if exists table2;")
	s.tk.MustExec(`create table table2 (

	id int not null,
	hired date not null
	)
	partition by range( year(hired) ) (
	partition p1 values less than (1991),
	partition p2 values less than maxvalue
	);`)

	sql3 := `alter table table2 add partition (
		partition p3 values less than (2010)
	);`
	s.testErrorCode(c, sql3, tmysql.ErrPartitionMaxvalue)

	s.tk.MustExec("drop table if exists table3;")
	s.tk.MustExec(`create table table3 (
	id int not null,
	hired date not null
	)
	partition by range( year(hired) ) (
	partition p1 values less than (1991),
	partition p2 values less than (2001)
	);`)

	sql4 := `alter table table3 add partition (
		partition p3 values less than (1993)
	);`
	s.testErrorCode(c, sql4, tmysql.ErrRangeNotIncreasing)

	sql5 := `alter table table3 add partition (
		partition p1 values less than (1993)
	);`
	s.testErrorCode(c, sql5, tmysql.ErrSameNamePartition)

	sql6 := `alter table table3 add partition (
		partition p1 values less than (1993),
		partition p1 values less than (1995)
	);`
	s.testErrorCode(c, sql6, tmysql.ErrSameNamePartition)

	sql7 := `alter table table3 add partition (
		partition p4 values less than (1993),
		partition p1 values less than (1995),
		partition p5 values less than maxvalue
	);`
	s.testErrorCode(c, sql7, tmysql.ErrSameNamePartition)
}

func (s *testDBSuite) TestAlterTableDropPartition(c *C) {
	s.tk = testkit.NewTestKit(c, s.store)
	s.tk.MustExec("use test")
	s.tk.MustExec("drop table if exists employees")
	s.tk.MustExec(`create table employees (
	id int not null,
	hired int not null
	)
	partition by range( hired ) (
		partition p1 values less than (1991),
		partition p2 values less than (1996),
		partition p3 values less than (2001)
	);`)

	s.tk.MustExec("alter table employees drop partition p3;")
	ctx := s.tk.Se.(sessionctx.Context)
	is := domain.GetDomain(ctx).InfoSchema()
	tbl, err := is.TableByName(model.NewCIStr("test"), model.NewCIStr("employees"))
	c.Assert(err, IsNil)
	c.Assert(tbl.Meta().GetPartitionInfo(), NotNil)
	part := tbl.Meta().Partition
	c.Assert(part.Type, Equals, model.PartitionTypeRange)
	c.Assert(part.Expr, Equals, "`hired`")
	c.Assert(part.Definitions, HasLen, 2)
	c.Assert(part.Definitions[0].LessThan[0], Equals, "1991")
	c.Assert(part.Definitions[0].Name, Equals, model.NewCIStr("p1"))
	c.Assert(part.Definitions[1].LessThan[0], Equals, "1996")
	c.Assert(part.Definitions[1].Name, Equals, model.NewCIStr("p2"))

	s.tk.MustExec("drop table if exists table1;")
	s.tk.MustExec("create table table1 (a int);")
	sql1 := "alter table table1 drop partition p10;"
	s.testErrorCode(c, sql1, tmysql.ErrPartitionMgmtOnNonpartitioned)

	s.tk.MustExec("drop table if exists table2;")
	s.tk.MustExec(`create table table2 (
	id int not null,
	hired date not null
	)
	partition by range( year(hired) ) (
		partition p1 values less than (1991),
		partition p2 values less than (1996),
		partition p3 values less than (2001)
	);`)
	sql2 := "alter table table2 drop partition p10;"
	s.testErrorCode(c, sql2, tmysql.ErrDropPartitionNonExistent)

	s.tk.MustExec("drop table if exists table3;")
	s.tk.MustExec(`create table table3 (
	id int not null
	)
	partition by range( id ) (
		partition p1 values less than (1991)
	);`)
	sql3 := "alter table table3 drop partition p1;"
	s.testErrorCode(c, sql3, tmysql.ErrDropLastPartition)

	s.tk.MustExec("drop table if exists table4;")
	s.tk.MustExec(`create table table4 (
	id int not null
	)
	partition by range( id ) (
		partition p1 values less than (10),
		partition p2 values less than (20),
		partition p3 values less than MAXVALUE
	);`)

	s.tk.MustExec("alter table table4 drop partition p2;")
	is = domain.GetDomain(ctx).InfoSchema()
	tbl, err = is.TableByName(model.NewCIStr("test"), model.NewCIStr("table4"))
	c.Assert(err, IsNil)
	c.Assert(tbl.Meta().GetPartitionInfo(), NotNil)
	part = tbl.Meta().Partition
	c.Assert(part.Type, Equals, model.PartitionTypeRange)
	c.Assert(part.Expr, Equals, "`id`")
	c.Assert(part.Definitions, HasLen, 2)
	c.Assert(part.Definitions[0].LessThan[0], Equals, "10")
	c.Assert(part.Definitions[0].Name, Equals, model.NewCIStr("p1"))
	c.Assert(part.Definitions[1].LessThan[0], Equals, "MAXVALUE")
	c.Assert(part.Definitions[1].Name, Equals, model.NewCIStr("p3"))

	s.tk.MustExec("drop table if exists tr;")
	s.tk.MustExec(` create table tr(
		id int, name varchar(50),
		purchased date
	)
	partition by range( year(purchased) ) (
    	partition p0 values less than (1990),
    	partition p1 values less than (1995),
    	partition p2 values less than (2000),
    	partition p3 values less than (2005),
    	partition p4 values less than (2010),
    	partition p5 values less than (2015)
   	);`)
	s.tk.MustExec(`INSERT INTO tr VALUES
	(1, 'desk organiser', '2003-10-15'),
	(2, 'alarm clock', '1997-11-05'),
	(3, 'chair', '2009-03-10'),
	(4, 'bookcase', '1989-01-10'),
	(5, 'exercise bike', '2014-05-09'),
	(6, 'sofa', '1987-06-05'),
	(7, 'espresso maker', '2011-11-22'),
	(8, 'aquarium', '1992-08-04'),
	(9, 'study desk', '2006-09-16'),
	(10, 'lava lamp', '1998-12-25');`)
	result := s.tk.MustQuery("select * from tr where purchased between '1995-01-01' and '1999-12-31';")
	result.Check(testkit.Rows(`2 alarm clock 1997-11-05`, `10 lava lamp 1998-12-25`))
	s.tk.MustExec("alter table tr drop partition p2;")
	result = s.tk.MustQuery("select * from tr where purchased between '1995-01-01' and '1999-12-31';")
	result.Check(testkit.Rows())

	result = s.tk.MustQuery("select * from tr where purchased between '2010-01-01' and '2014-12-31';")
	result.Check(testkit.Rows(`5 exercise bike 2014-05-09`, `7 espresso maker 2011-11-22`))
	s.tk.MustExec("alter table tr drop partition p5;")
	result = s.tk.MustQuery("select * from tr where purchased between '2010-01-01' and '2014-12-31';")
	result.Check(testkit.Rows())

	s.tk.MustExec("alter table tr drop partition p4;")
	result = s.tk.MustQuery("select * from tr where purchased between '2005-01-01' and '2009-12-31';")
	result.Check(testkit.Rows())

	s.tk.MustExec("drop table if exists table4;")
	s.tk.MustExec(`create table table4 (
		id int not null
	)
	partition by range( id ) (
		partition Par1 values less than (1991),
		partition pAR2 values less than (1992),
		partition Par3 values less than (1995),
		partition PaR5 values less than (1996)
	);`)
	s.tk.MustExec("alter table table4 drop partition Par2;")
	s.tk.MustExec("alter table table4 drop partition PAR5;")
	sql4 := "alter table table4 drop partition PAR0;"
	s.testErrorCode(c, sql4, tmysql.ErrDropPartitionNonExistent)
}

func (s *testDBSuite) TestAddPartitionTooManyPartitions(c *C) {
	s.tk = testkit.NewTestKit(c, s.store)
	s.tk.MustExec("use test")
	count := ddl.PartitionCountLimit
	s.tk.MustExec("drop table if exists p1;")
	sql1 := `create table p1 (
		id int not null
	)
	partition by range( id ) (`
	for i := 1; i <= count; i++ {
		sql1 += fmt.Sprintf("partition p%d values less than (%d),", i, i)
	}
	sql1 += "partition p1025 values less than (1025) );"
	s.testErrorCode(c, sql1, tmysql.ErrTooManyPartitions)

	s.tk.MustExec("drop table if exists p2;")
	sql2 := `create table p2 (
		id int not null
	)
	partition by range( id ) (`
	for i := 1; i < count; i++ {
		sql2 += fmt.Sprintf("partition p%d values less than (%d),", i, i)
	}
	sql2 += "partition p1024 values less than (1024) );"

	s.tk.MustExec(sql2)
	sql3 := `alter table p2 add partition (
   	partition p1025 values less than (1025)
	);`
	s.testErrorCode(c, sql3, tmysql.ErrTooManyPartitions)
}

func checkPartitionDelRangeDone(c *C, s *testDBSuite, partitionPrefix kv.Key) bool {
	hasOldPartitionData := true
	for i := 0; i < waitForCleanDataRound; i++ {
		err := kv.RunInNewTxn(s.store, false, func(txn kv.Transaction) error {
			it, err := txn.Iter(partitionPrefix, nil)
			if err != nil {
				return err
			}
			if !it.Valid() {
				hasOldPartitionData = false
			} else {
				hasOldPartitionData = it.Key().HasPrefix(partitionPrefix)
			}
			it.Close()
			return nil
		})
		c.Assert(err, IsNil)
		if !hasOldPartitionData {
			break
		}
		time.Sleep(waitForCleanDataInterval)
	}
	return hasOldPartitionData
}

func (s *testDBSuite) TestTruncatePartitionAndDropTable(c *C) {
	s.tk = testkit.NewTestKit(c, s.store)
	s.tk.MustExec("use test;")
	// Test truncate common table.
	s.tk.MustExec("drop table if exists t1;")
	s.tk.MustExec("create table t1 (id int(11));")
	for i := 0; i < 100; i++ {
		s.mustExec(c, "insert into t1 values (?)", i)
	}
	result := s.tk.MustQuery("select count(*) from t1;")
	result.Check(testkit.Rows("100"))
	s.tk.MustExec("truncate table t1;")
	result = s.tk.MustQuery("select count(*) from t1")
	result.Check(testkit.Rows("0"))

	// Test drop common table.
	s.tk.MustExec("drop table if exists t2;")
	s.tk.MustExec("create table t2 (id int(11));")
	for i := 0; i < 100; i++ {
		s.mustExec(c, "insert into t2 values (?)", i)
	}
	result = s.tk.MustQuery("select count(*) from t2;")
	result.Check(testkit.Rows("100"))
	s.tk.MustExec("drop table t2;")
	s.testErrorCode(c, "select * from t2;", tmysql.ErrNoSuchTable)

	// Test truncate table partition.
	s.tk.MustExec("drop table if exists t3;")
	s.tk.MustExec(`create table t3(
		id int, name varchar(50),
		purchased date
	)
	partition by range( year(purchased) ) (
    	partition p0 values less than (1990),
    	partition p1 values less than (1995),
    	partition p2 values less than (2000),
    	partition p3 values less than (2005),
    	partition p4 values less than (2010),
    	partition p5 values less than (2015)
   	);`)
	s.tk.MustExec(`insert into t3 values
	(1, 'desk organiser', '2003-10-15'),
	(2, 'alarm clock', '1997-11-05'),
	(3, 'chair', '2009-03-10'),
	(4, 'bookcase', '1989-01-10'),
	(5, 'exercise bike', '2014-05-09'),
	(6, 'sofa', '1987-06-05'),
	(7, 'espresso maker', '2011-11-22'),
	(8, 'aquarium', '1992-08-04'),
	(9, 'study desk', '2006-09-16'),
	(10, 'lava lamp', '1998-12-25');`)
	result = s.tk.MustQuery("select count(*) from t3;")
	result.Check(testkit.Rows("10"))
	ctx := s.tk.Se.(sessionctx.Context)
	is := domain.GetDomain(ctx).InfoSchema()
	oldTblInfo, err := is.TableByName(model.NewCIStr("test"), model.NewCIStr("t3"))
	c.Assert(err, IsNil)
	// Only one partition id test is taken here.
	oldPID := oldTblInfo.Meta().Partition.Definitions[0].ID
	s.tk.MustExec("truncate table t3;")
	partitionPrefix := tablecodec.EncodeTablePrefix(oldPID)
	hasOldPartitionData := checkPartitionDelRangeDone(c, s, partitionPrefix)
	c.Assert(hasOldPartitionData, IsFalse)

	// Test drop table partition.
	s.tk.MustExec("drop table if exists t4;")
	s.tk.MustExec(`create table t4(
		id int, name varchar(50),
		purchased date
	)
	partition by range( year(purchased) ) (
    	partition p0 values less than (1990),
    	partition p1 values less than (1995),
    	partition p2 values less than (2000),
    	partition p3 values less than (2005),
    	partition p4 values less than (2010),
    	partition p5 values less than (2015)
   	);`)
	s.tk.MustExec(`insert into t4 values
	(1, 'desk organiser', '2003-10-15'),
	(2, 'alarm clock', '1997-11-05'),
	(3, 'chair', '2009-03-10'),
	(4, 'bookcase', '1989-01-10'),
	(5, 'exercise bike', '2014-05-09'),
	(6, 'sofa', '1987-06-05'),
	(7, 'espresso maker', '2011-11-22'),
	(8, 'aquarium', '1992-08-04'),
	(9, 'study desk', '2006-09-16'),
	(10, 'lava lamp', '1998-12-25');`)
	result = s.tk.MustQuery("select count(*) from t4; ")
	result.Check(testkit.Rows("10"))
	is = domain.GetDomain(ctx).InfoSchema()
	oldTblInfo, err = is.TableByName(model.NewCIStr("test"), model.NewCIStr("t4"))
	c.Assert(err, IsNil)
	// Only one partition id test is taken here.
	oldPID = oldTblInfo.Meta().Partition.Definitions[1].ID
	s.tk.MustExec("drop table t4;")
	partitionPrefix = tablecodec.EncodeTablePrefix(oldPID)
	hasOldPartitionData = checkPartitionDelRangeDone(c, s, partitionPrefix)
	c.Assert(hasOldPartitionData, IsFalse)
	s.testErrorCode(c, "select * from t4;", tmysql.ErrNoSuchTable)

	// Test truncate table partition reassigns new partitionIDs.
	s.tk.MustExec("drop table if exists t5;")
	s.tk.MustExec("set @@session.tidb_enable_table_partition=1;")
	s.tk.MustExec(`create table t5(
		id int, name varchar(50), 
		purchased date
	)
	partition by range( year(purchased) ) (
    	partition p0 values less than (1990),
    	partition p1 values less than (1995),
    	partition p2 values less than (2000),
    	partition p3 values less than (2005),
    	partition p4 values less than (2010),
    	partition p5 values less than (2015)
   	);`)
	is = domain.GetDomain(ctx).InfoSchema()
	oldTblInfo, err = is.TableByName(model.NewCIStr("test"), model.NewCIStr("t5"))
	c.Assert(err, IsNil)
	oldPID = oldTblInfo.Meta().Partition.Definitions[0].ID

	s.tk.MustExec("truncate table t5;")
	is = domain.GetDomain(ctx).InfoSchema()
	newTblInfo, err := is.TableByName(model.NewCIStr("test"), model.NewCIStr("t5"))
	c.Assert(err, IsNil)
	newPID := newTblInfo.Meta().Partition.Definitions[0].ID
	c.Assert(oldPID != newPID, IsTrue)

	s.tk.MustExec("set @@session.tidb_enable_table_partition = 1;")
	s.tk.MustExec("drop table if exists clients;")
	s.tk.MustExec(`create table clients (
		id int,
		fname varchar(30),
		lname varchar(30),
		signed date
	)
	partition by hash( month(signed) )
	partitions 12;`)
	is = domain.GetDomain(ctx).InfoSchema()
	oldTblInfo, err = is.TableByName(model.NewCIStr("test"), model.NewCIStr("clients"))
	c.Assert(err, IsNil)
	oldDefs := oldTblInfo.Meta().Partition.Definitions

	// Test truncate `hash partitioned table` reassigns new partitionIDs.
	s.tk.MustExec("truncate table clients;")
	is = domain.GetDomain(ctx).InfoSchema()
	newTblInfo, err = is.TableByName(model.NewCIStr("test"), model.NewCIStr("clients"))
	c.Assert(err, IsNil)
	newDefs := newTblInfo.Meta().Partition.Definitions
	for i := 0; i < len(oldDefs); i++ {
		c.Assert(oldDefs[i].ID != newDefs[i].ID, IsTrue)
	}
}

func (s *testDBSuite) TestPartitionUniqueKeyNeedAllFieldsInPf(c *C) {
	s.tk = testkit.NewTestKit(c, s.store)
	s.tk.MustExec("use test;")
	s.tk.MustExec("drop table if exists part1;")
	s.tk.MustExec(`create table part1 (
		col1 int not null,
		col2 date not null,
		col3 int not null,
		col4 int not null,
		unique key (col1, col2)
	)
	partition by range( col1 + col2 ) (
	partition p1 values less than (11),
	partition p2 values less than (15)
	);`)

	s.tk.MustExec("drop table if exists part2;")
	s.tk.MustExec(`create table part2 (
		col1 int not null,
		col2 date not null,
		col3 int not null,
		col4 int not null,
		unique key (col1, col2, col3),
  		unique key (col3)
	)
	partition by range( col3 ) (
	partition p1 values less than (11),
	partition p2 values less than (15)
	);`)

	s.tk.MustExec("drop table if exists part3;")
	s.tk.MustExec(`create table part3 (
		col1 int not null,
		col2 date not null,
		col3 int not null,
		col4 int not null,
		primary key(col1, col2)
	)
	partition by range( col1 ) (
	partition p1 values less than (11),
	partition p2 values less than (15)
	);`)

	s.tk.MustExec("drop table if exists part4;")
	s.tk.MustExec(`create table part4 (
		col1 int not null,
		col2 date not null,
		col3 int not null,
		col4 int not null,
		primary key(col1, col2),
		unique key(col2)
	)
	partition by range( year(col2)  ) (
	partition p1 values less than (11),
	partition p2 values less than (15)
	);`)

	s.tk.MustExec("drop table if exists part5;")
	s.tk.MustExec(`create table part5 (
		col1 int not null,
		col2 date not null,
		col3 int not null,
		col4 int not null,
		primary key(col1, col2, col4),
    	unique key(col2, col1)
	)
	partition by range( col1 + col2 ) (
	partition p1 values less than (11),
	partition p2 values less than (15)
	);`)

	s.tk.MustExec("drop table if exists Part1;")
	sql1 := `create table Part1 (
		col1 int not null,
		col2 date not null,
		col3 int not null,
		col4 int not null,
		unique key (col1, col2)
	)
	partition by range( col3 ) (
	partition p1 values less than (11),
	partition p2 values less than (15)
	);`
	s.testErrorCode(c, sql1, tmysql.ErrUniqueKeyNeedAllFieldsInPf)

	s.tk.MustExec("drop table if exists Part1;")
	sql2 := `create table Part1 (
		col1 int not null,
		col2 date not null,
		col3 int not null,
		col4 int not null,
		unique key (col1),
		unique key (col3)
	)
	partition by range( col1 + col3 ) (
	partition p1 values less than (11),
	partition p2 values less than (15)
	);`
	s.testErrorCode(c, sql2, tmysql.ErrUniqueKeyNeedAllFieldsInPf)

	s.tk.MustExec("drop table if exists Part1;")
	sql3 := `create table Part1 (
		col1 int not null,
		col2 date not null,
		col3 int not null,
		col4 int not null,
		unique key (col1),
		unique key (col3)
	)
	partition by range( col3 ) (
	partition p1 values less than (11),
	partition p2 values less than (15)
	);`
	s.testErrorCode(c, sql3, tmysql.ErrUniqueKeyNeedAllFieldsInPf)

	s.tk.MustExec("drop table if exists Part1;")
	sql4 := `create table Part1 (
		col1 int not null,
		col2 date not null,
		col3 int not null,
		col4 int not null,
		unique key (col1, col2, col3),
  		unique key (col3)
	)
	partition by range( col1 + col3 ) (
	partition p1 values less than (11),
	partition p2 values less than (15)
	);`
	s.testErrorCode(c, sql4, tmysql.ErrUniqueKeyNeedAllFieldsInPf)

	s.tk.MustExec("drop table if exists Part1;")
	sql5 := `create table Part1 (
		col1 int not null,
		col2 date not null,
		col3 int not null,
		col4 int not null,
		primary key(col1, col2)
	)
	partition by range( col3 ) (
	partition p1 values less than (11),
	partition p2 values less than (15)
	);`
	s.testErrorCode(c, sql5, tmysql.ErrUniqueKeyNeedAllFieldsInPf)

	s.tk.MustExec("drop table if exists Part1;")
	sql6 := `create table Part1 (
		col1 int not null,
		col2 date not null,
		col3 int not null,
		col4 int not null,
		primary key(col1, col3),
		unique key(col2)
	)
	partition by range( year(col2)  ) (
	partition p1 values less than (11),
	partition p2 values less than (15)
	);`
	s.testErrorCode(c, sql6, tmysql.ErrUniqueKeyNeedAllFieldsInPf)

	s.tk.MustExec("drop table if exists Part1;")
	sql7 := `create table Part1 (
		col1 int not null,
		col2 date not null,
		col3 int not null,
		col4 int not null,
		primary key(col1, col3, col4),
    	unique key(col2, col1)
	)
	partition by range( col1 + col2 ) (
	partition p1 values less than (11),
	partition p2 values less than (15)
	);`
	s.testErrorCode(c, sql7, tmysql.ErrUniqueKeyNeedAllFieldsInPf)

	s.tk.MustExec("drop table if exists part6;")
	sql8 := `create table part6 (
		col1 int not null,
		col2 date not null,
		col3 int not null,
		col4 int not null,
		col5 int not null,
		unique key(col1, col2),
		unique key(col1, col3)
	)
	partition by range( col1 + col2 ) (
	partition p1 values less than (11),
  	partition p2 values less than (15)
	);`
	s.testErrorCode(c, sql8, tmysql.ErrUniqueKeyNeedAllFieldsInPf)
}

func (s *testDBSuite) TestPartitionDropIndex(c *C) {
	s.tk = testkit.NewTestKit(c, s.store)
	done := make(chan error, 1)
	s.tk.MustExec("use " + s.schemaName)
	s.tk.MustExec("drop table if exists partition_drop_idx;")
	s.tk.MustExec(`create table partition_drop_idx (
		c1 int, c2 int, c3 int
	)
	partition by range( c1 ) (
    	partition p0 values less than (3),
    	partition p1 values less than (5),
    	partition p2 values less than (7),
    	partition p3 values less than (11),
    	partition p4 values less than (15),
    	partition p5 values less than (20),
		partition p6 values less than (maxvalue)
   	);`)

	num := 20
	for i := 0; i < num; i++ {
		s.mustExec(c, "insert into partition_drop_idx values (?, ?, ?)", i, i, i)
	}
	s.tk.MustExec("alter table partition_drop_idx add index idx1 (c1)")

	ctx := s.tk.Se.(sessionctx.Context)
	is := domain.GetDomain(ctx).InfoSchema()
	t, err := is.TableByName(model.NewCIStr(s.schemaName), model.NewCIStr("partition_drop_idx"))
	c.Assert(err, IsNil)

	var idx1 table.Index
	for _, pidx := range t.Indices() {
		if pidx.Meta().Name.L == "idx1" {
			idx1 = pidx
			break
		}
	}
	c.Assert(idx1, NotNil)

	sessionExecInGoroutine(c, s.store, "drop index idx1 on partition_drop_idx;", done)
	ticker := time.NewTicker(s.lease / 2)
	defer ticker.Stop()
LOOP:
	for {
		select {
		case err = <-done:
			if err == nil {
				break LOOP
			}
			c.Assert(err, IsNil, Commentf("err:%v", errors.ErrorStack(err)))
		case <-ticker.C:
			step := 10
			rand.Seed(time.Now().Unix())
			for i := num; i < num+step; i++ {
				n := rand.Intn(num)
				s.mustExec(c, "update partition_drop_idx set c2 = 1 where c1 = ?", n)
				s.mustExec(c, "insert into partition_drop_idx values (?, ?, ?)", i, i, i)
			}
			num += step
		}
	}

	is = domain.GetDomain(ctx).InfoSchema()
	t, err = is.TableByName(model.NewCIStr(s.schemaName), model.NewCIStr("partition_drop_idx"))
	c.Assert(err, IsNil)
	// Only one partition id test is taken here.
	pid := t.Meta().Partition.Definitions[0].ID
	var idxn table.Index
	t.Indices()
	for _, idx := range t.Indices() {
		if idx.Meta().Name.L == "idx1" {
			idxn = idx
			break
		}
	}
	c.Assert(idxn, IsNil)
	idx := tables.NewIndex(pid, t.Meta(), idx1.Meta())
	checkDelRangeDone(c, ctx, idx)
	s.tk.MustExec("drop table partition_drop_idx;")
}

func (s *testDBSuite) TestPartitionCancelAddIndex(c *C) {
	s.tk = testkit.NewTestKit(c, s.store)
	s.mustExec(c, "use test_db")
	s.mustExec(c, "drop table if exists t1;")
	s.mustExec(c, `create table t1 (
		c1 int, c2 int, c3 int
	)
	partition by range( c1 ) (
    	partition p0 values less than (1024),
    	partition p1 values less than (2048),
    	partition p2 values less than (3072),
    	partition p3 values less than (4096),
		partition p4 values less than (maxvalue)
   	);`)
	base := defaultBatchSize * 2
	count := base
	// add some rows
	for i := 0; i < count; i++ {
		s.mustExec(c, "insert into t1 values (?, ?, ?)", i, i, i)
	}

	var checkErr error
	var c3IdxInfo *model.IndexInfo
	hook := &ddl.TestDDLCallback{}
	oldReorgWaitTimeout := ddl.ReorgWaitTimeout
	ddl.ReorgWaitTimeout = 10 * time.Millisecond
	hook.OnJobUpdatedExported, c3IdxInfo, checkErr = backgroundExecOnJobUpdatedExported(c, s, hook)
	s.dom.DDL().(ddl.DDLForTest).SetHook(hook)
	done := make(chan error, 1)
	go backgroundExec(s.store, "create index c3_index on t1 (c3)", done)

	times := 0
	ticker := time.NewTicker(s.lease / 2)
	defer ticker.Stop()
LOOP:
	for {
		select {
		case err := <-done:
			c.Assert(checkErr, IsNil)
			c.Assert(err, NotNil)
			c.Assert(err.Error(), Equals, "[ddl:12]cancelled DDL job")
			break LOOP
		case <-ticker.C:
			if times >= 10 {
				break
			}
			step := 10
			rand.Seed(time.Now().Unix())
			// delete some rows, and add some data
			for i := count; i < count+step; i++ {
				n := rand.Intn(count)
				s.mustExec(c, "delete from t1 where c1 = ?", n)
				s.mustExec(c, "insert into t1 values (?, ?, ?)", i+10, i, i)
			}
			count += step
			times++
		}
	}

	t := s.testGetTable(c, "t1")
	// Only one partition id test is taken here.
	pid := t.Meta().Partition.Definitions[0].ID
	for _, tidx := range t.Indices() {
		c.Assert(strings.EqualFold(tidx.Meta().Name.L, "c3_index"), IsFalse)
	}

	ctx := s.s.(sessionctx.Context)
	idx := tables.NewIndex(pid, t.Meta(), c3IdxInfo)
	checkDelRangeDone(c, ctx, idx)

	s.mustExec(c, "drop table t1")
	ddl.ReorgWaitTimeout = oldReorgWaitTimeout
	callback := &ddl.TestDDLCallback{}
	s.dom.DDL().(ddl.DDLForTest).SetHook(callback)
}

func backgroundExecOnJobUpdatedExported(c *C, s *testDBSuite, hook *ddl.TestDDLCallback) (func(*model.Job), *model.IndexInfo, error) {
	var checkErr error
	first := true
	ddl.ReorgWaitTimeout = 10 * time.Millisecond
	c3IdxInfo := &model.IndexInfo{}
	hook.OnJobUpdatedExported = func(job *model.Job) {
		addIndexNotFirstReorg := job.Type == model.ActionAddIndex && job.SchemaState == model.StateWriteReorganization && job.SnapshotVer != 0
		// If the action is adding index and the state is writing reorganization, it want to test the case of cancelling the job when backfilling indexes.
		// When the job satisfies this case of addIndexNotFirstReorg, the worker will start to backfill indexes.
		if !addIndexNotFirstReorg {
			// Get the index's meta.
			if c3IdxInfo != nil {
				return
			}
			t := s.testGetTable(c, "t1")
			for _, index := range t.WritableIndices() {
				if index.Meta().Name.L == "c3_index" {
					c3IdxInfo = index.Meta()
				}
			}
			return
		}
		// The job satisfies the case of addIndexNotFirst for the first time, the worker hasn't finished a batch of backfill indexes.
		if first {
			first = false
			return
		}
		if checkErr != nil {
			return
		}
		hookCtx := mock.NewContext()
		hookCtx.Store = s.store
		var err error
		err = hookCtx.NewTxn(context.Background())
		if err != nil {
			checkErr = errors.Trace(err)
			return
		}
		jobIDs := []int64{job.ID}
		errs, err := admin.CancelJobs(hookCtx.Txn(true), jobIDs)
		if err != nil {
			checkErr = errors.Trace(err)
			return
		}
		// It only tests cancel one DDL job.
		if errs[0] != nil {
			checkErr = errors.Trace(errs[0])
			return
		}
		err = hookCtx.Txn(true).Commit(context.Background())
		if err != nil {
			checkErr = errors.Trace(err)
		}
	}
	return hook.OnJobUpdatedExported, c3IdxInfo, checkErr
}

func (s *testDBSuite) TestColumnModifyingDefinition(c *C) {
	s.tk = testkit.NewTestKit(c, s.store)
	s.tk.MustExec("use test")
	s.tk.MustExec("drop table if exists test2;")
	s.tk.MustExec("create table test2 (c1 int, c2 int, c3 int default 1, index (c1));")
	s.tk.MustExec("alter table test2 change c2 a int not null;")
	ctx := s.tk.Se.(sessionctx.Context)
	is := domain.GetDomain(ctx).InfoSchema()
	t, err := is.TableByName(model.NewCIStr("test"), model.NewCIStr("test2"))
	c.Assert(err, IsNil)
	var c2 *table.Column
	for _, col := range t.Cols() {
		if col.Name.L == "a" {
			c2 = col
		}
	}
	c.Assert(mysql.HasNotNullFlag(c2.Flag), IsTrue)

	s.tk.MustExec("drop table if exists test2;")
	s.tk.MustExec("create table test2 (c1 int, c2 int, c3 int default 1, index (c1));")
	s.tk.MustExec("insert into test2(c2) values (null);")
	s.testErrorCode(c, "alter table test2 change c2 a int not null", tmysql.ErrInvalidUseOfNull)
	s.testErrorCode(c, "alter table test2 change c1 a1 bigint not null;", tmysql.WarnDataTruncated)
}

func (s *testDBSuite) TestModifyColumnRollBack(c *C) {
	s.tk = testkit.NewTestKit(c, s.store)
	s.mustExec(c, "use test_db")
	s.mustExec(c, "drop table if exists t1")
	s.mustExec(c, "create table t1 (c1 int, c2 int, c3 int default 1, index (c1));")

	var c2 *table.Column
	var checkErr error
	oldReorgWaitTimeout := ddl.ReorgWaitTimeout
	ddl.ReorgWaitTimeout = 10 * time.Millisecond
	hook := &ddl.TestDDLCallback{}
	hook.OnJobUpdatedExported = func(job *model.Job) {
		if checkErr != nil {
			return
		}

		t := s.testGetTable(c, "t1")
		for _, col := range t.Cols() {
			if col.Name.L == "c2" {
				c2 = col
			}
		}
		if mysql.HasPreventNullInsertFlag(c2.Flag) {
			s.testErrorCode(c, "insert into t1(c2) values (null);", tmysql.ErrBadNull)
		}

		hookCtx := mock.NewContext()
		hookCtx.Store = s.store
		var err error
		err = hookCtx.NewTxn(context.Background())
		if err != nil {
			checkErr = errors.Trace(err)
			return
		}

		jobIDs := []int64{job.ID}
		errs, err := admin.CancelJobs(hookCtx.Txn(true), jobIDs)
		if err != nil {
			checkErr = errors.Trace(err)
			return
		}
		// It only tests cancel one DDL job.
		if errs[0] != nil {
			checkErr = errors.Trace(errs[0])
			return
		}

		err = hookCtx.Txn(true).Commit(context.Background())
		if err != nil {
			checkErr = errors.Trace(err)
		}
	}

	s.dom.DDL().(ddl.DDLForTest).SetHook(hook)
	done := make(chan error, 1)
	go backgroundExec(s.store, "alter table t1 change c2 c2 bigint not null;", done)
	ticker := time.NewTicker(s.lease / 2)
	defer ticker.Stop()
LOOP:
	for {
		select {
		case err := <-done:
			c.Assert(err, NotNil)
			c.Assert(err.Error(), Equals, "[ddl:12]cancelled DDL job")
			break LOOP
		case <-ticker.C:
			s.mustExec(c, "insert into t1(c2) values (null);")
		}
	}

	t := s.testGetTable(c, "t1")
	for _, col := range t.Cols() {
		if col.Name.L == "c2" {
			c2 = col
		}
	}
	c.Assert(mysql.HasNotNullFlag(c2.Flag), IsFalse)
	s.mustExec(c, "drop table t1")
	ddl.ReorgWaitTimeout = oldReorgWaitTimeout
}

func (s *testDBSuite) TestPartitionAddIndex(c *C) {
	tk := testkit.NewTestKit(c, s.store)
	tk.MustExec("use test")
	tk.MustExec(`create table partition_add_idx (
	id int not null,
	hired date not null
	)
	partition by range( year(hired) ) (
	partition p1 values less than (1991),
	partition p3 values less than (2001),
	partition p4 values less than (2004),
	partition p5 values less than (2008),
	partition p6 values less than (2012),
	partition p7 values less than (2018)
	);`)
	testPartitionAddIndex(tk, c)

	// test hash partition table.
	tk.MustExec("set @@session.tidb_enable_table_partition = '1';")
	tk.MustExec("drop table if exists partition_add_idx")
	tk.MustExec(`create table partition_add_idx (
	id int not null,
	hired date not null
	) partition by hash( year(hired) ) partitions 4;`)
	testPartitionAddIndex(tk, c)
}

func testPartitionAddIndex(tk *testkit.TestKit, c *C) {
	for i := 0; i < 500; i++ {
		tk.MustExec(fmt.Sprintf("insert into partition_add_idx values (%d, '%d-01-01')", i, 1988+rand.Intn(30)))
	}

	tk.MustExec("alter table partition_add_idx add index idx1 (hired)")
	tk.MustExec("alter table partition_add_idx add index idx2 (id, hired)")
	ctx := tk.Se.(sessionctx.Context)
	is := domain.GetDomain(ctx).InfoSchema()
	t, err := is.TableByName(model.NewCIStr("test"), model.NewCIStr("partition_add_idx"))
	c.Assert(err, IsNil)
	var idx1 table.Index
	for _, idx := range t.Indices() {
		if idx.Meta().Name.L == "idx1" {
			idx1 = idx
			break
		}
	}
	c.Assert(idx1, NotNil)

	tk.MustQuery("select count(hired) from partition_add_idx use index(idx1)").Check(testkit.Rows("500"))
	tk.MustQuery("select count(id) from partition_add_idx use index(idx2)").Check(testkit.Rows("500"))

	tk.MustExec("admin check table partition_add_idx")
	tk.MustExec("drop table partition_add_idx")
}

func (s *testDBSuite) TestDropSchemaWithPartitionTable(c *C) {
	s.tk = testkit.NewTestKit(c, s.store)
	s.tk.MustExec("drop database if exists test_db_with_partition")
	s.tk.MustExec("create database test_db_with_partition")
	s.tk.MustExec("use test_db_with_partition")
	s.tk.MustExec(`create table t_part (a int key)
		partition by range(a) (
		partition p0 values less than (10),
		partition p1 values less than (20)
		);`)
	s.tk.MustExec("insert into t_part values (1),(2),(11),(12);")
	ctx := s.s.(sessionctx.Context)
	tbl := s.testGetTableByName(c, "test_db_with_partition", "t_part")

	// check records num before drop database.
	recordsNum := getPartitionTableRecordsNum(c, ctx, tbl.(table.PartitionedTable))
	c.Assert(recordsNum, Equals, 4)

	s.tk.MustExec("drop database if exists test_db_with_partition")

	// check job args.
	rs, err := s.tk.Exec("admin show ddl jobs")
	c.Assert(err, IsNil)
	rows, err := session.GetRows4Test(context.Background(), s.tk.Se, rs)
	c.Assert(err, IsNil)
	row := rows[0]
	c.Assert(row.GetString(3), Equals, "drop schema")
	jobID := row.GetInt64(0)
	kv.RunInNewTxn(s.store, false, func(txn kv.Transaction) error {
		t := meta.NewMeta(txn)
		historyJob, err := t.GetHistoryDDLJob(jobID)
		c.Assert(err, IsNil)
		var tableIDs []int64
		err = historyJob.DecodeArgs(&tableIDs)
		c.Assert(err, IsNil)
		// There is 2 partitions.
		c.Assert(len(tableIDs), Equals, 3)
		return nil
	})

	// check records num after drop database.
	recordsNum = getPartitionTableRecordsNum(c, ctx, tbl.(table.PartitionedTable))
	c.Assert(recordsNum, Equals, 0)
}

func getPartitionTableRecordsNum(c *C, ctx sessionctx.Context, tbl table.PartitionedTable) int {
	num := 0
	info := tbl.Meta().GetPartitionInfo()
	for _, def := range info.Definitions {
		pid := def.ID
		partition := tbl.(table.PartitionedTable).GetPartition(pid)
		startKey := partition.RecordKey(math.MinInt64)
		c.Assert(ctx.NewTxn(context.Background()), IsNil)
		err := partition.IterRecords(ctx, startKey, partition.Cols(),
			func(h int64, data []types.Datum, cols []*table.Column) (bool, error) {
				num++
				return true, nil
			})
		c.Assert(err, IsNil)
	}
	return num
}

func (s *testDBSuite) TestPartitionErrorCode(c *C) {
	s.tk = testkit.NewTestKit(c, s.store)
	// add partition
	s.tk.MustExec("set @@session.tidb_enable_table_partition = 1")
	s.tk.MustExec("drop database if exists test_db_with_partition")
	s.tk.MustExec("create database test_db_with_partition")
	s.tk.MustExec("use test_db_with_partition")
	s.tk.MustExec(`create table employees (
		id int not null,
		fname varchar(30),
		lname varchar(30),
		hired date not null default '1970-01-01',
		separated date not null default '9999-12-31',
		job_code int,
		store_id int
	)
	partition by hash(store_id)
	partitions 4;`)
	_, err := s.tk.Exec("alter table employees add partition partitions 8;")
	c.Assert(ddl.ErrUnsupportedAddPartition.Equal(err), IsTrue)

	// coalesce partition
	s.tk.MustExec(`create table clients (
		id int,
		fname varchar(30),
		lname varchar(30),
		signed date
	)
	partition by hash( month(signed) )
	partitions 12;`)
	_, err = s.tk.Exec("alter table clients coalesce partition 4;")
	c.Assert(ddl.ErrUnsupportedCoalescePartition.Equal(err), IsTrue)

	s.tk.MustExec(`create table t_part (a int key)
		partition by range(a) (
		partition p0 values less than (10),
		partition p1 values less than (20)
		);`)
	_, err = s.tk.Exec("alter table t_part coalesce partition 4;")
	c.Assert(ddl.ErrCoalesceOnlyOnHashPartition.Equal(err), IsTrue)
}<|MERGE_RESOLUTION|>--- conflicted
+++ resolved
@@ -519,7 +519,89 @@
 	s.mustExec(c, "alter table t drop index idx_c2")
 }
 
-<<<<<<< HEAD
+// TestCancelDropIndex tests cancel ddl job which type is drop index.
+func (s *testDBSuite) TestCancelDropIndex(c *C) {
+	s.tk = testkit.NewTestKit(c, s.store)
+	s.mustExec(c, "use test_db")
+	s.mustExec(c, "drop table if exists t")
+	s.mustExec(c, "create table t(c1 int, c2 int)")
+	defer s.mustExec(c, "drop table t;")
+	for i := 0; i < 5; i++ {
+		s.mustExec(c, "insert into t values (?, ?)", i, i)
+	}
+	testCases := []struct {
+		needAddIndex   bool
+		jobState       model.JobState
+		JobSchemaState model.SchemaState
+		cancelSucc     bool
+	}{
+		// model.JobStateNone means the jobs is canceled before the first run.
+		{true, model.JobStateNone, model.StateNone, true},
+		{false, model.JobStateRunning, model.StateWriteOnly, true},
+		{false, model.JobStateRunning, model.StateDeleteOnly, false},
+		{true, model.JobStateRunning, model.StateDeleteReorganization, false},
+	}
+	var checkErr error
+	oldReorgWaitTimeout := ddl.ReorgWaitTimeout
+	ddl.ReorgWaitTimeout = 50 * time.Millisecond
+	defer func() { ddl.ReorgWaitTimeout = oldReorgWaitTimeout }()
+	hook := &ddl.TestDDLCallback{}
+	var jobID int64
+	testCase := &testCases[0]
+	hook.OnJobRunBeforeExported = func(job *model.Job) {
+		if job.Type == model.ActionDropIndex && job.State == testCase.jobState && job.SchemaState == testCase.JobSchemaState {
+			jobID = job.ID
+			jobIDs := []int64{job.ID}
+			hookCtx := mock.NewContext()
+			hookCtx.Store = s.store
+			err := hookCtx.NewTxn(context.TODO())
+			if err != nil {
+				checkErr = errors.Trace(err)
+				return
+			}
+			errs, err := admin.CancelJobs(hookCtx.Txn(true), jobIDs)
+			if err != nil {
+				checkErr = errors.Trace(err)
+				return
+			}
+			if errs[0] != nil {
+				checkErr = errors.Trace(errs[0])
+				return
+			}
+			checkErr = hookCtx.Txn(true).Commit(context.Background())
+		}
+	}
+	s.dom.DDL().(ddl.DDLForTest).SetHook(hook)
+	for i := range testCases {
+		testCase = &testCases[i]
+		if testCase.needAddIndex {
+			s.mustExec(c, "alter table t add index idx_c2(c2)")
+		}
+		rs, err := s.tk.Exec("alter table t drop index idx_c2")
+		if rs != nil {
+			rs.Close()
+		}
+		t := s.testGetTable(c, "t")
+		indexInfo := schemautil.FindIndexByName("idx_c2", t.Meta().Indices)
+		if testCase.cancelSucc {
+			c.Assert(checkErr, IsNil)
+			c.Assert(err, NotNil)
+			c.Assert(err.Error(), Equals, "[ddl:12]cancelled DDL job")
+			c.Assert(indexInfo, NotNil)
+			c.Assert(indexInfo.State, Equals, model.StatePublic)
+		} else {
+			err1 := admin.ErrCannotCancelDDLJob.GenWithStackByArgs(jobID)
+			c.Assert(err, IsNil)
+			c.Assert(checkErr, NotNil)
+			c.Assert(checkErr.Error(), Equals, err1.Error())
+			c.Assert(indexInfo, IsNil)
+		}
+	}
+	s.dom.DDL().(ddl.DDLForTest).SetHook(&ddl.TestDDLCallback{})
+	s.mustExec(c, "alter table t add index idx_c2(c2)")
+	s.mustExec(c, "alter table t drop index idx_c2")
+}
+
 // TestCancelDropTable tests cancel ddl job which type is drop table.
 func (s *testDBSuite) TestCancelDropTableAndSchema(c *C) {
 	s.tk = testkit.NewTestKit(c, s.store)
@@ -545,38 +627,11 @@
 		{model.ActionDropSchema, model.JobStateRunning, model.StateWriteOnly, false},
 		{model.ActionDropSchema, model.JobStateRunning, model.StateDeleteOnly, false},
 	}
-=======
-// TestCancelDropIndex tests cancel ddl job which type is drop index.
-func (s *testDBSuite) TestCancelDropIndex(c *C) {
-	s.tk = testkit.NewTestKit(c, s.store)
-	s.mustExec(c, "use test_db")
-	s.mustExec(c, "drop table if exists t")
-	s.mustExec(c, "create table t(c1 int, c2 int)")
-	defer s.mustExec(c, "drop table t;")
-	for i := 0; i < 5; i++ {
-		s.mustExec(c, "insert into t values (?, ?)", i, i)
-	}
-
-	testCases := []struct {
-		needAddIndex   bool
-		jobState       model.JobState
-		JobSchemaState model.SchemaState
-		cancelSucc     bool
-	}{
-		// model.JobStateNone means the jobs is canceled before the first run.
-		{true, model.JobStateNone, model.StateNone, true},
-		{false, model.JobStateRunning, model.StateWriteOnly, true},
-		{false, model.JobStateRunning, model.StateDeleteOnly, false},
-		{true, model.JobStateRunning, model.StateDeleteReorganization, false},
-	}
-
->>>>>>> 6e2d6c7a
 	var checkErr error
 	oldReorgWaitTimeout := ddl.ReorgWaitTimeout
 	ddl.ReorgWaitTimeout = 50 * time.Millisecond
 	defer func() { ddl.ReorgWaitTimeout = oldReorgWaitTimeout }()
 	hook := &ddl.TestDDLCallback{}
-<<<<<<< HEAD
 	testCase := &testCases[0]
 	var dbInfo *model.DBInfo
 	var tblInfo table.Table
@@ -586,52 +641,29 @@
 			jobIDs := []int64{job.ID}
 			hookCtx := mock.NewContext()
 			hookCtx.Store = s.store
-			err := hookCtx.NewTxn()
-=======
-	var jobID int64
-	testCase := &testCases[0]
-	hook.OnJobRunBeforeExported = func(job *model.Job) {
-		if job.Type == model.ActionDropIndex && job.State == testCase.jobState && job.SchemaState == testCase.JobSchemaState {
-			jobID = job.ID
-			jobIDs := []int64{job.ID}
-			hookCtx := mock.NewContext()
-			hookCtx.Store = s.store
 			err := hookCtx.NewTxn(context.TODO())
->>>>>>> 6e2d6c7a
 			if err != nil {
 				checkErr = errors.Trace(err)
 				return
 			}
-<<<<<<< HEAD
 			// Get dbInfo from info schema. Because the database key will not deleted in tikv before database state is StateNone.
 			// But infoschema delete db info when apply schemadiff when db info state is StateWriteOnly.
 			// tblInfo is same too.
 			dbInfo, dbOK = s.dom.InfoSchema().SchemaByID(job.SchemaID)
 			tblInfo, tblOK = s.dom.InfoSchema().TableByID(job.TableID)
-=======
->>>>>>> 6e2d6c7a
 			errs, err := admin.CancelJobs(hookCtx.Txn(true), jobIDs)
 			if err != nil {
 				checkErr = errors.Trace(err)
 				return
 			}
-<<<<<<< HEAD
-=======
-
->>>>>>> 6e2d6c7a
 			if errs[0] != nil {
 				checkErr = errors.Trace(errs[0])
 				return
 			}
-<<<<<<< HEAD
-=======
-
->>>>>>> 6e2d6c7a
 			checkErr = hookCtx.Txn(true).Commit(context.Background())
 		}
 	}
 	s.dom.DDL().(ddl.DDLForTest).SetHook(hook)
-<<<<<<< HEAD
 	var err error
 	for i := range testCases {
 		testCase = &testCases[i]
@@ -660,39 +692,6 @@
 		s.mustExec(c, "insert into t values (?, ?)", i, i)
 	}
 	s.dom.DDL().(ddl.DDLForTest).SetHook(&ddl.TestDDLCallback{})
-=======
-	for i := range testCases {
-		testCase = &testCases[i]
-		if testCase.needAddIndex {
-			s.mustExec(c, "alter table t add index idx_c2(c2)")
-		}
-		rs, err := s.tk.Exec("alter table t drop index idx_c2")
-		if rs != nil {
-			rs.Close()
-		}
-
-		t := s.testGetTable(c, "t")
-		indexInfo := schemautil.FindIndexByName("idx_c2", t.Meta().Indices)
-		if testCase.cancelSucc {
-			c.Assert(checkErr, IsNil)
-			c.Assert(err, NotNil)
-			c.Assert(err.Error(), Equals, "[ddl:12]cancelled DDL job")
-
-			c.Assert(indexInfo, NotNil)
-			c.Assert(indexInfo.State, Equals, model.StatePublic)
-		} else {
-			err1 := admin.ErrCannotCancelDDLJob.GenWithStackByArgs(jobID)
-			c.Assert(err, IsNil)
-			c.Assert(checkErr, NotNil)
-			c.Assert(checkErr.Error(), Equals, err1.Error())
-
-			c.Assert(indexInfo, IsNil)
-		}
-	}
-	s.dom.DDL().(ddl.DDLForTest).SetHook(&ddl.TestDDLCallback{})
-	s.mustExec(c, "alter table t add index idx_c2(c2)")
-	s.mustExec(c, "alter table t drop index idx_c2")
->>>>>>> 6e2d6c7a
 }
 
 func (s *testDBSuite) TestAddAnonymousIndex(c *C) {
