--- conflicted
+++ resolved
@@ -2048,12 +2048,8 @@
 	s.tk.MustExec("create table tr_03 (id int, name varchar(65534), purchased date ) default charset=latin1;")
 
 	s.tk.MustExec("drop table if exists tr_04;")
-<<<<<<< HEAD
 	s.tk.MustExec("create table tr_04 (a varchar(20000) ) default charset utf8;")
 	s.testErrorCode(c, "alter table tr_04 add column b varchar(20000) charset utf8mb4;", tmysql.ErrTooBigFieldlength)
-=======
-	s.tk.MustExec("create table tr_04 (a varchar(20000)) default charset utf8;")
->>>>>>> 5c651286
 	s.testErrorCode(c, "alter table tr_04 convert to character set utf8mb4;", tmysql.ErrTooBigFieldlength)
 	s.testErrorCode(c, "create table tr (id int, name varchar(30000), purchased date )  default charset=utf8 collate=utf8_bin;", tmysql.ErrTooBigFieldlength)
 	s.testErrorCode(c, "create table tr (id int, name varchar(20000) charset utf8mb4, purchased date ) default charset=utf8 collate=utf8;", tmysql.ErrTooBigFieldlength)
