--- conflicted
+++ resolved
@@ -2036,7 +2036,6 @@
 	s.mustExec(c, "drop table t1")
 }
 
-<<<<<<< HEAD
 func (s *testDBSuite) TestRestoreTable(c *C) {
 	tk := testkit.NewTestKit(c, s.store)
 	tk.MustExec("create database if not exists test_restore")
@@ -2102,7 +2101,8 @@
 	// restore table by none exits job.
 	_, err = tk.Exec(fmt.Sprintf("admin restore table by job %d", 10000000))
 	c.Assert(err, NotNil)
-=======
+}
+
 func (s *testDBSuite) TestTransactionOnAddDropColumn(c *C) {
 	s.tk = testkit.NewTestKit(c, s.store)
 	s.mustExec(c, "use test_db")
@@ -2272,5 +2272,4 @@
 	c.Assert(err, IsNil)
 	re.Check(testkit.Rows("1 2"))
 	s.tk.MustQuery("select a,b,_tidb_rowid from t2").Check(testkit.Rows("1 3 2"))
->>>>>>> e646276f
 }