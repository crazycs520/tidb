--- conflicted
+++ resolved
@@ -438,19 +438,10 @@
 				checkErr = errors.Trace(errs[0])
 				return
 			}
-<<<<<<< HEAD
-			checkErr = hookCtx.Txn(true).Commit(context.Background())
-		}
-	}
-	originHook := s.dom.DDL().(ddl.DDLForTest).GetHook()
-	defer s.dom.DDL().(ddl.DDLForTest).SetHook(originHook)
-=======
-
 			checkErr = txn.Commit(context.Background())
 		}
 	}
 	originalHook := s.dom.DDL().GetHook()
->>>>>>> d20bf285
 	s.dom.DDL().(ddl.DDLForTest).SetHook(hook)
 	for i := range testCases {
 		testCase = &testCases[i]
@@ -477,10 +468,7 @@
 			c.Assert(indexInfo, IsNil)
 		}
 	}
-<<<<<<< HEAD
-=======
 	s.dom.DDL().(ddl.DDLForTest).SetHook(originalHook)
->>>>>>> d20bf285
 	s.mustExec(c, "alter table t add index idx_c2(c2)")
 	s.mustExec(c, "alter table t drop index idx_c2")
 }
@@ -524,19 +512,24 @@
 				checkErr = errors.Trace(err)
 				return
 			}
-			errs, err := admin.CancelJobs(hookCtx.Txn(true), jobIDs)
+			txn, err := hookCtx.Txn(true)
 			if err != nil {
 				checkErr = errors.Trace(err)
 				return
 			}
+			errs, err := admin.CancelJobs(txn, jobIDs)
+			if err != nil {
+				checkErr = errors.Trace(err)
+				return
+			}
 			if errs[0] != nil {
 				checkErr = errors.Trace(errs[0])
 				return
 			}
-			checkErr = hookCtx.Txn(true).Commit(context.Background())
-		}
-	}
-	originHook := s.dom.DDL().(ddl.DDLForTest).GetHook()
+			checkErr = txn.Commit(context.Background())
+		}
+	}
+	originHook := s.dom.DDL().GetHook()
 	defer s.dom.DDL().(ddl.DDLForTest).SetHook(originHook)
 	s.dom.DDL().(ddl.DDLForTest).SetHook(hook)
 	var err error
