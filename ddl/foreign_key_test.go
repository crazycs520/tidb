// Copyright 2016 PingCAP, Inc.
//
// Licensed under the Apache License, Version 2.0 (the "License");
// you may not use this file except in compliance with the License.
// You may obtain a copy of the License at
//
//     http://www.apache.org/licenses/LICENSE-2.0
//
// Unless required by applicable law or agreed to in writing, software
// distributed under the License is distributed on an "AS IS" BASIS,
// WITHOUT WARRANTIES OR CONDITIONS OF ANY KIND, either express or implied.
// See the License for the specific language governing permissions and
// limitations under the License.

package ddl_test

import (
	"context"
	"fmt"
	"strings"
	"sync"
	"testing"
	"time"

	"github.com/pingcap/errors"
	"github.com/pingcap/tidb/ddl"
	"github.com/pingcap/tidb/domain"
<<<<<<< HEAD
	"github.com/pingcap/tidb/infoschema"
=======
	"github.com/pingcap/tidb/meta"
>>>>>>> a4a58b80
	"github.com/pingcap/tidb/parser/auth"
	"github.com/pingcap/tidb/parser/model"
	"github.com/pingcap/tidb/sessionctx"
	"github.com/pingcap/tidb/sessiontxn"
	"github.com/pingcap/tidb/table"
	"github.com/pingcap/tidb/testkit"
	"github.com/stretchr/testify/require"
)

func testCreateForeignKey(t *testing.T, d ddl.DDL, ctx sessionctx.Context, dbInfo *model.DBInfo, tblInfo *model.TableInfo, fkName string, keys []string, refTable string, refKeys []string, onDelete model.ReferOptionType, onUpdate model.ReferOptionType) *model.Job {
	FKName := model.NewCIStr(fkName)
	Keys := make([]model.CIStr, len(keys))
	for i, key := range keys {
		Keys[i] = model.NewCIStr(key)
	}

	RefTable := model.NewCIStr(refTable)
	RefKeys := make([]model.CIStr, len(refKeys))
	for i, key := range refKeys {
		RefKeys[i] = model.NewCIStr(key)
	}

	fkInfo := &model.FKInfo{
		Name:     FKName,
		RefTable: RefTable,
		RefCols:  RefKeys,
		Cols:     Keys,
		OnDelete: int(onDelete),
		OnUpdate: int(onUpdate),
		State:    model.StateNone,
	}

	job := &model.Job{
		SchemaID:   dbInfo.ID,
		TableID:    tblInfo.ID,
		Type:       model.ActionAddForeignKey,
		BinlogInfo: &model.HistoryInfo{},
		Args:       []interface{}{fkInfo},
	}
	err := sessiontxn.NewTxn(context.Background(), ctx)
	require.NoError(t, err)
	ctx.SetValue(sessionctx.QueryString, "skip")
	err = d.DoDDLJob(ctx, job)
	require.NoError(t, err)
	return job
}

func testDropForeignKey(t *testing.T, ctx sessionctx.Context, d ddl.DDL, dbInfo *model.DBInfo, tblInfo *model.TableInfo, foreignKeyName string) *model.Job {
	job := &model.Job{
		SchemaID:   dbInfo.ID,
		TableID:    tblInfo.ID,
		Type:       model.ActionDropForeignKey,
		BinlogInfo: &model.HistoryInfo{},
		Args:       []interface{}{model.NewCIStr(foreignKeyName)},
	}
	ctx.SetValue(sessionctx.QueryString, "skip")
	err := d.DoDDLJob(ctx, job)
	require.NoError(t, err)
	v := getSchemaVer(t, ctx)
	checkHistoryJobArgs(t, ctx, job.ID, &historyJobArgs{ver: v, tbl: tblInfo})
	return job
}

func getForeignKey(t table.Table, name string) *model.FKInfo {
	for _, fk := range t.Meta().ForeignKeys {
		// only public foreign key can be read.
		if fk.State != model.StatePublic {
			continue
		}
		if fk.Name.L == strings.ToLower(name) {
			return fk
		}
	}
	return nil
}

func TestForeignKey(t *testing.T) {
	store, dom := testkit.CreateMockStoreAndDomainWithSchemaLease(t, testLease)

	d := dom.DDL()
	dbInfo, err := testSchemaInfo(store, "test_foreign")
	require.NoError(t, err)
	testCreateSchema(t, testkit.NewTestKit(t, store).Session(), dom.DDL(), dbInfo)
	tblInfo, err := testTableInfo(store, "t", 3)
	require.NoError(t, err)

	testCreateTable(t, testkit.NewTestKit(t, store).Session(), d, dbInfo, tblInfo)

	// fix data race
	var mu sync.Mutex
	checkOK := false
	var hookErr error
	tc := &ddl.TestDDLCallback{}
	tc.OnJobUpdatedExported = func(job *model.Job) {
		if job.State != model.JobStateDone {
			return
		}
		mu.Lock()
		defer mu.Unlock()
		var t table.Table
		t, err = testGetTableWithError(store, dbInfo.ID, tblInfo.ID)
		if err != nil {
			hookErr = errors.Trace(err)
			return
		}
		fk := getForeignKey(t, "c1_fk")
		if fk == nil {
			hookErr = errors.New("foreign key not exists")
			return
		}
		checkOK = true
	}
	originalHook := d.GetHook()
	defer d.SetHook(originalHook)
	d.SetHook(tc)

	ctx := testkit.NewTestKit(t, store).Session()
	job := testCreateForeignKey(t, d, ctx, dbInfo, tblInfo, "c1_fk", []string{"c1"}, "t2", []string{"c1"}, model.ReferOptionCascade, model.ReferOptionSetNull)
	testCheckJobDone(t, store, job.ID, true)
	require.NoError(t, err)
	mu.Lock()
	hErr := hookErr
	ok := checkOK
	mu.Unlock()
	require.NoError(t, hErr)
	require.True(t, ok)
	v := getSchemaVer(t, ctx)
	checkHistoryJobArgs(t, ctx, job.ID, &historyJobArgs{ver: v, tbl: tblInfo})

	mu.Lock()
	checkOK = false
	mu.Unlock()
	// fix data race pr/#9491
	tc2 := &ddl.TestDDLCallback{}
	tc2.OnJobUpdatedExported = func(job *model.Job) {
		if job.State != model.JobStateDone {
			return
		}
		mu.Lock()
		defer mu.Unlock()
		var t table.Table
		t, err = testGetTableWithError(store, dbInfo.ID, tblInfo.ID)
		if err != nil {
			hookErr = errors.Trace(err)
			return
		}
		fk := getForeignKey(t, "c1_fk")
		if fk != nil {
			hookErr = errors.New("foreign key has not been dropped")
			return
		}
		checkOK = true
	}
	d.SetHook(tc2)

	job = testDropForeignKey(t, ctx, d, dbInfo, tblInfo, "c1_fk")
	testCheckJobDone(t, store, job.ID, false)
	mu.Lock()
	hErr = hookErr
	ok = checkOK
	mu.Unlock()
	require.NoError(t, hErr)
	require.True(t, ok)
	d.SetHook(originalHook)

	tk := testkit.NewTestKit(t, store)
	jobID := testDropTable(tk, t, dbInfo.Name.L, tblInfo.Name.L, dom)
	testCheckJobDone(t, store, jobID, false)

	require.NoError(t, err)
}

func TestCreateTableWithForeignKeyMetaInfo(t *testing.T) {
	store, dom := testkit.CreateMockStoreAndDomain(t)
	tk := testkit.NewTestKit(t, store)
	tk.MustExec("set @@global.tidb_enable_foreign_key=1")
	tk.MustExec("use test")
	tk.MustExec("create table t1 (id int key, a int,b int as (a) virtual);")
	tk.MustExec("create database test2")
	tk.MustExec("use test2")
	tk.MustExec("create table t2 (id int key, b int, foreign key fk_b(b) references test.t1(id) ON UPDATE RESTRICT ON DELETE CASCADE)")
	tb1Info := getTableInfo(t, dom, "test", "t1")
	tb2Info := getTableInfo(t, dom, "test2", "t2")
	require.Equal(t, 1, len(dom.InfoSchema().GetTableReferredForeignKeys("test", "t1")))
	require.Equal(t, 0, len(dom.InfoSchema().GetTableReferredForeignKeys("test2", "t2")))
	require.Equal(t, 0, len(tb1Info.ForeignKeys))
	tb1ReferredFKs := getTableInfoReferredForeignKeys(t, dom, "test", "t1")
	require.Equal(t, 1, len(tb1ReferredFKs))
	require.Equal(t, model.ReferredFKInfo{
		Cols:        []model.CIStr{model.NewCIStr("id")},
		ChildSchema: model.NewCIStr("test2"),
		ChildTable:  model.NewCIStr("t2"),
		ChildFKName: model.NewCIStr("fk_b"),
	}, *tb1ReferredFKs[0])
	tb2ReferredFKs := getTableInfoReferredForeignKeys(t, dom, "test2", "t2")
	require.Equal(t, 0, len(tb2ReferredFKs))
	require.Equal(t, 1, len(tb2Info.ForeignKeys))
	require.Equal(t, model.FKInfo{
		ID:        1,
		Name:      model.NewCIStr("fk_b"),
		RefSchema: model.NewCIStr("test"),
		RefTable:  model.NewCIStr("t1"),
		RefCols:   []model.CIStr{model.NewCIStr("id")},
		Cols:      []model.CIStr{model.NewCIStr("b")},
		OnDelete:  2,
		OnUpdate:  1,
		State:     model.StatePublic,
		Version:   1,
	}, *tb2Info.ForeignKeys[0])
	// Auto create index for foreign key usage.
	require.Equal(t, 1, len(tb2Info.Indices))
	require.Equal(t, "fk_b", tb2Info.Indices[0].Name.L)
	require.Equal(t, "`test2`.`t2`, CONSTRAINT `fk_b` FOREIGN KEY (`b`) REFERENCES `test`.`t1` (`id`) ON DELETE CASCADE ON UPDATE RESTRICT", tb2Info.ForeignKeys[0].String("test2", "t2"))

	tk.MustExec("create table t3 (id int, b int, index idx_b(b), foreign key fk_b(b) references t2(id) ON UPDATE SET NULL ON DELETE NO ACTION)")
	tb2Info = getTableInfo(t, dom, "test2", "t2")
	tb3Info := getTableInfo(t, dom, "test2", "t3")
	require.Equal(t, 1, len(dom.InfoSchema().GetTableReferredForeignKeys("test2", "t2")))
	require.Equal(t, 0, len(dom.InfoSchema().GetTableReferredForeignKeys("test2", "t3")))
	require.Equal(t, 1, len(tb2Info.ForeignKeys))
	tb2ReferredFKs = getTableInfoReferredForeignKeys(t, dom, "test2", "t2")
	require.Equal(t, 1, len(tb2ReferredFKs))
	require.Equal(t, model.ReferredFKInfo{
		Cols:        []model.CIStr{model.NewCIStr("id")},
		ChildSchema: model.NewCIStr("test2"),
		ChildTable:  model.NewCIStr("t3"),
		ChildFKName: model.NewCIStr("fk_b"),
	}, *tb2ReferredFKs[0])
	tb3ReferredFKs := getTableInfoReferredForeignKeys(t, dom, "test2", "t3")
	require.Equal(t, 0, len(tb3ReferredFKs))
	require.Equal(t, 1, len(tb3Info.ForeignKeys))
	require.Equal(t, model.FKInfo{
		ID:        1,
		Name:      model.NewCIStr("fk_b"),
		RefSchema: model.NewCIStr("test2"),
		RefTable:  model.NewCIStr("t2"),
		RefCols:   []model.CIStr{model.NewCIStr("id")},
		Cols:      []model.CIStr{model.NewCIStr("b")},
		OnDelete:  4,
		OnUpdate:  3,
		State:     model.StatePublic,
		Version:   1,
	}, *tb3Info.ForeignKeys[0])
	require.Equal(t, 1, len(tb3Info.Indices))
	require.Equal(t, "idx_b", tb3Info.Indices[0].Name.L)
	require.Equal(t, "`test2`.`t3`, CONSTRAINT `fk_b` FOREIGN KEY (`b`) REFERENCES `t2` (`id`) ON DELETE NO ACTION ON UPDATE SET NULL", tb3Info.ForeignKeys[0].String("test2", "t3"))

	tk.MustExec("create table t5 (id int key, a int, b int, foreign key (a) references t5(id));")
	tb5Info := getTableInfo(t, dom, "test2", "t5")
	require.Equal(t, 1, len(dom.InfoSchema().GetTableReferredForeignKeys("test2", "t5")))
	require.Equal(t, 1, len(tb5Info.ForeignKeys))
	tb5ReferredFKs := getTableInfoReferredForeignKeys(t, dom, "test2", "t5")
	require.Equal(t, 1, len(tb5ReferredFKs))
	require.Equal(t, model.ReferredFKInfo{
		Cols:        []model.CIStr{model.NewCIStr("id")},
		ChildSchema: model.NewCIStr("test2"),
		ChildTable:  model.NewCIStr("t5"),
		ChildFKName: model.NewCIStr("fk_1"),
	}, *tb5ReferredFKs[0])
	require.Equal(t, model.FKInfo{
		ID:        1,
		Name:      model.NewCIStr("fk_1"),
		RefSchema: model.NewCIStr("test2"),
		RefTable:  model.NewCIStr("t5"),
		RefCols:   []model.CIStr{model.NewCIStr("id")},
		Cols:      []model.CIStr{model.NewCIStr("a")},
		State:     model.StatePublic,
		Version:   1,
	}, *tb5Info.ForeignKeys[0])
	require.Equal(t, 1, len(tb5Info.Indices))
	require.Equal(t, "fk_1", tb5Info.Indices[0].Name.L)
	require.Equal(t, 1, len(dom.InfoSchema().GetTableReferredForeignKeys("test", "t1")))
	require.Equal(t, 1, len(dom.InfoSchema().GetTableReferredForeignKeys("test2", "t2")))
	require.Equal(t, 0, len(dom.InfoSchema().GetTableReferredForeignKeys("test2", "t3")))
	require.Equal(t, 1, len(dom.InfoSchema().GetTableReferredForeignKeys("test2", "t5")))

	tk.MustExec("set @@global.tidb_enable_foreign_key=0")
	tk.MustExec("drop database test2")
	require.Equal(t, 0, len(dom.InfoSchema().GetTableReferredForeignKeys("test2", "t2")))
	require.Equal(t, 0, len(dom.InfoSchema().GetTableReferredForeignKeys("test2", "t3")))
	require.Equal(t, 0, len(dom.InfoSchema().GetTableReferredForeignKeys("test2", "t5")))
}

func TestCreateTableWithForeignKeyMetaInfo2(t *testing.T) {
	store, dom := testkit.CreateMockStoreAndDomain(t)
	tk := testkit.NewTestKit(t, store)
	tk.MustExec("set @@global.tidb_enable_foreign_key=1")
	tk.MustExec("create database test2")
	tk.MustExec("set @@foreign_key_checks=0")
	tk.MustExec("use test2")
	tk.MustExec("create table t2 (id int key, b int, foreign key fk_b(b) references test.t1(id) ON UPDATE RESTRICT ON DELETE CASCADE)")
	tk.MustExec("use test")
	tk.MustExec("create table t1 (id int key, a int, b int as (a) virtual);")
	tb1Info := getTableInfo(t, dom, "test", "t1")
	tb2Info := getTableInfo(t, dom, "test2", "t2")
	require.Equal(t, 0, len(tb1Info.ForeignKeys))
	tb1ReferredFKs := getTableInfoReferredForeignKeys(t, dom, "test", "t1")
	require.Equal(t, 1, len(tb1ReferredFKs))
	require.Equal(t, model.ReferredFKInfo{
		Cols:        []model.CIStr{model.NewCIStr("id")},
		ChildSchema: model.NewCIStr("test2"),
		ChildTable:  model.NewCIStr("t2"),
		ChildFKName: model.NewCIStr("fk_b"),
	}, *tb1ReferredFKs[0])
	tb2ReferredFKs := getTableInfoReferredForeignKeys(t, dom, "test2", "t2")
	require.Equal(t, 0, len(tb2ReferredFKs))
	require.Equal(t, 1, len(tb2Info.ForeignKeys))
	require.Equal(t, model.FKInfo{
		ID:        1,
		Name:      model.NewCIStr("fk_b"),
		RefSchema: model.NewCIStr("test"),
		RefTable:  model.NewCIStr("t1"),
		RefCols:   []model.CIStr{model.NewCIStr("id")},
		Cols:      []model.CIStr{model.NewCIStr("b")},
		OnDelete:  2,
		OnUpdate:  1,
		State:     model.StatePublic,
		Version:   1,
	}, *tb2Info.ForeignKeys[0])
	// Auto create index for foreign key usage.
	require.Equal(t, 1, len(tb2Info.Indices))
	require.Equal(t, "fk_b", tb2Info.Indices[0].Name.L)
	require.Equal(t, "`test2`.`t2`, CONSTRAINT `fk_b` FOREIGN KEY (`b`) REFERENCES `test`.`t1` (`id`) ON DELETE CASCADE ON UPDATE RESTRICT", tb2Info.ForeignKeys[0].String("test2", "t2"))

	tk.MustExec("create table t3 (id int key, a int, foreign key fk_a(a) references test.t1(id) ON DELETE CASCADE ON UPDATE RESTRICT, foreign key fk_a2(a) references test2.t2(id))")
	tb1Info = getTableInfo(t, dom, "test", "t1")
	tb3Info := getTableInfo(t, dom, "test", "t3")
	require.Equal(t, 0, len(tb1Info.ForeignKeys))
	tb1ReferredFKs = getTableInfoReferredForeignKeys(t, dom, "test", "t1")
	require.Equal(t, 2, len(tb1ReferredFKs))
	require.Equal(t, model.ReferredFKInfo{
		Cols:        []model.CIStr{model.NewCIStr("id")},
		ChildSchema: model.NewCIStr("test"),
		ChildTable:  model.NewCIStr("t3"),
		ChildFKName: model.NewCIStr("fk_a"),
	}, *tb1ReferredFKs[0])
	require.Equal(t, model.ReferredFKInfo{
		Cols:        []model.CIStr{model.NewCIStr("id")},
		ChildSchema: model.NewCIStr("test2"),
		ChildTable:  model.NewCIStr("t2"),
		ChildFKName: model.NewCIStr("fk_b"),
	}, *tb1ReferredFKs[1])
	tb3ReferredFKs := getTableInfoReferredForeignKeys(t, dom, "test", "t3")
	require.Equal(t, 0, len(tb3ReferredFKs))
	require.Equal(t, 2, len(tb3Info.ForeignKeys))
	require.Equal(t, model.FKInfo{
		ID:        1,
		Name:      model.NewCIStr("fk_a"),
		RefSchema: model.NewCIStr("test"),
		RefTable:  model.NewCIStr("t1"),
		RefCols:   []model.CIStr{model.NewCIStr("id")},
		Cols:      []model.CIStr{model.NewCIStr("a")},
		OnDelete:  2,
		OnUpdate:  1,
		State:     model.StatePublic,
		Version:   1,
	}, *tb3Info.ForeignKeys[0])
	require.Equal(t, model.FKInfo{
		ID:        2,
		Name:      model.NewCIStr("fk_a2"),
		RefSchema: model.NewCIStr("test2"),
		RefTable:  model.NewCIStr("t2"),
		RefCols:   []model.CIStr{model.NewCIStr("id")},
		Cols:      []model.CIStr{model.NewCIStr("a")},
		State:     model.StatePublic,
		Version:   1,
	}, *tb3Info.ForeignKeys[1])
	// Auto create index for foreign key usage.
	require.Equal(t, 1, len(tb3Info.Indices))
	require.Equal(t, "fk_a", tb3Info.Indices[0].Name.L)
	require.Equal(t, "`test`.`t3`, CONSTRAINT `fk_a` FOREIGN KEY (`a`) REFERENCES `t1` (`id`) ON DELETE CASCADE ON UPDATE RESTRICT", tb3Info.ForeignKeys[0].String("test", "t3"))
	require.Equal(t, "`test`.`t3`, CONSTRAINT `fk_a2` FOREIGN KEY (`a`) REFERENCES `test2`.`t2` (`id`)", tb3Info.ForeignKeys[1].String("test", "t3"))

	tk.MustExec("set @@foreign_key_checks=0")
	tk.MustExec("drop table test2.t2")
	tb1Info = getTableInfo(t, dom, "test", "t1")
	tb3Info = getTableInfo(t, dom, "test", "t3")
	require.Equal(t, 0, len(tb1Info.ForeignKeys))
	tb1ReferredFKs = getTableInfoReferredForeignKeys(t, dom, "test", "t1")
	require.Equal(t, 1, len(tb1ReferredFKs))
	require.Equal(t, model.ReferredFKInfo{
		Cols:        []model.CIStr{model.NewCIStr("id")},
		ChildSchema: model.NewCIStr("test"),
		ChildTable:  model.NewCIStr("t3"),
		ChildFKName: model.NewCIStr("fk_a"),
	}, *tb1ReferredFKs[0])
	tb3ReferredFKs = getTableInfoReferredForeignKeys(t, dom, "test", "t3")
	require.Equal(t, 0, len(tb3ReferredFKs))
	require.Equal(t, 2, len(tb3Info.ForeignKeys))
	require.Equal(t, model.FKInfo{
		ID:        1,
		Name:      model.NewCIStr("fk_a"),
		RefSchema: model.NewCIStr("test"),
		RefTable:  model.NewCIStr("t1"),
		RefCols:   []model.CIStr{model.NewCIStr("id")},
		Cols:      []model.CIStr{model.NewCIStr("a")},
		OnDelete:  2,
		OnUpdate:  1,
		State:     model.StatePublic,
		Version:   1,
	}, *tb3Info.ForeignKeys[0])
	require.Equal(t, model.FKInfo{
		ID:        2,
		Name:      model.NewCIStr("fk_a2"),
		RefSchema: model.NewCIStr("test2"),
		RefTable:  model.NewCIStr("t2"),
		RefCols:   []model.CIStr{model.NewCIStr("id")},
		Cols:      []model.CIStr{model.NewCIStr("a")},
		State:     model.StatePublic,
		Version:   1,
	}, *tb3Info.ForeignKeys[1])
}

func TestCreateTableWithForeignKeyMetaInfo3(t *testing.T) {
	store, dom := testkit.CreateMockStoreAndDomain(t)
	tk := testkit.NewTestKit(t, store)
	tk.MustExec("set @@global.tidb_enable_foreign_key=1")
	tk.MustExec("set @@foreign_key_checks=1")
	tk.MustExec("use test")
	tk.MustExec("create table t1 (id int key, a int, b int as (a) virtual);")
	tk.MustExec("create table t2 (id int key, b int, foreign key fk_b(b) references test.t1(id))")
	tk.MustExec("create table t3 (id int key, b int, foreign key fk_b(b) references test.t1(id))")
	tk.MustExec("create table t4 (id int key, b int, foreign key fk_b(b) references test.t1(id))")
	tb1ReferredFKs := getTableInfoReferredForeignKeys(t, dom, "test", "t1")
	tk.MustExec("drop table t3")
	tk.MustExec("create table t5 (id int key, b int, foreign key fk_b(b) references test.t1(id))")
	require.Equal(t, 3, len(tb1ReferredFKs))
	require.Equal(t, "t2", tb1ReferredFKs[0].ChildTable.L)
	require.Equal(t, "t3", tb1ReferredFKs[1].ChildTable.L)
	require.Equal(t, "t4", tb1ReferredFKs[2].ChildTable.L)
}

func TestCreateTableWithForeignKeyPrivilegeCheck(t *testing.T) {
	store, _ := testkit.CreateMockStoreAndDomain(t)
	tk := testkit.NewTestKit(t, store)
	tk.MustExec("use test")

	tk.MustExec("create user 'u1'@'%' identified by '';")
	tk.MustExec("grant create on *.* to 'u1'@'%';")
	tk.MustExec("create table t1 (id int key);")

	tk2 := testkit.NewTestKit(t, store)
	tk2.MustExec("use test")
	tk2.Session().Auth(&auth.UserIdentity{Username: "u1", Hostname: "localhost", CurrentUser: true, AuthUsername: "u1", AuthHostname: "%"}, nil, []byte("012345678901234567890"))
	err := tk2.ExecToErr("create table t2 (a int, foreign key fk(a) references t1(id));")
	require.Error(t, err)
	require.Equal(t, "[planner:1142]REFERENCES command denied to user 'u1'@'%' for table 't1'", err.Error())

	tk.MustExec("grant references on test.t1 to 'u1'@'%';")
	tk2.MustExec("create table t2 (a int, foreign key fk(a) references t1(id));")
	tk2.MustExec("create table t3 (id int key)")
	err = tk2.ExecToErr("create table t4 (a int, foreign key fk(a) references t1(id), foreign key (a) references t3(id));")
	require.Error(t, err)
	require.Equal(t, "[planner:1142]REFERENCES command denied to user 'u1'@'%' for table 't3'", err.Error())

	tk.MustExec("grant references on test.t3 to 'u1'@'%';")
	tk2.MustExec("create table t4 (a int, foreign key fk(a) references t1(id), foreign key (a) references t3(id));")
}

func TestRenameTableWithForeignKeyMetaInfo(t *testing.T) {
	store, dom := testkit.CreateMockStoreAndDomain(t)
	tk := testkit.NewTestKit(t, store)
	tk.MustExec("set @@global.tidb_enable_foreign_key=1")
	tk.MustExec("create database test2")
	tk.MustExec("create database test3")
	tk.MustExec("use test")
	tk.MustExec("create table t1 (id int key, a int, b int, foreign key fk(a) references t1(id))")
	tk.MustExec("rename table test.t1 to test2.t2")
	// check the schema diff
	diff := getLatestSchemaDiff(t, tk)
	require.Equal(t, model.ActionRenameTable, diff.Type)
	require.Equal(t, 0, len(diff.AffectedOpts))
	tk.MustQuery("show create table test2.t2").Check(testkit.Rows("t2 CREATE TABLE `t2` (\n" +
		"  `id` int(11) NOT NULL,\n" +
		"  `a` int(11) DEFAULT NULL,\n" +
		"  `b` int(11) DEFAULT NULL,\n" +
		"  PRIMARY KEY (`id`) /*T![clustered_index] CLUSTERED */,\n" +
		"  KEY `fk` (`a`),\n" +
		"  CONSTRAINT `fk` FOREIGN KEY (`a`) REFERENCES `test2`.`t2` (`id`)\n" +
		") ENGINE=InnoDB DEFAULT CHARSET=utf8mb4 COLLATE=utf8mb4_bin"))
	tblInfo := getTableInfo(t, dom, "test2", "t2")
	tbReferredFKs := getTableInfoReferredForeignKeys(t, dom, "test2", "t2")
	require.Equal(t, 1, len(tblInfo.ForeignKeys))
	require.Equal(t, 1, len(tbReferredFKs))
	require.Equal(t, model.ReferredFKInfo{
		Cols:        []model.CIStr{model.NewCIStr("id")},
		ChildSchema: model.NewCIStr("test2"),
		ChildTable:  model.NewCIStr("t2"),
		ChildFKName: model.NewCIStr("fk"),
	}, *tbReferredFKs[0])
	require.Equal(t, model.FKInfo{
		ID:        1,
		Name:      model.NewCIStr("fk"),
		RefSchema: model.NewCIStr("test2"),
		RefTable:  model.NewCIStr("t2"),
		RefCols:   []model.CIStr{model.NewCIStr("id")},
		Cols:      []model.CIStr{model.NewCIStr("a")},
		State:     model.StatePublic,
		Version:   1,
	}, *tblInfo.ForeignKeys[0])

	tk.MustExec("drop table test2.t2")
	tk.MustExec("use test")
	tk.MustExec("create table t1 (id int key, a int, b int as (a) virtual);")
	tk.MustExec("create table t2 (id int key, b int, foreign key fk_b(b) references test.t1(id))")
	tk.MustExec("use test2")
	tk.MustExec("rename table test.t2 to test2.tt2")
	// check the schema diff
	diff = getLatestSchemaDiff(t, tk)
	require.Equal(t, model.ActionRenameTable, diff.Type)
	require.Equal(t, 0, len(diff.AffectedOpts))
	tb1Info := getTableInfo(t, dom, "test", "t1")
	tb2Info := getTableInfo(t, dom, "test2", "tt2")
	require.Equal(t, 0, len(tb1Info.ForeignKeys))
	tb1ReferredFKs := getTableInfoReferredForeignKeys(t, dom, "test", "t1")
	require.Equal(t, 1, len(tb1ReferredFKs))
	require.Equal(t, model.ReferredFKInfo{
		Cols:        []model.CIStr{model.NewCIStr("id")},
		ChildSchema: model.NewCIStr("test2"),
		ChildTable:  model.NewCIStr("tt2"),
		ChildFKName: model.NewCIStr("fk_b"),
	}, *tb1ReferredFKs[0])
	tb2ReferredFKs := getTableInfoReferredForeignKeys(t, dom, "test2", "tt2")
	require.Equal(t, 0, len(tb2ReferredFKs))
	require.Equal(t, 1, len(tb2Info.ForeignKeys))
	require.Equal(t, model.FKInfo{
		ID:        1,
		Name:      model.NewCIStr("fk_b"),
		RefSchema: model.NewCIStr("test"),
		RefTable:  model.NewCIStr("t1"),
		RefCols:   []model.CIStr{model.NewCIStr("id")},
		Cols:      []model.CIStr{model.NewCIStr("b")},
		State:     model.StatePublic,
		Version:   1,
	}, *tb2Info.ForeignKeys[0])
	// Auto create index for foreign key usage.
	require.Equal(t, 1, len(tb2Info.Indices))
	require.Equal(t, "fk_b", tb2Info.Indices[0].Name.L)
	require.Equal(t, "`test2`.`tt2`, CONSTRAINT `fk_b` FOREIGN KEY (`b`) REFERENCES `test`.`t1` (`id`)", tb2Info.ForeignKeys[0].String("test2", "tt2"))

	tk.MustExec("rename table test.t1 to test3.tt1")
	tb1ReferredFKs = getTableInfoReferredForeignKeys(t, dom, "test3", "tt1")
	require.Equal(t, 1, len(tb1ReferredFKs))
	require.Equal(t, 1, len(tb1ReferredFKs[0].Cols))
	// check the schema diff
	diff = getLatestSchemaDiff(t, tk)
	require.Equal(t, model.ActionRenameTable, diff.Type)
	require.Equal(t, 1, len(diff.AffectedOpts))
	require.Equal(t, model.ReferredFKInfo{
		Cols:        []model.CIStr{model.NewCIStr("id")},
		ChildSchema: model.NewCIStr("test2"),
		ChildTable:  model.NewCIStr("tt2"),
		ChildFKName: model.NewCIStr("fk_b"),
	}, *tb1ReferredFKs[0])
	tbl2Info := getTableInfo(t, dom, "test2", "tt2")
	tb2ReferredFKs = getTableInfoReferredForeignKeys(t, dom, "test2", "tt2")
	require.Equal(t, 0, len(tb2ReferredFKs))
	require.Equal(t, 1, len(tbl2Info.ForeignKeys))
	require.Equal(t, model.FKInfo{
		ID:        1,
		Name:      model.NewCIStr("fk_b"),
		RefSchema: model.NewCIStr("test3"),
		RefTable:  model.NewCIStr("tt1"),
		RefCols:   []model.CIStr{model.NewCIStr("id")},
		Cols:      []model.CIStr{model.NewCIStr("b")},
		State:     model.StatePublic,
		Version:   1,
	}, *tbl2Info.ForeignKeys[0])
	tk.MustQuery("show create table test2.tt2").Check(testkit.Rows("tt2 CREATE TABLE `tt2` (\n" +
		"  `id` int(11) NOT NULL,\n" +
		"  `b` int(11) DEFAULT NULL,\n" +
		"  PRIMARY KEY (`id`) /*T![clustered_index] CLUSTERED */,\n" +
		"  KEY `fk_b` (`b`),\n" +
		"  CONSTRAINT `fk_b` FOREIGN KEY (`b`) REFERENCES `test3`.`tt1` (`id`)\n" +
		") ENGINE=InnoDB DEFAULT CHARSET=utf8mb4 COLLATE=utf8mb4_bin"))
}

func TestCreateTableWithForeignKeyDML(t *testing.T) {
	store, _ := testkit.CreateMockStoreAndDomain(t)
	tk := testkit.NewTestKit(t, store)
	tk.MustExec("set @@global.tidb_enable_foreign_key=1")
	tk.MustExec("use test")
	tk.MustExec("create table t1 (id int key, a int);")
	tk.MustExec("begin")
	tk.MustExec("insert into t1 values (1, 1)")
	tk.MustExec("update t1 set a = 2 where id = 1")

	tk2 := testkit.NewTestKit(t, store)
	tk2.MustExec("use test")
	tk2.MustExec("create table t2 (id int key, b int, foreign key fk_b(b) references test.t1(id))")

	tk.MustExec("commit")
}

func TestCreateTableWithForeignKeyError(t *testing.T) {
	store, _ := testkit.CreateMockStoreAndDomain(t)
	tk := testkit.NewTestKit(t, store)
	tk.MustExec("set @@global.tidb_enable_foreign_key=1")
	tk.MustExec("use test")

	cases := []struct {
		prepare []string
		refer   string
		create  string
		err     string
	}{
		{
			refer:  "create table t1 (id int, a int, b int);",
			create: "create table t2 (a int, b int, foreign key fk_b(b) references T_unknown(b));",
			err:    "[schema:1824]Failed to open the referenced table 'T_unknown'",
		},
		{
			refer:  "create table t1 (id int, a int, b int);",
			create: "create table t2 (a int, b int, foreign key fk_b(b) references t1(c_unknown));",
			err:    "[schema:3734]Failed to add the foreign key constraint. Missing column 'c_unknown' for constraint 'fk_b' in the referenced table 't1'",
		},
		{
			refer:  "create table t1 (id int key, a int, b int);",
			create: "create table t2 (a int, b int, foreign key fk(c_unknown) references t1(id));",
			err:    "[ddl:1072]Key column 'c_unknown' doesn't exist in table",
		},
		{
			refer:  "create table t1 (id int, a int, b int);",
			create: "create table t2 (a int, b int, foreign key fk_b(b) references t1(b));",
			err:    "[schema:1822]Failed to add the foreign key constraint. Missing index for constraint 'fk_b' in the referenced table 't1'",
		},
		{
			refer:  "create table t1 (id int, a int, b int not null, index(b));",
			create: "create table t2 (a int, b int not null, foreign key fk_b(b) references t1(b) on update set null);",
			err:    "[schema:1830]Column 'b' cannot be NOT NULL: needed in a foreign key constraint 'fk_b' SET NULL",
		},
		{
			refer:  "create table t1 (id int, a int, b int not null, index(b));",
			create: "create table t2 (a int, b int not null, foreign key fk_b(b) references t1(b) on delete set null);",
			err:    "[schema:1830]Column 'b' cannot be NOT NULL: needed in a foreign key constraint 'fk_b' SET NULL",
		},
		{
			refer:  "create table t1 (id int key, a int, b int as (a) virtual, index(b));",
			create: "create table t2 (a int, b int, foreign key fk_b(b) references t1(b));",
			err:    "[schema:3733]Foreign key 'fk_b' uses virtual column 'b' which is not supported.",
		},
		{
			refer:  "create table t1 (id int key, a int, b int, index(b));",
			create: "create table t2 (a int, b int as (a) virtual, foreign key fk_b(b) references t1(b));",
			err:    "[schema:3733]Foreign key 'fk_b' uses virtual column 'b' which is not supported.",
		},
		{
			refer:  "create table t1 (id int key, a int);",
			create: "create table t2 (a int, b varchar(10), foreign key fk(b) references t1(id));",
			err:    "[ddl:3780]Referencing column 'b' and referenced column 'id' in foreign key constraint 'fk' are incompatible.",
		},
		{
			refer:  "create table t1 (id int key, a int not null, index(a));",
			create: "create table t2 (a int, b int unsigned, foreign key fk_b(b) references t1(a));",
			err:    "[ddl:3780]Referencing column 'b' and referenced column 'a' in foreign key constraint 'fk_b' are incompatible.",
		},
		{
			refer:  "create table t1 (id int key, a bigint, index(a));",
			create: "create table t2 (a int, b int, foreign key fk_b(b) references t1(a));",
			err:    "[ddl:3780]Referencing column 'b' and referenced column 'a' in foreign key constraint 'fk_b' are incompatible.",
		},
		{
			refer:  "create table t1 (id int key, a varchar(10) charset utf8, index(a));",
			create: "create table t2 (a int, b varchar(10) charset utf8mb4, foreign key fk_b(b) references t1(a));",
			err:    "[ddl:3780]Referencing column 'b' and referenced column 'a' in foreign key constraint 'fk_b' are incompatible.",
		},
		{
			refer:  "create table t1 (id int key, a varchar(10) collate utf8_bin, index(a));",
			create: "create table t2 (a int, b varchar(10) collate utf8mb4_bin, foreign key fk_b(b) references t1(a));",
			err:    "[ddl:3780]Referencing column 'b' and referenced column 'a' in foreign key constraint 'fk_b' are incompatible.",
		},
		{
			refer:  "create table t1 (id int key, a varchar(10));",
			create: "create table t2 (a int, b varchar(10), foreign key fk_b(b) references t1(a));",
			err:    "[schema:1822]Failed to add the foreign key constraint. Missing index for constraint 'fk_b' in the referenced table 't1'",
		},
		{
			refer:  "create table t1 (id int key, a varchar(10), index (a(5)));",
			create: "create table t2 (a int, b varchar(10), foreign key fk_b(b) references t1(a));",
			err:    "[schema:1822]Failed to add the foreign key constraint. Missing index for constraint 'fk_b' in the referenced table 't1'",
		},
		{
			refer:  "create table t1 (id int key, a int, index(a));",
			create: "create table t2 (a int, b int, foreign key fk_b(b) references t1(id, a));",
			err:    "[schema:1239]Incorrect foreign key definition for 'fk_b': Key reference and table reference don't match",
		},
		{
			create: "create table t2 (a int key, foreign key (a) references t2(a));",
			err:    "[schema:1215]Cannot add foreign key constraint",
		},
		{
			create: "create table t2 (a int, b int, index(a,b), index(b,a), foreign key (a,b) references t2(a,b));",
			err:    "[schema:1215]Cannot add foreign key constraint",
		},
		{
			create: "create table t2 (a int, b int, index(a,b), foreign key (a,b) references t2(b,a));",
			err:    "[schema:1822]Failed to add the foreign key constraint. Missing index for constraint 'fk_1' in the referenced table 't2'",
		},
		{
			prepare: []string{
				"set @@foreign_key_checks=0;",
				"create table t2 (a int, b int, index(a), foreign key (a) references t1(id));",
			},
			create: "create table t1 (id int, a int);",
			err:    "[schema:1822]Failed to add the foreign key constraint. Missing index for constraint 'fk_1' in the referenced table 't1'",
		},
		{
			prepare: []string{
				"set @@foreign_key_checks=0;",
				"create table t2 (a int, b int, index(a), foreign key (a) references t1(id));",
			},
			create: "create table t1 (id bigint key, a int);",
			err:    "[ddl:3780]Referencing column 'a' and referenced column 'id' in foreign key constraint 'fk_1' are incompatible.",
		},
		{
			// foreign key is not support in temporary table.
			refer:  "create temporary table t1 (id int key, b int, index(b))",
			create: "create table t2 (a int, b int, foreign key fk(b) references t1(b))",
			err:    "[schema:1824]Failed to open the referenced table 't1'",
		},
		{
			// foreign key is not support in temporary table.
			refer:  "create global temporary table t1 (id int key, b int, index(b)) on commit delete rows",
			create: "create table t2 (a int, b int, foreign key fk(b) references t1(b))",
			err:    "[schema:1215]Cannot add foreign key constraint",
		},
		{
			// foreign key is not support in temporary table.
			refer:  "create table t1 (id int key, b int, index(b))",
			create: "create temporary table t2 (a int, b int, foreign key fk(b) references t1(b))",
			err:    "[schema:1215]Cannot add foreign key constraint",
		},
		{
			// foreign key is not support in temporary table.
			refer:  "create table t1 (id int key, b int, index(b))",
			create: "create global temporary table t2 (a int, b int, foreign key fk(b) references t1(b)) on commit delete rows",
			err:    "[schema:1215]Cannot add foreign key constraint",
		},
		{
			create: "create table t1 (a int, foreign key ``(a) references t1(a));",
			err:    "[ddl:1280]Incorrect index name ''",
		},
		{
			create: "create table t1 (a int, constraint `` foreign key (a) references t1(a));",
			err:    "[ddl:1280]Incorrect index name ''",
		},
		{
			create: "create table t1 (a int, constraint `fk` foreign key (a,a) references t1(a, b));",
			err:    "[schema:1060]Duplicate column name 'a'",
		},
		{
			refer:  "create table t1(a int, b int, index(a,b));",
			create: "create table t2 (a int, b int, foreign key (a,b) references t1(a,a));",
			err:    "[schema:1822]Failed to add the foreign key constraint. Missing index for constraint 'fk_1' in the referenced table 't1'",
		},
		{
			refer:  "create table t1 (id int key, b int, index(b))",
			create: "create table t2 (a int, b int, index fk_1(a), foreign key (b) references t1(b));",
			err:    "[ddl:1061]duplicate key name fk_1",
		},
	}
	for _, ca := range cases {
		tk.MustExec("drop table if exists t2")
		tk.MustExec("drop table if exists t1")
		tk.MustExec("set @@foreign_key_checks=1")
		for _, sql := range ca.prepare {
			tk.MustExec(sql)
		}
		if ca.refer != "" {
			tk.MustExec(ca.refer)
		}
		err := tk.ExecToErr(ca.create)
		require.Error(t, err, ca.create)
		require.Equal(t, ca.err, err.Error(), ca.create)
	}

	passCases := [][]string{
		{
			"create table t1 (id int key, a int, b int, foreign key fk(a) references t1(id))",
		},
		{
			"create table t1 (id int key, b int not null, index(b))",
			"create table t2 (a int, b int, foreign key fk_b(b) references t1(b));",
		},
		{
			"create table t1 (id int key, a varchar(10), index(a));",
			"create table t2 (a int, b varchar(20), foreign key fk_b(b) references t1(a));",
		},
		{
			"create table t1 (id int key, a decimal(10,5), index(a));",
			"create table t2 (a int, b decimal(20, 10), foreign key fk_b(b) references t1(a));",
		},
		{
			"create table t1 (id int key, a varchar(10), index (a(10)));",
			"create table t2 (a int, b varchar(20), foreign key fk_b(b) references t1(a));",
		},
		{
			"set @@foreign_key_checks=0;",
			"create table t2 (a int, b int, foreign key fk_b(b) references t_unknown(b));",
			"set @@foreign_key_checks=1;",
		},
		{
			"create table t2 (a int, b int, index(a,b), index(b,a), foreign key (a,b) references t2(b,a));",
		},
		{
			"create table t1 (a int key, b int, index(b))",
			"create table t2 (a int, b int, foreign key (a) references t1(a), foreign key (b) references t1(b));",
		},
	}
	for _, ca := range passCases {
		tk.MustExec("drop table if exists t2")
		tk.MustExec("drop table if exists t1")
		for _, sql := range ca {
			tk.MustExec(sql)
		}
	}
}

func TestModifyColumnWithForeignKey(t *testing.T) {
	store, _ := testkit.CreateMockStoreAndDomain(t)
	tk := testkit.NewTestKit(t, store)
	tk.MustExec("set @@global.tidb_enable_foreign_key=1")
	tk.MustExec("set @@foreign_key_checks=1;")
	tk.MustExec("use test")

	tk.MustExec("create table t1 (id int key, b varchar(10), index(b));")
	tk.MustExec("create table t2 (a varchar(10), constraint fk foreign key (a) references t1(b));")
	tk.MustExec("insert into t1 values (1, '123456789');")
	tk.MustExec("insert into t2 values ('123456789');")
	tk.MustGetErrMsg("alter table t1 modify column b varchar(5);", "[ddl:1833]Cannot change column 'b': used in a foreign key constraint 'fk' of table 'test.t2'")
	tk.MustGetErrMsg("alter table t1 modify column b bigint;", "[ddl:3780]Referencing column 'a' and referenced column 'b' in foreign key constraint 'fk' are incompatible.")
	tk.MustExec("alter table t1 modify column b varchar(20);")
	tk.MustGetErrMsg("alter table t1 modify column b varchar(10);", "[ddl:1833]Cannot change column 'b': used in a foreign key constraint 'fk' of table 'test.t2'")
	tk.MustExec("alter table t2 modify column a varchar(20);")
	tk.MustExec("alter table t2 modify column a varchar(21);")
	tk.MustGetErrMsg("alter table t2 modify column a varchar(5);", "[ddl:1832]Cannot change column 'a': used in a foreign key constraint 'fk'")
	tk.MustGetErrMsg("alter table t2 modify column a bigint;", "[ddl:3780]Referencing column 'a' and referenced column 'b' in foreign key constraint 'fk' are incompatible.")

	tk.MustExec("drop table t2")
	tk.MustExec("drop table t1")
	tk.MustExec("create table t1 (id int key, b decimal(10, 5), index(b));")
	tk.MustExec("create table t2 (a decimal(10, 5), constraint fk foreign key (a) references t1(b));")
	tk.MustExec("insert into t1 values (1, 12345.67891);")
	tk.MustExec("insert into t2 values (12345.67891);")
	tk.MustGetErrMsg("alter table t1 modify column b decimal(10, 6);", "[ddl:1833]Cannot change column 'b': used in a foreign key constraint 'fk' of table 'test.t2'")
	tk.MustGetErrMsg("alter table t1 modify column b decimal(10, 3);", "[ddl:1833]Cannot change column 'b': used in a foreign key constraint 'fk' of table 'test.t2'")
	tk.MustGetErrMsg("alter table t1 modify column b decimal(5, 2);", "[ddl:1833]Cannot change column 'b': used in a foreign key constraint 'fk' of table 'test.t2'")
	tk.MustGetErrMsg("alter table t1 modify column b decimal(20, 10);", "[ddl:1833]Cannot change column 'b': used in a foreign key constraint 'fk' of table 'test.t2'")
	tk.MustGetErrMsg("alter table t2 modify column a decimal(30, 15);", "[ddl:1832]Cannot change column 'a': used in a foreign key constraint 'fk'")
	tk.MustGetErrMsg("alter table t2 modify column a decimal(5, 2);", "[ddl:1832]Cannot change column 'a': used in a foreign key constraint 'fk'")
}

func TestDropChildTableForeignKeyMetaInfo(t *testing.T) {
	store, dom := testkit.CreateMockStoreAndDomain(t)
	tk := testkit.NewTestKit(t, store)
	tk.MustExec("set @@global.tidb_enable_foreign_key=1")
	tk.MustExec("use test")
	tk.MustExec("create table t1 (id int key, a int, b int, CONSTRAINT fk foreign key (a) references t1(id))")
	tb1ReferredFKs := getTableInfoReferredForeignKeys(t, dom, "test", "t1")
	require.Equal(t, 1, len(tb1ReferredFKs))
	tk.MustExec("drop table t1")
	tb1ReferredFKs = getTableInfoReferredForeignKeys(t, dom, "test", "t1")
	require.Equal(t, 0, len(tb1ReferredFKs))

	tk.MustExec("create table t1 (id int key, b int, index(b))")
	tk.MustExec("create table t2 (a int, b int, foreign key fk (a) references t1(b));")
	tb1ReferredFKs = getTableInfoReferredForeignKeys(t, dom, "test", "t1")
	require.Equal(t, 1, len(tb1ReferredFKs))
	tk.MustExec("drop table t2")
	tb1ReferredFKs = getTableInfoReferredForeignKeys(t, dom, "test", "t1")
	require.Equal(t, 0, len(tb1ReferredFKs))
}

func TestDropForeignKeyMetaInfo(t *testing.T) {
	store, dom := testkit.CreateMockStoreAndDomain(t)
	tk := testkit.NewTestKit(t, store)
	tk.MustExec("set @@global.tidb_enable_foreign_key=1")
	tk.MustExec("use test")
	tk.MustExec("create table t1 (id int key, a int, b int, CONSTRAINT fk foreign key (a) references t1(id))")
	tb1ReferredFKs := getTableInfoReferredForeignKeys(t, dom, "test", "t1")
	require.Equal(t, 1, len(tb1ReferredFKs))
	tk.MustExec("alter table t1 drop foreign key fk")
	tbl1Info := getTableInfo(t, dom, "test", "t1")
	tb1ReferredFKs = getTableInfoReferredForeignKeys(t, dom, "test", "t1")
	require.Equal(t, 0, len(tbl1Info.ForeignKeys))
	require.Equal(t, 0, len(tb1ReferredFKs))

	tk.MustExec("drop table t1")
	tk.MustExec("create table t1 (id int key, b int, index(b))")
	tk.MustExec("create table t2 (a int, b int, foreign key fk (a) references t1(b));")
	tb1ReferredFKs = getTableInfoReferredForeignKeys(t, dom, "test", "t1")
	require.Equal(t, 1, len(tb1ReferredFKs))
	tk.MustExec("alter table t2 drop foreign key fk")
	tb1ReferredFKs = getTableInfoReferredForeignKeys(t, dom, "test", "t1")
	require.Equal(t, 0, len(tb1ReferredFKs))
	tbl2Info := getTableInfo(t, dom, "test", "t2")
	require.Equal(t, 0, len(tbl2Info.ForeignKeys))
}

func TestTruncateOrDropTableWithForeignKeyReferred(t *testing.T) {
	store, _ := testkit.CreateMockStoreAndDomain(t)
	tk := testkit.NewTestKit(t, store)
	tk.MustExec("set @@global.tidb_enable_foreign_key=1")
	tk.MustExec("use test")

	cases := []struct {
		prepares    []string
		tbl         string
		truncateErr string
		dropErr     string
	}{
		{
			prepares: []string{
				"create table t1 (id int key, b int not null, index(b))",
				"create table t2 (a int, b int, foreign key fk_b(b) references t1(b));",
			},
			tbl:         "t1",
			truncateErr: "[ddl:1701]Cannot truncate a table referenced in a foreign key constraint (`test`.`t2` CONSTRAINT `fk_b`)",
			dropErr:     "[ddl:3730]Cannot drop table 't1' referenced by a foreign key constraint 'fk_b' on table 't2'.",
		},
		{
			prepares: []string{
				"create table t1 (id int key, a varchar(10), index(a));",
				"create table t2 (a int, b varchar(20), foreign key fk_b(b) references t1(a));",
			},
			tbl:         "t1",
			truncateErr: "[ddl:1701]Cannot truncate a table referenced in a foreign key constraint (`test`.`t2` CONSTRAINT `fk_b`)",
			dropErr:     "[ddl:3730]Cannot drop table 't1' referenced by a foreign key constraint 'fk_b' on table 't2'.",
		},
		{
			prepares: []string{
				"create table t1 (id int key, a varchar(10), index (a(10)));",
				"create table t2 (a int, b varchar(20), foreign key fk_b(b) references t1(a));",
			},
			tbl:         "t1",
			truncateErr: "[ddl:1701]Cannot truncate a table referenced in a foreign key constraint (`test`.`t2` CONSTRAINT `fk_b`)",
			dropErr:     "[ddl:3730]Cannot drop table 't1' referenced by a foreign key constraint 'fk_b' on table 't2'.",
		},
	}

	for _, ca := range cases {
		tk.MustExec("drop table if exists t2")
		tk.MustExec("drop table if exists t1")
		for _, sql := range ca.prepares {
			tk.MustExec(sql)
		}
		truncateSQL := fmt.Sprintf("truncate table %v", ca.tbl)
		tk.MustExec("set @@foreign_key_checks=1;")
		err := tk.ExecToErr(truncateSQL)
		require.Error(t, err)
		require.Equal(t, ca.truncateErr, err.Error())
		dropSQL := fmt.Sprintf("drop table %v", ca.tbl)
		err = tk.ExecToErr(dropSQL)
		require.Error(t, err)
		require.Equal(t, ca.dropErr, err.Error())

		tk.MustExec("set @@foreign_key_checks=0;")
		tk.MustExec(truncateSQL)
	}
	passCases := [][]string{
		{
			"create table t1 (id int key, a int, b int, foreign key fk(a) references t1(id))",
			"truncate table t1",
			"drop table t1",
		},
		{
			"create table t1 (id int key, a varchar(10), index (a(10)));",
			"create table t2 (a int, b varchar(20), foreign key fk_b(b) references t1(a));",
			"drop table t1, t2",
		},
		{
			"set @@foreign_key_checks=0;",
			"create table t1 (id int key, a varchar(10), index (a(10)));",
			"create table t2 (a int, b varchar(20), foreign key fk_b(b) references t1(a));",
			"truncate table t1",
			"drop table t1",
		},
	}
	for _, ca := range passCases {
		tk.MustExec("drop table if exists t1, t2")
		tk.MustExec("set @@foreign_key_checks=1;")
		for _, sql := range ca {
			tk.MustExec(sql)
		}
	}
}

func TestTruncateOrDropTableWithForeignKeyReferred2(t *testing.T) {
	store, dom := testkit.CreateMockStoreAndDomainWithSchemaLease(t, testLease)
	d := dom.DDL()
	tk := testkit.NewTestKit(t, store)
	tk.MustExec("set @@global.tidb_enable_foreign_key=1")
	tk.MustExec("set @@foreign_key_checks=1;")
	tk.MustExec("use test")
	tk2 := testkit.NewTestKit(t, store)
	tk2.MustExec("set @@global.tidb_enable_foreign_key=1")
	tk2.MustExec("set @@foreign_key_checks=1;")
	tk2.MustExec("use test")

	tk.MustExec("create table t1 (id int key, a int);")

	var wg sync.WaitGroup
	var truncateErr, dropErr error
	testTruncate := true
	tc := &ddl.TestDDLCallback{}
	tc.OnJobRunBeforeExported = func(job *model.Job) {
		if job.SchemaState != model.StateNone {
			return
		}
		if job.Type != model.ActionCreateTable {
			return
		}
		wg.Add(1)
		if testTruncate {
			go func() {
				defer wg.Done()
				truncateErr = tk2.ExecToErr("truncate table t1")
			}()
		} else {
			go func() {
				defer wg.Done()
				dropErr = tk2.ExecToErr("drop table t1")
			}()
		}
		// make sure tk2's ddl job already put into ddl job queue.
		time.Sleep(time.Millisecond * 100)
	}
	originalHook := d.GetHook()
	defer d.SetHook(originalHook)
	d.SetHook(tc)

	tk.MustExec("create table t2 (a int, b int, foreign key fk(b) references t1(id));")
	wg.Wait()
	require.Error(t, truncateErr)
	require.Equal(t, "[ddl:1701]Cannot truncate a table referenced in a foreign key constraint (`test`.`t2` CONSTRAINT `fk`)", truncateErr.Error())

	tk.MustExec("drop table t2")
	testTruncate = false
	tk.MustExec("create table t2 (a int, b int, foreign key fk(b) references t1(id));")
	wg.Wait()
	require.Error(t, dropErr)
	require.Equal(t, "[ddl:1701]Cannot truncate a table referenced in a foreign key constraint (`test`.`t2` CONSTRAINT `fk`)", dropErr.Error())
}

func TestDropTableWithForeignKeyReferred(t *testing.T) {
	store, _ := testkit.CreateMockStoreAndDomainWithSchemaLease(t, testLease)
	tk := testkit.NewTestKit(t, store)
	tk.MustExec("set @@global.tidb_enable_foreign_key=1")
	tk.MustExec("set @@foreign_key_checks=1;")
	tk.MustExec("use test")

	tk.MustExec("create table t1 (id int key, b int, index(b));")
	tk.MustExec("create table t2 (id int key, b int, foreign key fk_b(b) references t1(id));")
	tk.MustExec("create table t3 (id int key, b int, foreign key fk_b(b) references t2(id));")
	err := tk.ExecToErr("drop table if exists t1,t2;")
	require.Error(t, err)
	require.Equal(t, "[ddl:3730]Cannot drop table 't2' referenced by a foreign key constraint 'fk_b' on table 't3'.", err.Error())
	tk.MustQuery("show tables").Check(testkit.Rows("t1", "t2", "t3"))
}

func TestDropIndexNeededInForeignKey(t *testing.T) {
	store, _ := testkit.CreateMockStoreAndDomain(t)
	tk := testkit.NewTestKit(t, store)
	tk.MustExec("set @@global.tidb_enable_foreign_key=1")
	tk.MustExec("set @@foreign_key_checks=1")
	tk.MustExec("use test")

	cases := []struct {
		prepares []string
		drops    []string
		err      string
	}{
		{
			prepares: []string{
				"create table t1 (id int key, b int, index idx (b))",
				"create table t2 (a int, b int, index idx (b), foreign key fk_b(b) references t1(b));",
			},
			drops: []string{
				"alter table t1 drop index idx",
				"alter table t2 drop index idx",
			},
			err: "[ddl:1553]Cannot drop index 'idx': needed in a foreign key constraint",
		},
		{
			prepares: []string{
				"create table t1 (id int, b int, index idx (id, b))",
				"create table t2 (a int, b int, index idx (b, a), foreign key fk_b(b) references t1(id));",
			},
			drops: []string{
				"alter table t1 drop index idx",
				"alter table t2 drop index idx",
			},
			err: "[ddl:1553]Cannot drop index 'idx': needed in a foreign key constraint",
		},
	}

	for _, ca := range cases {
		tk.MustExec("drop table if exists t2")
		tk.MustExec("drop table if exists t1")
		for _, sql := range ca.prepares {
			tk.MustExec(sql)
		}
		for _, drop := range ca.drops {
			// even disable foreign key check, still can't drop the index used by foreign key.
			tk.MustExec("set @@foreign_key_checks=0;")
			err := tk.ExecToErr(drop)
			require.Error(t, err)
			require.Equal(t, ca.err, err.Error())
			tk.MustExec("set @@foreign_key_checks=1;")
			err = tk.ExecToErr(drop)
			require.Error(t, err)
			require.Equal(t, ca.err, err.Error())
		}
	}
	passCases := [][]string{
		{
			"create table t1 (id int key, b int, index idxb (b))",
			"create table t2 (a int, b int key, index idxa (a),index idxb (b), foreign key fk_b(b) references t1(id));",
			"alter table t1 drop index idxb",
			"alter table t2 drop index idxa",
			"alter table t2 drop index idxb",
		},
		{
			"create table t1 (id int key, b int, index idxb (b), unique index idx(b, id))",
			"create table t2 (a int, b int key, index idx (b, a),index idxb (b), index idxab(a, b), foreign key fk_b(b) references t1(b));",
			"alter table t1 drop index idxb",
			"alter table t1 add index idxb (b)",
			"alter table t1 drop index idx",
			"alter table t2 drop index idx",
			"alter table t2 add index idx (b, a)",
			"alter table t2 drop index idxb",
			"alter table t2 drop index idxab",
		},
	}
	tk.MustExec("set @@foreign_key_checks=1;")
	for _, ca := range passCases {
		tk.MustExec("drop table if exists t2")
		tk.MustExec("drop table if exists t1")
		for _, sql := range ca {
			tk.MustExec(sql)
		}
	}
}

func TestDropIndexNeededInForeignKey2(t *testing.T) {
	store, dom := testkit.CreateMockStoreAndDomainWithSchemaLease(t, testLease)
	d := dom.DDL()
	tk := testkit.NewTestKit(t, store)
	tk.MustExec("set @@global.tidb_enable_foreign_key=1")
	tk.MustExec("set @@foreign_key_checks=1;")
	tk.MustExec("use test")
	tk2 := testkit.NewTestKit(t, store)
	tk2.MustExec("set @@global.tidb_enable_foreign_key=1")
	tk2.MustExec("set @@foreign_key_checks=1;")
	tk2.MustExec("use test")
	tk.MustExec("create table t1 (id int key, b int)")
	tk.MustExec("create table t2 (a int, b int, index idx1 (b),index idx2 (b), foreign key (b) references t1(id));")

	var wg sync.WaitGroup
	var dropErr error
	tc := &ddl.TestDDLCallback{}
	tc.OnJobRunBeforeExported = func(job *model.Job) {
		if job.SchemaState != model.StatePublic || job.Type != model.ActionDropIndex {
			return
		}
		wg.Add(1)
		go func() {
			defer wg.Done()
			dropErr = tk2.ExecToErr("alter table t2 drop index idx2")
		}()
		// make sure tk2's ddl job already put into ddl job queue.
		time.Sleep(time.Millisecond * 100)
	}
	originalHook := d.GetHook()
	defer d.SetHook(originalHook)
	d.SetHook(tc)

	tk.MustExec("alter table t2 drop index idx1")
	wg.Wait()
	require.Error(t, dropErr)
	require.Equal(t, "[ddl:1553]Cannot drop index 'idx2': needed in a foreign key constraint", dropErr.Error())
}

func getTableInfo(t *testing.T, dom *domain.Domain, db, tb string) *model.TableInfo {
	err := dom.Reload()
	require.NoError(t, err)
	is := dom.InfoSchema()
	tbl, err := is.TableByName(model.NewCIStr(db), model.NewCIStr(tb))
	require.NoError(t, err)
	_, exist := is.TableByID(tbl.Meta().ID)
	require.True(t, exist)
	return tbl.Meta()
}

func getTableInfoReferredForeignKeys(t *testing.T, dom *domain.Domain, db, tb string) []*model.ReferredFKInfo {
	err := dom.Reload()
	require.NoError(t, err)
	return dom.InfoSchema().GetTableReferredForeignKeys(db, tb)
}

func TestDropColumnWithForeignKey(t *testing.T) {
	store, _ := testkit.CreateMockStoreAndDomain(t)
	tk := testkit.NewTestKit(t, store)
	tk.MustExec("set @@global.tidb_enable_foreign_key=1")
	tk.MustExec("set @@foreign_key_checks=1;")
	tk.MustExec("use test")

	tk.MustExec("create table t1 (id int key, a int, b int, index(b), CONSTRAINT fk foreign key (a) references t1(b))")
	tk.MustGetErrMsg("alter table t1 drop column a;", "[ddl:1828]Cannot drop column 'a': needed in a foreign key constraint 'fk'")
	tk.MustGetErrMsg("alter table t1 drop column b;", "[ddl:1829]Cannot drop column 'b': needed in a foreign key constraint 'fk' of table 't1'")

	tk.MustExec("drop table t1")
	tk.MustExec("create table t1 (id int key, b int, index(b));")
	tk.MustExec("create table t2 (a int, b int, constraint fk foreign key (a) references t1(b));")
	tk.MustGetErrMsg("alter table t1 drop column b;", "[ddl:1829]Cannot drop column 'b': needed in a foreign key constraint 'fk' of table 't2'")
	tk.MustGetErrMsg("alter table t2 drop column a;", "[ddl:1828]Cannot drop column 'a': needed in a foreign key constraint 'fk'")
}

func TestRenameColumnWithForeignKeyMetaInfo(t *testing.T) {
	store, dom := testkit.CreateMockStoreAndDomain(t)
	tk := testkit.NewTestKit(t, store)
	tk.MustExec("set @@global.tidb_enable_foreign_key=1")
	tk.MustExec("set @@foreign_key_checks=1;")
	tk.MustExec("use test")

	tk.MustExec("create table t1 (id int key, a int, b int, foreign key fk(a) references t1(id))")
	tk.MustExec("alter table t1 change id kid int")
	tk.MustExec("alter table t1 rename column a to aa")
	tbl1Info := getTableInfo(t, dom, "test", "t1")
	tb1ReferredFKs := getTableInfoReferredForeignKeys(t, dom, "test", "t1")
	require.Equal(t, 1, len(tbl1Info.ForeignKeys))
	require.Equal(t, 1, len(tb1ReferredFKs))
	require.Equal(t, "kid", tb1ReferredFKs[0].Cols[0].L)
	require.Equal(t, "kid", tbl1Info.ForeignKeys[0].RefCols[0].L)
	require.Equal(t, "aa", tbl1Info.ForeignKeys[0].Cols[0].L)

	tk.MustExec("drop table t1")
	tk.MustExec("create table t1 (id int key, b int, index(b))")
	tk.MustExec("create table t2 (a int, b int, foreign key fk(a) references t1(b));")
	tk.MustExec("alter table t2 change a aa int")
	tbl1Info = getTableInfo(t, dom, "test", "t1")
	tb1ReferredFKs = getTableInfoReferredForeignKeys(t, dom, "test", "t1")
	require.Equal(t, 1, len(tb1ReferredFKs))
	require.Equal(t, 1, len(tb1ReferredFKs[0].Cols))
	require.Equal(t, "b", tb1ReferredFKs[0].Cols[0].L)
	tbl2Info := getTableInfo(t, dom, "test", "t2")
	tb2ReferredFKs := getTableInfoReferredForeignKeys(t, dom, "test", "t2")
	require.Equal(t, 0, len(tb2ReferredFKs))
	require.Equal(t, 1, len(tbl2Info.ForeignKeys))
	require.Equal(t, 1, len(tbl2Info.ForeignKeys[0].Cols))
	require.Equal(t, 1, len(tbl2Info.ForeignKeys[0].RefCols))
	require.Equal(t, "aa", tbl2Info.ForeignKeys[0].Cols[0].L)
	require.Equal(t, "b", tbl2Info.ForeignKeys[0].RefCols[0].L)

	tk.MustExec("alter table t1 change id kid int")
	tk.MustExec("alter table t1 change b bb int")
	tbl1Info = getTableInfo(t, dom, "test", "t1")
	tb1ReferredFKs = getTableInfoReferredForeignKeys(t, dom, "test", "t1")
	require.Equal(t, 1, len(tb1ReferredFKs))
	require.Equal(t, 1, len(tb1ReferredFKs[0].Cols))
	require.Equal(t, "bb", tb1ReferredFKs[0].Cols[0].L)
	tbl2Info = getTableInfo(t, dom, "test", "t2")
	tb2ReferredFKs = getTableInfoReferredForeignKeys(t, dom, "test", "t2")
	require.Equal(t, 0, len(tb2ReferredFKs))
	require.Equal(t, 1, len(tbl2Info.ForeignKeys))
	require.Equal(t, 1, len(tbl2Info.ForeignKeys[0].Cols))
	require.Equal(t, 1, len(tbl2Info.ForeignKeys[0].RefCols))
	require.Equal(t, "aa", tbl2Info.ForeignKeys[0].Cols[0].L)
	require.Equal(t, "bb", tbl2Info.ForeignKeys[0].RefCols[0].L)

	tk.MustExec("drop table t1, t2")
	tk.MustExec("create table t1 (id int key, b int, index(b))")
	tk.MustExec("create table t2 (a int, b int, foreign key (a) references t1(b), foreign key (b) references t1(b));")
	tk.MustExec("alter table t1 change b bb int")
	tbl1Info = getTableInfo(t, dom, "test", "t1")
	tb1ReferredFKs = getTableInfoReferredForeignKeys(t, dom, "test", "t1")
	require.Equal(t, 2, len(tb1ReferredFKs))
	require.Equal(t, 1, len(tb1ReferredFKs[0].Cols))
	require.Equal(t, 1, len(tb1ReferredFKs[1].Cols))
	require.Equal(t, "bb", tb1ReferredFKs[0].Cols[0].L)
	require.Equal(t, "bb", tb1ReferredFKs[1].Cols[0].L)
	tbl2Info = getTableInfo(t, dom, "test", "t2")
	tb2ReferredFKs = getTableInfoReferredForeignKeys(t, dom, "test", "t2")
	require.Equal(t, 0, len(tb2ReferredFKs))
	require.Equal(t, 2, len(tbl2Info.ForeignKeys))
	require.Equal(t, 1, len(tbl2Info.ForeignKeys[0].Cols))
	require.Equal(t, 1, len(tbl2Info.ForeignKeys[0].RefCols))
	require.Equal(t, "a", tbl2Info.ForeignKeys[0].Cols[0].L)
	require.Equal(t, "bb", tbl2Info.ForeignKeys[0].RefCols[0].L)
	require.Equal(t, 1, len(tbl2Info.ForeignKeys[1].Cols))
	require.Equal(t, 1, len(tbl2Info.ForeignKeys[1].RefCols))
	require.Equal(t, "b", tbl2Info.ForeignKeys[1].Cols[0].L)
	require.Equal(t, "bb", tbl2Info.ForeignKeys[1].RefCols[0].L)
	tk.MustExec("alter table t2 rename column a to aa")
	tk.MustExec("alter table t2 change b bb int")
	tk.MustQuery("show create table t2").
		Check(testkit.Rows("t2 CREATE TABLE `t2` (\n" +
			"  `aa` int(11) DEFAULT NULL,\n" +
			"  `bb` int(11) DEFAULT NULL,\n" +
			"  KEY `fk_1` (`aa`),\n  KEY `fk_2` (`bb`),\n" +
			"  CONSTRAINT `fk_1` FOREIGN KEY (`aa`) REFERENCES `test`.`t1` (`bb`),\n" +
			"  CONSTRAINT `fk_2` FOREIGN KEY (`bb`) REFERENCES `test`.`t1` (`bb`)\n" +
			") ENGINE=InnoDB DEFAULT CHARSET=utf8mb4 COLLATE=utf8mb4_bin"))
}

func TestDropDatabaseWithForeignKeyReferred(t *testing.T) {
	store, _ := testkit.CreateMockStoreAndDomainWithSchemaLease(t, testLease)
	tk := testkit.NewTestKit(t, store)
	tk.MustExec("set @@global.tidb_enable_foreign_key=1")
	tk.MustExec("set @@foreign_key_checks=1;")
	tk.MustExec("use test")

	tk.MustExec("create table t1 (id int key, b int, index(b));")
	tk.MustExec("create table t2 (id int key, b int, foreign key fk_b(b) references t1(id));")
	tk.MustExec("create database test2")
	tk.MustExec("create table test2.t3 (id int key, b int, foreign key fk_b(b) references test.t2(id));")
	err := tk.ExecToErr("drop database test;")
	require.Error(t, err)
	require.Equal(t, "[ddl:3730]Cannot drop table 't2' referenced by a foreign key constraint 'fk_b' on table 't3'.", err.Error())
	tk.MustExec("set @@foreign_key_checks=0;")
	tk.MustExec("drop database test")

	tk.MustExec("set @@foreign_key_checks=1;")
	tk.MustExec("create database test")
	tk.MustExec("use test")
	tk.MustExec("create table t1 (id int key, b int, index(b));")
	tk.MustExec("create table t2 (id int key, b int, foreign key fk_b(b) references t1(id));")
	err = tk.ExecToErr("drop database test;")
	require.Error(t, err)
	require.Equal(t, "[ddl:3730]Cannot drop table 't2' referenced by a foreign key constraint 'fk_b' on table 't3'.", err.Error())
	tk.MustExec("drop table test2.t3")
	tk.MustExec("drop database test")
}

func TestDropDatabaseWithForeignKeyReferred2(t *testing.T) {
	store, dom := testkit.CreateMockStoreAndDomainWithSchemaLease(t, testLease)
	d := dom.DDL()
	tk := testkit.NewTestKit(t, store)
	tk.MustExec("set @@global.tidb_enable_foreign_key=1")
	tk.MustExec("set @@foreign_key_checks=1;")
	tk.MustExec("use test")
	tk2 := testkit.NewTestKit(t, store)
	tk2.MustExec("set @@global.tidb_enable_foreign_key=1")
	tk2.MustExec("set @@foreign_key_checks=1;")
	tk2.MustExec("use test")
	tk.MustExec("create table t1 (id int key, b int, index(b));")
	tk.MustExec("create table t2 (id int key, b int, foreign key fk_b(b) references t1(id));")
	tk.MustExec("create database test2")
	var wg sync.WaitGroup
	var dropErr error
	tc := &ddl.TestDDLCallback{}
	tc.OnJobRunBeforeExported = func(job *model.Job) {
		if job.SchemaState != model.StateNone {
			return
		}
		if job.Type != model.ActionCreateTable {
			return
		}
		wg.Add(1)
		go func() {
			defer wg.Done()
			dropErr = tk2.ExecToErr("drop database test")
		}()
		// make sure tk2's ddl job already put into ddl job queue.
		time.Sleep(time.Millisecond * 100)
	}
	originalHook := d.GetHook()
	defer d.SetHook(originalHook)
	d.SetHook(tc)

	tk.MustExec("create table test2.t3 (id int key, b int, foreign key fk_b(b) references test.t2(id));")
	wg.Wait()
	require.Error(t, dropErr)
	require.Equal(t, "[ddl:3730]Cannot drop table 't2' referenced by a foreign key constraint 'fk_b' on table 't3'.", dropErr.Error())
	tk.MustExec("drop table test2.t3")
	tk.MustExec("drop database test")
}

<<<<<<< HEAD
func TestAddForeignKey(t *testing.T) {
	store, dom := testkit.CreateMockStoreAndDomain(t)
	tk := testkit.NewTestKit(t, store)
	tk.MustExec("set @@global.tidb_enable_foreign_key=1")
	tk.MustExec("set @@foreign_key_checks=1;")
	tk.MustExec("use test")
	tk.MustExec("create table t1 (id int key, b int);")
	tk.MustExec("create table t2 (id int key, b int);")
	err := tk.ExecToErr("alter table t2 add foreign key (b) references t1(id);")
	require.Error(t, err)
	require.Equal(t, "Failed to add the foreign key constraint. Missing index for 'fk_1' foreign key columns in the table 't2'", err.Error())
	tk.MustExec("alter table t2 add index(b)")
	tk.MustExec("alter table t2 add foreign key (b) references t1(id);")
	tbl2Info := getTableInfo(t, dom, "test", "t2")
	require.Equal(t, int64(1), tbl2Info.MaxForeignKeyID)
	tk.MustGetDBError("alter table t2 add foreign key (b) references t1(b);", infoschema.ErrForeignKeyNoIndexInParent)
	tk.MustExec("alter table t1 add index(b)")
	tk.MustExec("alter table t2 add foreign key (b) references t1(b);")
	tk.MustGetDBError("alter table t2 add foreign key (b) references t2(b);", infoschema.ErrCannotAddForeign)
}

func TestAddForeignKey2(t *testing.T) {
	store, dom := testkit.CreateMockStoreAndDomainWithSchemaLease(t, testLease)
	d := dom.DDL()
	tk := testkit.NewTestKit(t, store)
	tk.MustExec("set @@global.tidb_enable_foreign_key=1")
	tk.MustExec("set @@foreign_key_checks=1;")
	tk.MustExec("use test")
	tk2 := testkit.NewTestKit(t, store)
	tk2.MustExec("use test")
	tk.MustExec("create table t1 (id int key, b int, index(b));")
	tk.MustExec("create table t2 (id int key, b int, index(b));")
	var wg sync.WaitGroup
	var addErr error
	tc := &ddl.TestDDLCallback{}
	tc.OnJobRunBeforeExported = func(job *model.Job) {
		if job.SchemaState != model.StatePublic || job.Type != model.ActionDropIndex {
			return
		}
		wg.Add(1)
		go func() {
			defer wg.Done()
			addErr = tk2.ExecToErr("alter table t2 add foreign key (b) references t1(id);")
		}()
		// make sure tk2's ddl job already put into ddl job queue.
		time.Sleep(time.Millisecond * 100)
	}
	originalHook := d.GetHook()
	defer d.SetHook(originalHook)
	d.SetHook(tc)

	tk.MustExec("alter table t2 drop index b")
	wg.Wait()
	require.Error(t, addErr)
	require.Equal(t, "[ddl:-1]Failed to add the foreign key constraint. Missing index for 'fk_1' foreign key columns in the table 't2'", addErr.Error())
=======
func TestRenameTablesWithForeignKey(t *testing.T) {
	store, dom := testkit.CreateMockStoreAndDomainWithSchemaLease(t, testLease)
	tk := testkit.NewTestKit(t, store)
	tk.MustExec("set @@global.tidb_enable_foreign_key=1")
	tk.MustExec("set @@foreign_key_checks=0;")
	tk.MustExec("create database test1")
	tk.MustExec("create database test2")
	tk.MustExec("use test")
	tk.MustExec("create table t0 (id int key, b int);")
	tk.MustExec("create table t1 (id int key, b int, index(b), foreign key fk(b) references t2(id));")
	tk.MustExec("create table t2 (id int key, b int, index(b), foreign key fk(b) references t1(id));")
	tk.MustExec("rename table test.t1 to test1.tt1, test.t2 to test2.tt2, test.t0 to test.tt0")

	// check the schema diff
	diff := getLatestSchemaDiff(t, tk)
	require.Equal(t, model.ActionRenameTables, diff.Type)
	require.Equal(t, 3, len(diff.AffectedOpts))

	// check referred foreign key information.
	t1ReferredFKs := getTableInfoReferredForeignKeys(t, dom, "test", "t1")
	t2ReferredFKs := getTableInfoReferredForeignKeys(t, dom, "test", "t2")
	require.Equal(t, 0, len(t1ReferredFKs))
	require.Equal(t, 0, len(t2ReferredFKs))
	tt1ReferredFKs := getTableInfoReferredForeignKeys(t, dom, "test1", "tt1")
	tt2ReferredFKs := getTableInfoReferredForeignKeys(t, dom, "test2", "tt2")
	require.Equal(t, 1, len(tt1ReferredFKs))
	require.Equal(t, 1, len(tt2ReferredFKs))
	require.Equal(t, model.ReferredFKInfo{
		Cols:        []model.CIStr{model.NewCIStr("id")},
		ChildSchema: model.NewCIStr("test2"),
		ChildTable:  model.NewCIStr("tt2"),
		ChildFKName: model.NewCIStr("fk"),
	}, *tt1ReferredFKs[0])
	require.Equal(t, model.ReferredFKInfo{
		Cols:        []model.CIStr{model.NewCIStr("id")},
		ChildSchema: model.NewCIStr("test1"),
		ChildTable:  model.NewCIStr("tt1"),
		ChildFKName: model.NewCIStr("fk"),
	}, *tt2ReferredFKs[0])

	// check show create table information
	tk.MustQuery("show create table test1.tt1").Check(testkit.Rows("tt1 CREATE TABLE `tt1` (\n" +
		"  `id` int(11) NOT NULL,\n" +
		"  `b` int(11) DEFAULT NULL,\n" +
		"  PRIMARY KEY (`id`) /*T![clustered_index] CLUSTERED */,\n" +
		"  KEY `b` (`b`),\n" +
		"  CONSTRAINT `fk` FOREIGN KEY (`b`) REFERENCES `test2`.`tt2` (`id`)\n" +
		") ENGINE=InnoDB DEFAULT CHARSET=utf8mb4 COLLATE=utf8mb4_bin"))
	tk.MustQuery("show create table test2.tt2").Check(testkit.Rows("tt2 CREATE TABLE `tt2` (\n" +
		"  `id` int(11) NOT NULL,\n" +
		"  `b` int(11) DEFAULT NULL,\n" +
		"  PRIMARY KEY (`id`) /*T![clustered_index] CLUSTERED */,\n" +
		"  KEY `b` (`b`),\n" +
		"  CONSTRAINT `fk` FOREIGN KEY (`b`) REFERENCES `test1`.`tt1` (`id`)\n" +
		") ENGINE=InnoDB DEFAULT CHARSET=utf8mb4 COLLATE=utf8mb4_bin"))
}

func getLatestSchemaDiff(t *testing.T, tk *testkit.TestKit) *model.SchemaDiff {
	ctx := tk.Session()
	err := sessiontxn.NewTxn(context.Background(), ctx)
	require.NoError(t, err)
	txn, err := ctx.Txn(true)
	require.NoError(t, err)
	m := meta.NewMeta(txn)
	ver, err := m.GetSchemaVersion()
	require.NoError(t, err)
	diff, err := m.GetSchemaDiff(ver)
	require.NoError(t, err)
	return diff
>>>>>>> a4a58b80
}<|MERGE_RESOLUTION|>--- conflicted
+++ resolved
@@ -25,11 +25,8 @@
 	"github.com/pingcap/errors"
 	"github.com/pingcap/tidb/ddl"
 	"github.com/pingcap/tidb/domain"
-<<<<<<< HEAD
 	"github.com/pingcap/tidb/infoschema"
-=======
 	"github.com/pingcap/tidb/meta"
->>>>>>> a4a58b80
 	"github.com/pingcap/tidb/parser/auth"
 	"github.com/pingcap/tidb/parser/model"
 	"github.com/pingcap/tidb/sessionctx"
@@ -1408,7 +1405,6 @@
 	tk.MustExec("drop database test")
 }
 
-<<<<<<< HEAD
 func TestAddForeignKey(t *testing.T) {
 	store, dom := testkit.CreateMockStoreAndDomain(t)
 	tk := testkit.NewTestKit(t, store)
@@ -1464,7 +1460,8 @@
 	wg.Wait()
 	require.Error(t, addErr)
 	require.Equal(t, "[ddl:-1]Failed to add the foreign key constraint. Missing index for 'fk_1' foreign key columns in the table 't2'", addErr.Error())
-=======
+}
+
 func TestRenameTablesWithForeignKey(t *testing.T) {
 	store, dom := testkit.CreateMockStoreAndDomainWithSchemaLease(t, testLease)
 	tk := testkit.NewTestKit(t, store)
@@ -1534,5 +1531,4 @@
 	diff, err := m.GetSchemaDiff(ver)
 	require.NoError(t, err)
 	return diff
->>>>>>> a4a58b80
 }