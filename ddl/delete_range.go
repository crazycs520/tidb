// Copyright 2017 PingCAP, Inc.
//
// Licensed under the Apache License, Version 2.0 (the "License");
// you may not use this file except in compliance with the License.
// You may obtain a copy of the License at
//
//     http://www.apache.org/licenses/LICENSE-2.0
//
// Unless required by applicable law or agreed to in writing, software
// distributed under the License is distributed on an "AS IS" BASIS,
// WITHOUT WARRANTIES OR CONDITIONS OF ANY KIND, either express or implied.
// See the License for the specific language governing permissions and
// limitations under the License.

package ddl

import (
	"context"
	"encoding/hex"
	"math"
	"strings"
	"sync"

	"github.com/pingcap/errors"
	"github.com/pingcap/kvproto/pkg/kvrpcpb"
	"github.com/pingcap/tidb/ddl/util"
	"github.com/pingcap/tidb/kv"
	"github.com/pingcap/tidb/parser/model"
	"github.com/pingcap/tidb/parser/terror"
	"github.com/pingcap/tidb/sessionctx"
	"github.com/pingcap/tidb/tablecodec"
	"github.com/pingcap/tidb/util/logutil"
	"github.com/pingcap/tidb/util/sqlexec"
	topsqlstate "github.com/pingcap/tidb/util/topsql/state"
	"go.uber.org/zap"
)

const (
	insertDeleteRangeSQLPrefix = `INSERT IGNORE INTO mysql.gc_delete_range VALUES `
	insertDeleteRangeSQLValue  = `(%?, %?, %?, %?, %?)`
	insertDeleteRangeSQL       = insertDeleteRangeSQLPrefix + insertDeleteRangeSQLValue

	delBatchSize = 65536
	delBackLog   = 128
)

var (
	// batchInsertDeleteRangeSize is the maximum size for each batch insert statement in the delete-range.
	batchInsertDeleteRangeSize = 256
)

type delRangeManager interface {
	// addDelRangeJob add a DDL job into gc_delete_range table.
	addDelRangeJob(ctx context.Context, job *model.Job) error
	// removeFromGCDeleteRange removes the deleting table job from gc_delete_range table by jobID and tableID.
	// It's use for recover the table that was mistakenly deleted.
	removeFromGCDeleteRange(ctx context.Context, jobID int64, tableID []int64) error
	start()
	clear()
}

type delRange struct {
	store      kv.Storage
	sessPool   *sessionPool
	emulatorCh chan struct{}
	keys       []kv.Key
	quitCh     chan struct{}

	wait         sync.WaitGroup // wait is only used when storeSupport is false.
	storeSupport bool
}

// newDelRangeManager returns a delRangeManager.
func newDelRangeManager(store kv.Storage, sessPool *sessionPool) delRangeManager {
	dr := &delRange{
		store:        store,
		sessPool:     sessPool,
		storeSupport: store.SupportDeleteRange(),
		quitCh:       make(chan struct{}),
	}
	if !dr.storeSupport {
		dr.emulatorCh = make(chan struct{}, delBackLog)
		dr.keys = make([]kv.Key, 0, delBatchSize)
	}
	return dr
}

// addDelRangeJob implements delRangeManager interface.
func (dr *delRange) addDelRangeJob(ctx context.Context, job *model.Job) error {
	sctx, err := dr.sessPool.get()
	if err != nil {
		return errors.Trace(err)
	}
	defer dr.sessPool.put(sctx)

	err = insertJobIntoDeleteRangeTable(ctx, sctx, job)
	if err != nil {
		logutil.BgLogger().Error("[ddl] add job into delete-range table failed", zap.Int64("jobID", job.ID), zap.String("jobType", job.Type.String()), zap.Error(err))
		return errors.Trace(err)
	}
	if !dr.storeSupport {
		dr.emulatorCh <- struct{}{}
	}
	logutil.BgLogger().Info("[ddl] add job into delete-range table", zap.Int64("jobID", job.ID), zap.String("jobType", job.Type.String()))
	return nil
}

// removeFromGCDeleteRange implements delRangeManager interface.
func (dr *delRange) removeFromGCDeleteRange(ctx context.Context, jobID int64, tableIDs []int64) error {
	sctx, err := dr.sessPool.get()
	if err != nil {
		return errors.Trace(err)
	}
	defer dr.sessPool.put(sctx)
	err = util.RemoveMultiFromGCDeleteRange(ctx, sctx, jobID, tableIDs)
	return errors.Trace(err)
}

// start implements delRangeManager interface.
func (dr *delRange) start() {
	if !dr.storeSupport {
		dr.wait.Add(1)
		go dr.startEmulator()
	}
}

// clear implements delRangeManager interface.
func (dr *delRange) clear() {
	logutil.BgLogger().Info("[ddl] closing delRange")
	close(dr.quitCh)
	dr.wait.Wait()
}

// startEmulator is only used for those storage engines which don't support
// delete-range. The emulator fetches records from gc_delete_range table and
// deletes all keys in each DelRangeTask.
func (dr *delRange) startEmulator() {
	defer dr.wait.Done()
	logutil.BgLogger().Info("[ddl] start delRange emulator")
	for {
		select {
		case <-dr.emulatorCh:
		case <-dr.quitCh:
			return
		}
		if util.IsEmulatorGCEnable() {
			err := dr.doDelRangeWork()
			terror.Log(errors.Trace(err))
		}
	}
}

func (dr *delRange) doDelRangeWork() error {
	ctx, err := dr.sessPool.get()
	if err != nil {
		logutil.BgLogger().Error("[ddl] delRange emulator get session failed", zap.Error(err))
		return errors.Trace(err)
	}
	defer dr.sessPool.put(ctx)

	ranges, err := util.LoadDeleteRanges(ctx, math.MaxInt64)
	if err != nil {
		logutil.BgLogger().Error("[ddl] delRange emulator load tasks failed", zap.Error(err))
		return errors.Trace(err)
	}

	for _, r := range ranges {
		if err := dr.doTask(ctx, r); err != nil {
			logutil.BgLogger().Error("[ddl] delRange emulator do task failed", zap.Error(err))
			return errors.Trace(err)
		}
	}
	return nil
}

func (dr *delRange) doTask(ctx sessionctx.Context, r util.DelRangeTask) error {
	var oldStartKey, newStartKey kv.Key
	oldStartKey = r.StartKey
	for {
		finish := true
		dr.keys = dr.keys[:0]
		err := kv.RunInNewTxn(context.Background(), dr.store, false, func(ctx context.Context, txn kv.Transaction) error {
			if topsqlstate.TopSQLEnabled() {
<<<<<<< HEAD
				// Only test logic will run into here, so just set a mock internal resource tagger.
=======
				// Only when TiDB run without PD(use unistore as storage for test) will run into here, so just set a mock internal resource tagger.
>>>>>>> d4f04b3a
				txn.SetOption(kv.ResourceGroupTagger, util.GetInternalResourceGroupTaggerForTopSQL())
			}
			iter, err := txn.Iter(oldStartKey, r.EndKey)
			if err != nil {
				return errors.Trace(err)
			}
			defer iter.Close()

			txn.SetDiskFullOpt(kvrpcpb.DiskFullOpt_AllowedOnAlmostFull)
			for i := 0; i < delBatchSize; i++ {
				if !iter.Valid() {
					break
				}
				finish = false
				dr.keys = append(dr.keys, iter.Key().Clone())
				newStartKey = iter.Key().Next()

				if err := iter.Next(); err != nil {
					return errors.Trace(err)
				}
			}

			for _, key := range dr.keys {
				err := txn.Delete(key)
				if err != nil && !kv.ErrNotExist.Equal(err) {
					return errors.Trace(err)
				}
			}
			return nil
		})
		if err != nil {
			return errors.Trace(err)
		}
		if finish {
			if err := util.CompleteDeleteRange(ctx, r); err != nil {
				logutil.BgLogger().Error("[ddl] delRange emulator complete task failed", zap.Error(err))
				return errors.Trace(err)
			}
			startKey, endKey := r.Range()
			logutil.BgLogger().Info("[ddl] delRange emulator complete task",
				zap.Int64("jobID", r.JobID),
				zap.Int64("elementID", r.ElementID),
				zap.Stringer("startKey", startKey),
				zap.Stringer("endKey", endKey))
			break
		}
		if err := util.UpdateDeleteRange(ctx, r, newStartKey, oldStartKey); err != nil {
			logutil.BgLogger().Error("[ddl] delRange emulator update task failed", zap.Error(err))
		}
		oldStartKey = newStartKey
	}
	return nil
}

// insertJobIntoDeleteRangeTable parses the job into delete-range arguments,
// and inserts a new record into gc_delete_range table. The primary key is
// job ID, so we ignore key conflict error.
func insertJobIntoDeleteRangeTable(ctx context.Context, sctx sessionctx.Context, job *model.Job) error {
	now, err := getNowTSO(sctx)
	if err != nil {
		return errors.Trace(err)
	}

	s := sctx.(sqlexec.SQLExecutor)
	switch job.Type {
	case model.ActionDropSchema:
		var tableIDs []int64
		if err := job.DecodeArgs(&tableIDs); err != nil {
			return errors.Trace(err)
		}
		for i := 0; i < len(tableIDs); i += batchInsertDeleteRangeSize {
			batchEnd := len(tableIDs)
			if batchEnd > i+batchInsertDeleteRangeSize {
				batchEnd = i + batchInsertDeleteRangeSize
			}
			if err := doBatchInsert(ctx, s, job.ID, tableIDs[i:batchEnd], now); err != nil {
				return errors.Trace(err)
			}
		}
	case model.ActionDropTable, model.ActionTruncateTable:
		tableID := job.TableID
		// The startKey here is for compatibility with previous versions, old version did not endKey so don't have to deal with.
		var startKey kv.Key
		var physicalTableIDs []int64
		var ruleIDs []string
		if err := job.DecodeArgs(&startKey, &physicalTableIDs, &ruleIDs); err != nil {
			return errors.Trace(err)
		}
		if len(physicalTableIDs) > 0 {
			for _, pid := range physicalTableIDs {
				startKey = tablecodec.EncodeTablePrefix(pid)
				endKey := tablecodec.EncodeTablePrefix(pid + 1)
				if err := doInsert(ctx, s, job.ID, pid, startKey, endKey, now); err != nil {
					return errors.Trace(err)
				}
			}
			return nil
		}
		startKey = tablecodec.EncodeTablePrefix(tableID)
		endKey := tablecodec.EncodeTablePrefix(tableID + 1)
		return doInsert(ctx, s, job.ID, tableID, startKey, endKey, now)
	case model.ActionDropTablePartition, model.ActionTruncateTablePartition:
		var physicalTableIDs []int64
		if err := job.DecodeArgs(&physicalTableIDs); err != nil {
			return errors.Trace(err)
		}
		for _, physicalTableID := range physicalTableIDs {
			startKey := tablecodec.EncodeTablePrefix(physicalTableID)
			endKey := tablecodec.EncodeTablePrefix(physicalTableID + 1)
			if err := doInsert(ctx, s, job.ID, physicalTableID, startKey, endKey, now); err != nil {
				return errors.Trace(err)
			}
		}
	// ActionAddIndex, ActionAddPrimaryKey needs do it, because it needs to be rolled back when it's canceled.
	case model.ActionAddIndex, model.ActionAddPrimaryKey:
		tableID := job.TableID
		var indexID int64
		var partitionIDs []int64
		if err := job.DecodeArgs(&indexID, &partitionIDs); err != nil {
			return errors.Trace(err)
		}
		if len(partitionIDs) > 0 {
			for _, pid := range partitionIDs {
				startKey := tablecodec.EncodeTableIndexPrefix(pid, indexID)
				endKey := tablecodec.EncodeTableIndexPrefix(pid, indexID+1)
				if err := doInsert(ctx, s, job.ID, indexID, startKey, endKey, now); err != nil {
					return errors.Trace(err)
				}
			}
		} else {
			startKey := tablecodec.EncodeTableIndexPrefix(tableID, indexID)
			endKey := tablecodec.EncodeTableIndexPrefix(tableID, indexID+1)
			return doInsert(ctx, s, job.ID, indexID, startKey, endKey, now)
		}
	case model.ActionDropIndex, model.ActionDropPrimaryKey:
		tableID := job.TableID
		var indexName interface{}
		var indexID int64
		var partitionIDs []int64
		if err := job.DecodeArgs(&indexName, &indexID, &partitionIDs); err != nil {
			return errors.Trace(err)
		}
		if len(partitionIDs) > 0 {
			for _, pid := range partitionIDs {
				startKey := tablecodec.EncodeTableIndexPrefix(pid, indexID)
				endKey := tablecodec.EncodeTableIndexPrefix(pid, indexID+1)
				if err := doInsert(ctx, s, job.ID, indexID, startKey, endKey, now); err != nil {
					return errors.Trace(err)
				}
			}
		} else {
			startKey := tablecodec.EncodeTableIndexPrefix(tableID, indexID)
			endKey := tablecodec.EncodeTableIndexPrefix(tableID, indexID+1)
			return doInsert(ctx, s, job.ID, indexID, startKey, endKey, now)
		}
	case model.ActionDropIndexes:
		var indexIDs []int64
		var partitionIDs []int64
		if err := job.DecodeArgs(&[]model.CIStr{}, &[]bool{}, &indexIDs, &partitionIDs); err != nil {
			return errors.Trace(err)
		}
		// Remove data in TiKV.
		if len(indexIDs) == 0 {
			return nil
		}
		if len(partitionIDs) == 0 {
			return doBatchDeleteIndiceRange(ctx, s, job.ID, job.TableID, indexIDs, now)
		}
		for _, pID := range partitionIDs {
			if err := doBatchDeleteIndiceRange(ctx, s, job.ID, pID, indexIDs, now); err != nil {
				return errors.Trace(err)
			}
		}
	case model.ActionDropColumn:
		var colName model.CIStr
		var indexIDs []int64
		var partitionIDs []int64
		if err := job.DecodeArgs(&colName, &indexIDs, &partitionIDs); err != nil {
			return errors.Trace(err)
		}
		if len(indexIDs) > 0 {
			if len(partitionIDs) > 0 {
				for _, pid := range partitionIDs {
					if err := doBatchDeleteIndiceRange(ctx, s, job.ID, pid, indexIDs, now); err != nil {
						return errors.Trace(err)
					}
				}
			} else {
				return doBatchDeleteIndiceRange(ctx, s, job.ID, job.TableID, indexIDs, now)
			}
		}
	case model.ActionDropColumns:
		var colNames []model.CIStr
		var ifExists []bool
		var indexIDs []int64
		var partitionIDs []int64
		if err := job.DecodeArgs(&colNames, &ifExists, &indexIDs, &partitionIDs); err != nil {
			return errors.Trace(err)
		}
		if len(indexIDs) > 0 {
			if len(partitionIDs) > 0 {
				for _, pid := range partitionIDs {
					if err := doBatchDeleteIndiceRange(ctx, s, job.ID, pid, indexIDs, now); err != nil {
						return errors.Trace(err)
					}
				}
			} else {
				return doBatchDeleteIndiceRange(ctx, s, job.ID, job.TableID, indexIDs, now)
			}
		}
	case model.ActionModifyColumn:
		var indexIDs []int64
		var partitionIDs []int64
		if err := job.DecodeArgs(&indexIDs, &partitionIDs); err != nil {
			return errors.Trace(err)
		}
		if len(indexIDs) == 0 {
			return nil
		}
		if len(partitionIDs) == 0 {
			return doBatchDeleteIndiceRange(ctx, s, job.ID, job.TableID, indexIDs, now)
		}
		for _, pid := range partitionIDs {
			if err := doBatchDeleteIndiceRange(ctx, s, job.ID, pid, indexIDs, now); err != nil {
				return errors.Trace(err)
			}
		}
	}
	return nil
}

func doBatchDeleteIndiceRange(ctx context.Context, s sqlexec.SQLExecutor, jobID, tableID int64, indexIDs []int64, ts uint64) error {
	logutil.BgLogger().Info("[ddl] batch insert into delete-range indices", zap.Int64("jobID", jobID), zap.Int64s("elementIDs", indexIDs))
	paramsList := make([]interface{}, 0, len(indexIDs)*5)
	var buf strings.Builder
	buf.WriteString(insertDeleteRangeSQLPrefix)
	for i, indexID := range indexIDs {
		startKey := tablecodec.EncodeTableIndexPrefix(tableID, indexID)
		endKey := tablecodec.EncodeTableIndexPrefix(tableID, indexID+1)
		startKeyEncoded := hex.EncodeToString(startKey)
		endKeyEncoded := hex.EncodeToString(endKey)
		buf.WriteString(insertDeleteRangeSQLValue)
		if i != len(indexIDs)-1 {
			buf.WriteString(",")
		}
		paramsList = append(paramsList, jobID, indexID, startKeyEncoded, endKeyEncoded, ts)
	}
	_, err := s.ExecuteInternal(ctx, buf.String(), paramsList...)
	return errors.Trace(err)
}

func doInsert(ctx context.Context, s sqlexec.SQLExecutor, jobID int64, elementID int64, startKey, endKey kv.Key, ts uint64) error {
	logutil.BgLogger().Info("[ddl] insert into delete-range table", zap.Int64("jobID", jobID), zap.Int64("elementID", elementID))
	startKeyEncoded := hex.EncodeToString(startKey)
	endKeyEncoded := hex.EncodeToString(endKey)
	// set session disk full opt
	// TODO ddl txn func including an session pool txn, there may be a problem?
	s.SetDiskFullOpt(kvrpcpb.DiskFullOpt_AllowedOnAlmostFull)
	_, err := s.ExecuteInternal(ctx, insertDeleteRangeSQL, jobID, elementID, startKeyEncoded, endKeyEncoded, ts)
	// clear session disk full opt
	s.ClearDiskFullOpt()
	return errors.Trace(err)
}

func doBatchInsert(ctx context.Context, s sqlexec.SQLExecutor, jobID int64, tableIDs []int64, ts uint64) error {
	logutil.BgLogger().Info("[ddl] batch insert into delete-range table", zap.Int64("jobID", jobID), zap.Int64s("elementIDs", tableIDs))
	var buf strings.Builder
	buf.WriteString(insertDeleteRangeSQLPrefix)
	paramsList := make([]interface{}, 0, len(tableIDs)*5)
	for i, tableID := range tableIDs {
		startKey := tablecodec.EncodeTablePrefix(tableID)
		endKey := tablecodec.EncodeTablePrefix(tableID + 1)
		startKeyEncoded := hex.EncodeToString(startKey)
		endKeyEncoded := hex.EncodeToString(endKey)
		buf.WriteString(insertDeleteRangeSQLValue)
		if i != len(tableIDs)-1 {
			buf.WriteString(",")
		}
		paramsList = append(paramsList, jobID, tableID, startKeyEncoded, endKeyEncoded, ts)
	}
	// set session disk full opt
	s.SetDiskFullOpt(kvrpcpb.DiskFullOpt_AllowedOnAlmostFull)
	_, err := s.ExecuteInternal(ctx, buf.String(), paramsList...)
	// clear session disk full opt
	s.ClearDiskFullOpt()
	return errors.Trace(err)
}

// getNowTS gets the current timestamp, in TSO.
func getNowTSO(ctx sessionctx.Context) (uint64, error) {
	currVer, err := ctx.GetStore().CurrentVersion(kv.GlobalTxnScope)
	if err != nil {
		return 0, errors.Trace(err)
	}
	return currVer.Ver, nil
}<|MERGE_RESOLUTION|>--- conflicted
+++ resolved
@@ -181,11 +181,7 @@
 		dr.keys = dr.keys[:0]
 		err := kv.RunInNewTxn(context.Background(), dr.store, false, func(ctx context.Context, txn kv.Transaction) error {
 			if topsqlstate.TopSQLEnabled() {
-<<<<<<< HEAD
-				// Only test logic will run into here, so just set a mock internal resource tagger.
-=======
 				// Only when TiDB run without PD(use unistore as storage for test) will run into here, so just set a mock internal resource tagger.
->>>>>>> d4f04b3a
 				txn.SetOption(kv.ResourceGroupTagger, util.GetInternalResourceGroupTaggerForTopSQL())
 			}
 			iter, err := txn.Iter(oldStartKey, r.EndKey)
