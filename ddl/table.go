--- conflicted
+++ resolved
@@ -69,11 +69,7 @@
 		}
 		return tbInfo, errors.Trace(err)
 	}
-<<<<<<< HEAD
-	// allocate foreign key ID.
-=======
 	// Allocate foreign key ID.
->>>>>>> 9036de33
 	for _, fkInfo := range tbInfo.ForeignKeys {
 		fkInfo.ID = allocateFKIndexID(tbInfo)
 		fkInfo.State = model.StatePublic
