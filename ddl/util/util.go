--- conflicted
+++ resolved
@@ -237,29 +237,17 @@
 	return emulatorGCEnable.Load() == 1
 }
 
-<<<<<<< HEAD
-var intervalResourceGroupTag = []byte{0}
-=======
 var internalResourceGroupTag = []byte{0}
->>>>>>> d4f04b3a
 
 // GetInternalResourceGroupTaggerForTopSQL only use for testing.
 func GetInternalResourceGroupTaggerForTopSQL() tikvrpc.ResourceGroupTagger {
 	tagger := func(req *tikvrpc.Request) {
-<<<<<<< HEAD
-		req.ResourceGroupTag = intervalResourceGroupTag
-=======
 		req.ResourceGroupTag = internalResourceGroupTag
->>>>>>> d4f04b3a
 	}
 	return tagger
 }
 
 // IsInternalResourceGroupTaggerForTopSQL use for testing.
 func IsInternalResourceGroupTaggerForTopSQL(tag []byte) bool {
-<<<<<<< HEAD
-	return bytes.Equal(tag, intervalResourceGroupTag)
-=======
 	return bytes.Equal(tag, internalResourceGroupTag)
->>>>>>> d4f04b3a
 }