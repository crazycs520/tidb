--- conflicted
+++ resolved
@@ -542,23 +542,15 @@
 
 	// Save errors in job, so that others can know errors happened.
 	if err != nil {
-<<<<<<< HEAD
-		// If job is not cancelled, we should log this error.
-		if job.State != model.JobStateCancelled {
-			logutil.Logger(w.logCtx).Error("[ddl] run DDL job error", zap.Error(err))
-		} else {
-			logutil.Logger(w.logCtx).Info("[ddl] DDL job is cancelled normally", zap.Error(err))
-=======
 		job.Error = toTError(err)
 		job.ErrorCount++
 
 		// If job is cancelled, we shouldn't return an error and shouldn't load DDL variables.
 		if job.State == model.JobStateCancelled {
-			log.Infof("[ddl-%s] the DDL job is normal to cancel because %v", w, err)
+			logutil.Logger(w.logCtx).Info("[ddl] DDL job is cancelled normally", zap.Error(err))
 			return ver, nil
->>>>>>> 1ef9dae1
-		}
-		log.Errorf("[ddl-%s] run DDL job err %v", w, errors.ErrorStack(err))
+		}
+		logutil.Logger(w.logCtx).Error("[ddl] run DDL job error", zap.Error(err))
 
 		// Load global ddl variables.
 		if err1 := loadDDLVars(w); err1 != nil {
