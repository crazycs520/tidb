--- conflicted
+++ resolved
@@ -121,24 +121,11 @@
 
 func newWorker(ctx context.Context, tp workerType, sessPool *sessionPool, delRangeMgr delRangeManager, dCtx *ddlCtx) *worker {
 	worker := &worker{
-<<<<<<< HEAD
-		id:       atomic.AddInt32(&ddlWorkerID, 1),
-		tp:       tp,
-		ddlJobCh: make(chan struct{}, 1),
-		ctx:      ctx,
-		JobContext: &JobContext{
-			ddlJobCtx:          context.Background(),
-			cacheSQL:           "",
-			cacheNormalizedSQL: "",
-			cacheDigest:        nil,
-		},
-=======
 		id:              atomic.AddInt32(&ddlWorkerID, 1),
 		tp:              tp,
 		ddlJobCh:        make(chan struct{}, 1),
 		ctx:             ctx,
 		JobContext:      NewJobContext(),
->>>>>>> d4f04b3a
 		ddlCtx:          dCtx,
 		reorgCtx:        &reorgCtx{notifyCancelReorgJob: 0},
 		sessPool:        sessPool,
