// Copyright 2018 PingCAP, Inc.
//
// Licensed under the Apache License, Version 2.0 (the "License");
// you may not use this file except in compliance with the License.
// You may obtain a copy of the License at
//
//     http://www.apache.org/licenses/LICENSE-2.0
//
// Unless required by applicable law or agreed to in writing, software
// distributed under the License is distributed on an "AS IS" BASIS,
// See the License for the specific language governing permissions and
// limitations under the License.

package ddl

import (
	"bytes"
	"fmt"
	"strconv"
	"strings"

	"github.com/pingcap/errors"
	"github.com/pingcap/parser"
	"github.com/pingcap/parser/ast"
	"github.com/pingcap/parser/format"
	"github.com/pingcap/parser/model"
	"github.com/pingcap/parser/mysql"
	"github.com/pingcap/parser/opcode"
	"github.com/pingcap/tidb/ddl/util"
	"github.com/pingcap/tidb/expression"
	"github.com/pingcap/tidb/infoschema"
	"github.com/pingcap/tidb/meta"
	"github.com/pingcap/tidb/sessionctx"
	"github.com/pingcap/tidb/table"
	"github.com/pingcap/tidb/types"
	"github.com/pingcap/tidb/util/chunk"
)

const (
	partitionMaxValue = "MAXVALUE"
)

// buildTablePartitionInfo builds partition info and checks for some errors.
func buildTablePartitionInfo(ctx sessionctx.Context, s *ast.CreateTableStmt) (*model.PartitionInfo, error) {
	if s.Partition == nil {
		return nil, nil
	}

	if ctx.GetSessionVars().EnableTablePartition == "off" {
		ctx.GetSessionVars().StmtCtx.AppendWarning(errTablePartitionDisabled)
		return nil, nil
	}

	var enable bool
	// When tidb_enable_table_partition is 'on' or 'auto'.
	if s.Partition.Tp == model.PartitionTypeRange {
		enable = true
	}
	// Partition by hash is enabled by default.
	// Note that linear hash is not enabled.
	if s.Partition.Tp == model.PartitionTypeHash {
		enable = true
	}

	if s.Partition.Tp == model.PartitionTypeList {
		enable = true
	}

	if !enable {
		ctx.GetSessionVars().StmtCtx.AppendWarning(errUnsupportedCreatePartition)
		return nil, nil
	}

	pi := &model.PartitionInfo{
		Type:   s.Partition.Tp,
		Enable: enable,
		Num:    s.Partition.Num,
	}
	if s.Partition.Expr != nil {
		buf := new(bytes.Buffer)
		restoreCtx := format.NewRestoreCtx(format.DefaultRestoreFlags, buf)
		if err := s.Partition.Expr.Restore(restoreCtx); err != nil {
			return nil, err
		}
		pi.Expr = buf.String()
	} else if s.Partition.ColumnNames != nil {
<<<<<<< HEAD
=======
		// TODO: Support multiple columns for 'PARTITION BY RANGE COLUMNS'.
		if s.Partition.Tp == model.PartitionTypeRange && len(s.Partition.ColumnNames) != 1 {
			pi.Enable = false
			ctx.GetSessionVars().StmtCtx.AppendWarning(ErrUnsupportedPartitionByRangeColumns)
		}
>>>>>>> e949d651
		pi.Columns = make([]model.CIStr, 0, len(s.Partition.ColumnNames))
		for _, cn := range s.Partition.ColumnNames {
			pi.Columns = append(pi.Columns, cn.Name)
		}
	}

	if s.Partition.Tp == model.PartitionTypeRange {
		if err := buildRangePartitionDefinitions(ctx, s, pi); err != nil {
			return nil, errors.Trace(err)
		}
	} else if s.Partition.Tp == model.PartitionTypeHash {
		if err := buildHashPartitionDefinitions(ctx, s, pi); err != nil {
			return nil, errors.Trace(err)
		}
	} else if s.Partition.Tp == model.PartitionTypeList {
		if err := buildListPartitionDefinitions(s, pi); err != nil {
			return nil, errors.Trace(err)
		}
	}
	return pi, nil
}

func buildHashPartitionDefinitions(ctx sessionctx.Context, s *ast.CreateTableStmt, pi *model.PartitionInfo) error {
	if err := checkAddPartitionTooManyPartitions(pi.Num); err != nil {
		return err
	}

	defs := make([]model.PartitionDefinition, pi.Num)
	for i := 0; i < len(defs); i++ {
		if len(s.Partition.Definitions) == 0 {
			defs[i].Name = model.NewCIStr(fmt.Sprintf("p%v", i))
		} else {
			def := s.Partition.Definitions[i]
			defs[i].Name = def.Name
			defs[i].Comment, _ = def.Comment()
		}
	}
	pi.Definitions = defs
	return nil
}

func buildRangePartitionDefinitions(ctx sessionctx.Context, s *ast.CreateTableStmt, pi *model.PartitionInfo) error {
	for _, def := range s.Partition.Definitions {
		comment, _ := def.Comment()
		piDef := model.PartitionDefinition{
			Name:    def.Name,
			Comment: comment,
		}

		buf := new(bytes.Buffer)
		for _, expr := range def.Clause.(*ast.PartitionDefinitionClauseLessThan).Exprs {
			expr.Format(buf)
			piDef.LessThan = append(piDef.LessThan, buf.String())
			buf.Reset()
		}
		pi.Definitions = append(pi.Definitions, piDef)
	}
	return nil
}

func buildListPartitionDefinitions(s *ast.CreateTableStmt, pi *model.PartitionInfo) (err error) {
	for _, def := range s.Partition.Definitions {
		comment, _ := def.Comment()
		err = checkTooLongTable(def.Name)
		if err != nil {
			return err
		}
		piDef := model.PartitionDefinition{
			Name:    def.Name,
			Comment: comment,
		}

		buf := new(bytes.Buffer)
		for _, vs := range def.Clause.(*ast.PartitionDefinitionClauseIn).Values {
			inValue := make([]string, 0, len(vs))
			for i := range vs {
				buf.Reset()
				vs[i].Format(buf)
				inValue = append(inValue, buf.String())
			}
			piDef.InValues = append(piDef.InValues, inValue)
			buf.Reset()
		}
		pi.Definitions = append(pi.Definitions, piDef)
	}
	return nil
}

func checkPartitionNameUnique(pi *model.PartitionInfo) error {
	newPars := pi.Definitions
	partNames := make(map[string]struct{}, len(newPars))
	for _, newPar := range newPars {
		if _, ok := partNames[newPar.Name.L]; ok {
			return ErrSameNamePartition.GenWithStackByArgs(newPar.Name)
		}
		partNames[newPar.Name.L] = struct{}{}
	}
	return nil
}

func checkAddPartitionNameUnique(tbInfo *model.TableInfo, pi *model.PartitionInfo) error {
	partNames := make(map[string]struct{})
	if tbInfo.Partition != nil {
		oldPars := tbInfo.Partition.Definitions
		for _, oldPar := range oldPars {
			partNames[oldPar.Name.L] = struct{}{}
		}
	}
	newPars := pi.Definitions
	for _, newPar := range newPars {
		if _, ok := partNames[newPar.Name.L]; ok {
			return ErrSameNamePartition.GenWithStackByArgs(newPar.Name)
		}
		partNames[newPar.Name.L] = struct{}{}
	}
	return nil
}

func checkAndOverridePartitionID(newTableInfo, oldTableInfo *model.TableInfo) error {
	// If any old partitionInfo has lost, that means the partition ID lost too, so did the data, repair failed.
	if newTableInfo.Partition == nil {
		return nil
	}
	if oldTableInfo.Partition == nil {
		return ErrRepairTableFail.GenWithStackByArgs("Old table doesn't have partitions")
	}
	if newTableInfo.Partition.Type != oldTableInfo.Partition.Type {
		return ErrRepairTableFail.GenWithStackByArgs("Partition type should be the same")
	}
	// Check whether partitionType is hash partition.
	if newTableInfo.Partition.Type == model.PartitionTypeHash {
		if newTableInfo.Partition.Num != oldTableInfo.Partition.Num {
			return ErrRepairTableFail.GenWithStackByArgs("Hash partition num should be the same")
		}
	}
	for i, newOne := range newTableInfo.Partition.Definitions {
		found := false
		for _, oldOne := range oldTableInfo.Partition.Definitions {
			if newOne.Name.L == oldOne.Name.L && stringSliceEqual(newOne.LessThan, oldOne.LessThan) {
				newTableInfo.Partition.Definitions[i].ID = oldOne.ID
				found = true
				break
			}
		}
		if !found {
			return ErrRepairTableFail.GenWithStackByArgs("Partition " + newOne.Name.L + " has lost")
		}
	}
	return nil
}

func stringSliceEqual(a, b []string) bool {
	if len(a) != len(b) {
		return false
	}
	if len(a) == 0 {
		return true
	}
	// Accelerate the compare by eliminate index bound check.
	b = b[:len(a)]
	for i, v := range a {
		if v != b[i] {
			return false
		}
	}
	return true
}

// See https://github.com/mysql/mysql-server/blob/5.7/sql/item_func.h#L387
func hasTimestampField(ctx sessionctx.Context, tblInfo *model.TableInfo, expr ast.ExprNode) (bool, error) {
	partCols, err := checkPartitionColumns(tblInfo, expr)
	if err != nil {
		return false, err
	}

	for _, c := range partCols {
		if c.FieldType.Tp == mysql.TypeTimestamp {
			return true, nil
		}
	}

	return false, nil
}

// See https://github.com/mysql/mysql-server/blob/5.7/sql/item_func.h#L399
func hasDateField(ctx sessionctx.Context, tblInfo *model.TableInfo, expr ast.ExprNode) (bool, error) {
	partCols, err := checkPartitionColumns(tblInfo, expr)
	if err != nil {
		return false, err
	}

	for _, c := range partCols {
		if c.FieldType.Tp == mysql.TypeDate || c.FieldType.Tp == mysql.TypeDatetime {
			return true, nil
		}
	}

	return false, nil
}

// See https://github.com/mysql/mysql-server/blob/5.7/sql/item_func.h#L412
func hasTimeField(ctx sessionctx.Context, tblInfo *model.TableInfo, expr ast.ExprNode) (bool, error) {
	partCols, err := checkPartitionColumns(tblInfo, expr)
	if err != nil {
		return false, err
	}

	for _, c := range partCols {
		if c.FieldType.Tp == mysql.TypeDatetime || c.FieldType.Tp == mysql.TypeDuration {
			return true, nil
		}
	}

	return false, nil
}

// We assume the result of any function that has a TIMESTAMP argument to be
// timezone-dependent, since a TIMESTAMP value in both numeric and string
// contexts is interpreted according to the current timezone.
// The only exception is UNIX_TIMESTAMP() which returns the internal
// representation of a TIMESTAMP argument verbatim, and thus does not depend on
// the timezone.
// See https://github.com/mysql/mysql-server/blob/5.7/sql/item_func.h#L445
func defaultTimezoneDependent(ctx sessionctx.Context, tblInfo *model.TableInfo, expr ast.ExprNode) (bool, error) {
	v, err := hasTimestampField(ctx, tblInfo, expr)
	if err != nil {
		return false, err
	}

	return !v, nil
}

func checkPartitionFuncCallValid(ctx sessionctx.Context, tblInfo *model.TableInfo, expr *ast.FuncCallExpr) error {
	// We assume the result of any function that has a TIMESTAMP argument to be
	// timezone-dependent, since a TIMESTAMP value in both numeric and string
	// contexts is interpreted according to the current timezone.
	// The only exception is UNIX_TIMESTAMP() which returns the internal
	// representation of a TIMESTAMP argument verbatim, and thus does not depend on
	// the timezone.
	// See https://github.com/mysql/mysql-server/blob/5.7/sql/item_func.h#L445
	if expr.FnName.L != ast.UnixTimestamp {
		for _, arg := range expr.Args {
			if colName, ok := arg.(*ast.ColumnNameExpr); ok {
				col := findColumnByName(colName.Name.Name.L, tblInfo)
				if col == nil {
					return ErrBadField.GenWithStackByArgs(colName.Name.Name.O, "expression")
				}

				if ok && col.FieldType.Tp == mysql.TypeTimestamp {
					return errors.Trace(errWrongExprInPartitionFunc)
				}
			}
		}
	}

	// check function which allowed in partitioning expressions
	// see https://dev.mysql.com/doc/mysql-partitioning-excerpt/5.7/en/partitioning-limitations-functions.html
	switch expr.FnName.L {
	// Mysql don't allow creating partitions with expressions with non matching
	// arguments as a (sub)partitioning function,
	// but we want to allow such expressions when opening existing tables for
	// easier maintenance. This exception should be deprecated at some point in future so that we always throw an error.
	// See https://github.com/mysql/mysql-server/blob/5.7/sql/sql_partition.cc#L1072
	case ast.Day, ast.DayOfMonth, ast.DayOfWeek, ast.DayOfYear, ast.Month, ast.Quarter, ast.ToDays, ast.ToSeconds,
		ast.Weekday, ast.Year, ast.YearWeek:
		return checkResultOK(hasDateField(ctx, tblInfo, expr))
	case ast.Hour, ast.MicroSecond, ast.Minute, ast.Second, ast.TimeToSec:
		return checkResultOK(hasTimeField(ctx, tblInfo, expr))
	case ast.UnixTimestamp:
		if len(expr.Args) != 1 {
			return errors.Trace(errWrongExprInPartitionFunc)
		}
		col, err := expression.RewriteSimpleExprWithTableInfo(ctx, tblInfo, expr.Args[0])
		if err != nil {
			return errors.Trace(err)
		}
		if col.GetType().Tp != mysql.TypeTimestamp {
			return errors.Trace(errWrongExprInPartitionFunc)
		}
		return nil
	case ast.Abs, ast.Ceiling, ast.DateDiff, ast.Extract, ast.Floor, ast.Mod:
		for _, arg := range expr.Args {
			if err := checkPartitionExprValid(ctx, tblInfo, arg); err != nil {
				return err
			}
		}
		return nil
	}
	return errors.Trace(ErrPartitionFunctionIsNotAllowed)
}

// checkPartitionExprValid checks partition expression validly.
func checkPartitionExprValid(ctx sessionctx.Context, tblInfo *model.TableInfo, expr ast.ExprNode) error {
	switch v := expr.(type) {
	case *ast.FuncCastExpr, *ast.CaseExpr, *ast.SubqueryExpr, *ast.WindowFuncExpr, *ast.RowExpr, *ast.DefaultExpr, *ast.ValuesExpr:
		return errors.Trace(ErrPartitionFunctionIsNotAllowed)
	case *ast.FuncCallExpr:
		return checkPartitionFuncCallValid(ctx, tblInfo, v)
	case *ast.BinaryOperationExpr:
		// The DIV operator (opcode.IntDiv) is also supported; the / operator ( opcode.Div ) is not permitted.
		// see https://dev.mysql.com/doc/refman/5.7/en/partitioning-limitations.html
		switch v.Op {
		case opcode.Or, opcode.And, opcode.Xor, opcode.LeftShift, opcode.RightShift, opcode.BitNeg, opcode.Div:
			return errors.Trace(ErrPartitionFunctionIsNotAllowed)
		default:
			if err := checkPartitionExprValid(ctx, tblInfo, v.L); err != nil {
				return errors.Trace(err)
			}
			if err := checkPartitionExprValid(ctx, tblInfo, v.R); err != nil {
				return errors.Trace(err)
			}
		}
		return nil
	case *ast.UnaryOperationExpr:
		if v.Op == opcode.BitNeg {
			return errors.Trace(ErrPartitionFunctionIsNotAllowed)
		}
		if err := checkPartitionExprValid(ctx, tblInfo, v.V); err != nil {
			return errors.Trace(err)
		}
		return nil
	}
	return nil
}

// checkPartitionFuncValid checks partition function validly.
func checkPartitionFuncValid(ctx sessionctx.Context, tblInfo *model.TableInfo, expr ast.ExprNode) error {
	err := checkPartitionExprValid(ctx, tblInfo, expr)
	if err != nil {
		return err
	}
	// check constant.
	_, err = checkPartitionColumns(tblInfo, expr)
	return err
}

// For partition tables, mysql do not support Constant, random or timezone-dependent expressions
// Based on mysql code to check whether field is valid, every time related type has check_valid_arguments_processor function.
// See https://github.com/mysql/mysql-server/blob/5.7/sql/item_timefunc.
func checkResultOK(ok bool, err error) error {
	if err != nil {
		return err
	}

	if !ok {
		return errors.Trace(errWrongExprInPartitionFunc)
	}

	return nil
}

func checkPartitionColumns(tblInfo *model.TableInfo, expr ast.ExprNode) ([]*model.ColumnInfo, error) {
	buf := new(bytes.Buffer)
	expr.Format(buf)
	partCols, err := extractPartitionColumns(buf.String(), tblInfo)
	if err != nil {
		return nil, err
	}

	if len(partCols) == 0 {
		return nil, errors.Trace(errWrongExprInPartitionFunc)
	}

	return partCols, nil
}

// checkPartitionFuncType checks partition function return type.
func checkPartitionFuncType(ctx sessionctx.Context, s *ast.CreateTableStmt, tblInfo *model.TableInfo) error {
	if s.Partition.Expr == nil {
		return nil
	}
	buf := new(bytes.Buffer)
	s.Partition.Expr.Format(buf)
	exprStr := buf.String()
	if s.Partition.Tp == model.PartitionTypeRange ||
		s.Partition.Tp == model.PartitionTypeHash ||
		s.Partition.Tp == model.PartitionTypeList {
		// if partition by columnExpr, check the column type
		if _, ok := s.Partition.Expr.(*ast.ColumnNameExpr); ok {
			for _, col := range tblInfo.Columns {
				name := strings.Replace(col.Name.String(), ".", "`.`", -1)
				// Range partitioning key supported types: tinyint, smallint, mediumint, int and bigint.
				if !validRangePartitionType(col) && fmt.Sprintf("`%s`", name) == exprStr {
					return errors.Trace(ErrNotAllowedTypeInPartition.GenWithStackByArgs(exprStr))
				}
			}
		}
	}

	e, err := expression.ParseSimpleExprWithTableInfo(ctx, exprStr, tblInfo)
	if err != nil {
		return errors.Trace(err)
	}
	if e.GetType().EvalType() == types.ETInt {
		return nil
	}
	if s.Partition.Tp == model.PartitionTypeHash {
		if _, ok := s.Partition.Expr.(*ast.ColumnNameExpr); ok {
			return ErrNotAllowedTypeInPartition.GenWithStackByArgs(exprStr)
		}
	}

	return ErrPartitionFuncNotAllowed.GenWithStackByArgs("PARTITION")
}

// checkCreatePartitionValue checks whether `less than value` is strictly increasing for each partition.
// Side effect: it may simplify the partition range definition from a constant expression to an integer.
func checkCreatePartitionValue(ctx sessionctx.Context, tblInfo *model.TableInfo) error {
	pi := tblInfo.Partition
	defs := pi.Definitions
	if len(defs) == 0 {
		return nil
	}

	cols := tblInfo.Columns
	if strings.EqualFold(defs[len(defs)-1].LessThan[0], partitionMaxValue) {
		defs = defs[:len(defs)-1]
	}
	isUnsignedBigint := isRangePartitionColUnsignedBigint(cols, pi)
	var prevRangeValue interface{}
	for i := 0; i < len(defs); i++ {
		if strings.EqualFold(defs[i].LessThan[0], partitionMaxValue) {
			return errors.Trace(ErrPartitionMaxvalue)
		}

		currentRangeValue, fromExpr, err := getRangeValue(ctx, tblInfo, defs[i].LessThan[0], isUnsignedBigint)
		if err != nil {
			return errors.Trace(err)
		}
		if fromExpr {
			// Constant fold the expression.
			defs[i].LessThan[0] = fmt.Sprintf("%d", currentRangeValue)
		}

		if i == 0 {
			prevRangeValue = currentRangeValue
			continue
		}

		if isUnsignedBigint {
			if currentRangeValue.(uint64) <= prevRangeValue.(uint64) {
				return errors.Trace(ErrRangeNotIncreasing)
			}
		} else {
			if currentRangeValue.(int64) <= prevRangeValue.(int64) {
				return errors.Trace(ErrRangeNotIncreasing)
			}
		}
		prevRangeValue = currentRangeValue
	}
	return nil
}

func checkListPartitionValue(ctx sessionctx.Context, tblInfo *model.TableInfo) error {
	pi := tblInfo.Partition
	if len(pi.Definitions) == 0 {
		return ast.ErrPartitionsMustBeDefined.GenWithStackByArgs("LIST")
	}
	if err := formatListPartitionValue(ctx, tblInfo); err != nil {
		return err
	}

	var partitionsValuesMap []map[string]struct{}
	partitionsValuesMap = append(partitionsValuesMap, make(map[string]struct{}))
	for i := 1; i < len(pi.Columns); i++ {
		partitionsValuesMap = append(partitionsValuesMap, make(map[string]struct{}))
	}

	checkUniqueValue := func(vs []string) error {
		found := 0
		for i, v := range vs {
			m := partitionsValuesMap[i]
			if _, ok := m[v]; ok {
				found++
			}
			m[v] = struct{}{}
		}
		if found == len(vs) {
			return errors.Trace(ErrMultipleDefConstInListPart)
		}
		return nil
	}

	for i, def := range pi.Definitions {
		for j, vs := range def.InValues {
			if err := checkUniqueValue(vs); err != nil {
				return err
			}
			pi.Definitions[i].InValues[j] = vs
		}
	}
	return nil
}

// getRangeValue gets an integer from the range value string.
// The returned boolean value indicates whether the input string is a constant expression.
func getRangeValue(ctx sessionctx.Context, tblInfo *model.TableInfo, str string, unsignedBigint bool) (interface{}, bool, error) {
	// Unsigned bigint was converted to uint64 handle.
	if unsignedBigint {
		if value, err := strconv.ParseUint(str, 10, 64); err == nil {
			return value, false, nil
		}

		if e, err1 := expression.ParseSimpleExprWithTableInfo(ctx, str, tblInfo); err1 == nil {
			res, isNull, err2 := e.EvalInt(ctx, chunk.Row{})
			if err2 == nil && !isNull {
				return uint64(res), true, nil
			}
		}
	} else {
		if value, err := strconv.ParseInt(str, 10, 64); err == nil {
			return value, false, nil
		}
		// The range value maybe not an integer, it could be a constant expression.
		// For example, the following two cases are the same:
		// PARTITION p0 VALUES LESS THAN (TO_SECONDS('2004-01-01'))
		// PARTITION p0 VALUES LESS THAN (63340531200)
		if e, err1 := expression.ParseSimpleExprWithTableInfo(ctx, str, tblInfo); err1 == nil {
			res, isNull, err2 := e.EvalInt(ctx, chunk.Row{})
			if err2 == nil && !isNull {
				return res, true, nil
			}
		}
	}
	return 0, false, ErrNotAllowedTypeInPartition.GenWithStackByArgs(str)
}

// getListPartitionValue gets an integer/null from the string value.
// The returned boolean value indicates whether the input string is a null.
func getListPartitionValue(ctx sessionctx.Context, str string, unsignedBigint bool) (interface{}, bool, error) {
	if unsignedBigint {
		if value, err := strconv.ParseUint(str, 10, 64); err == nil {
			return value, false, nil
		}

		e, err1 := expression.ParseSimpleExprWithTableInfo(ctx, str, &model.TableInfo{})
		if err1 != nil {
			return 0, false, err1
		}
		res, isNull, err2 := e.EvalInt(ctx, chunk.Row{})
		if err2 == nil {
			return uint64(res), isNull, nil
		}
	} else {
		if value, err := strconv.ParseInt(str, 10, 64); err == nil {
			return value, false, nil
		}
		// The input value maybe not an integer, it could be a constant expression or null.
		// For example:
		// PARTITION p0 VALUES IN (TO_SECONDS('2004-01-01'))
		// PARTITION p0 VALUES IN (NULL)
		e, err1 := expression.ParseSimpleExprWithTableInfo(ctx, str, &model.TableInfo{})
		if err1 != nil {
			return 0, false, err1
		}
		res, isNull, err2 := e.EvalInt(ctx, chunk.Row{})
		if err2 == nil {
			return res, isNull, nil
		}
	}
	return 0, false, ErrNotAllowedTypeInPartition.GenWithStackByArgs(str)
}

// validRangePartitionType checks the type supported by the range partitioning key.
func validRangePartitionType(col *model.ColumnInfo) bool {
	switch col.FieldType.EvalType() {
	case types.ETInt:
		return true
	default:
		return false
	}
}

// checkDropTablePartition checks if the partition exists and does not allow deleting the last existing partition in the table.
func checkDropTablePartition(meta *model.TableInfo, partName string) error {
	pi := meta.Partition
	if pi.Type != model.PartitionTypeRange && pi.Type != model.PartitionTypeList {
		return errOnlyOnRangeListPartition.GenWithStackByArgs("DROP")
	}
	oldDefs := pi.Definitions
	for _, def := range oldDefs {
		if strings.EqualFold(def.Name.L, strings.ToLower(partName)) {
			if len(oldDefs) == 1 {
				return errors.Trace(ErrDropLastPartition)
			}
			return nil
		}
	}
	return errors.Trace(ErrDropPartitionNonExistent.GenWithStackByArgs(partName))
}

// removePartitionInfo each ddl job deletes a partition.
func removePartitionInfo(tblInfo *model.TableInfo, partName string) int64 {
	oldDefs := tblInfo.Partition.Definitions
	newDefs := make([]model.PartitionDefinition, 0, len(oldDefs)-1)
	var pid int64
	for i := 0; i < len(oldDefs); i++ {
		if !strings.EqualFold(oldDefs[i].Name.L, strings.ToLower(partName)) {
			continue
		}
		pid = oldDefs[i].ID
		newDefs = append(oldDefs[:i], oldDefs[i+1:]...)
		break
	}
	tblInfo.Partition.Definitions = newDefs
	return pid
}

// onDropTablePartition deletes old partition meta.
func onDropTablePartition(t *meta.Meta, job *model.Job) (ver int64, _ error) {
	var partName string
	if err := job.DecodeArgs(&partName); err != nil {
		job.State = model.JobStateCancelled
		return ver, errors.Trace(err)
	}
	tblInfo, err := getTableInfoAndCancelFaultJob(t, job, job.SchemaID)
	if err != nil {
		return ver, errors.Trace(err)
	}
	// If an error occurs, it returns that it cannot delete all partitions or that the partition doesn't exist.
	err = checkDropTablePartition(tblInfo, partName)
	if err != nil {
		job.State = model.JobStateCancelled
		return ver, errors.Trace(err)
	}
	physicalTableID := removePartitionInfo(tblInfo, partName)
	ver, err = updateVersionAndTableInfo(t, job, tblInfo, true)
	if err != nil {
		return ver, errors.Trace(err)
	}

	// Finish this job.
	job.FinishTableJob(model.JobStateDone, model.StateNone, ver, tblInfo)
	// A background job will be created to delete old partition data.
	job.Args = []interface{}{physicalTableID}
	return ver, nil
}

// onDropTablePartition truncates old partition meta.
func onTruncateTablePartition(d *ddlCtx, t *meta.Meta, job *model.Job) (int64, error) {
	var ver int64
	var oldID int64
	if err := job.DecodeArgs(&oldID); err != nil {
		job.State = model.JobStateCancelled
		return ver, errors.Trace(err)
	}
	tblInfo, err := getTableInfoAndCancelFaultJob(t, job, job.SchemaID)
	if err != nil {
		return ver, errors.Trace(err)
	}
	pi := tblInfo.GetPartitionInfo()
	if pi == nil {
		return ver, errors.Trace(ErrPartitionMgmtOnNonpartitioned)
	}

	var newPartition *model.PartitionDefinition
	for i := 0; i < len(pi.Definitions); i++ {
		def := &pi.Definitions[i]
		if def.ID == oldID {
			pid, err1 := t.GenGlobalID()
			if err != nil {
				return ver, errors.Trace(err1)
			}
			def.ID = pid
			newPartition = def
			break
		}
	}
	if newPartition == nil {
		return ver, table.ErrUnknownPartition.GenWithStackByArgs("drop?", tblInfo.Name.O)
	}

	// Clear the tiflash replica available status.
	if tblInfo.TiFlashReplica != nil {
		tblInfo.TiFlashReplica.Available = false
		// Set partition replica become unavailable.
		for i, id := range tblInfo.TiFlashReplica.AvailablePartitionIDs {
			if id == oldID {
				newIDs := tblInfo.TiFlashReplica.AvailablePartitionIDs[:i]
				newIDs = append(newIDs, tblInfo.TiFlashReplica.AvailablePartitionIDs[i+1:]...)
				tblInfo.TiFlashReplica.AvailablePartitionIDs = newIDs
				break
			}
		}
	}

	ver, err = updateVersionAndTableInfo(t, job, tblInfo, true)
	if err != nil {
		return ver, errors.Trace(err)
	}

	// Finish this job.
	job.FinishTableJob(model.JobStateDone, model.StateNone, ver, tblInfo)
	asyncNotifyEvent(d, &util.Event{Tp: model.ActionTruncateTablePartition, TableInfo: tblInfo, PartInfo: &model.PartitionInfo{Definitions: []model.PartitionDefinition{*newPartition}}})
	// A background job will be created to delete old partition data.
	job.Args = []interface{}{oldID}
	return ver, nil
}

func checkAddPartitionTooManyPartitions(piDefs uint64) error {
	if piDefs > uint64(PartitionCountLimit) {
		return errors.Trace(ErrTooManyPartitions)
	}
	return nil
}

func checkNoHashPartitions(ctx sessionctx.Context, partitionNum uint64) error {
	if partitionNum == 0 {
		return ast.ErrNoParts.GenWithStackByArgs("partitions")
	}
	return nil
}

func checkNoRangePartitions(partitionNum int) error {
	if partitionNum == 0 {
		return ast.ErrPartitionsMustBeDefined.GenWithStackByArgs("RANGE")
	}
	return nil
}

func getPartitionIDs(table *model.TableInfo) []int64 {
	if table.GetPartitionInfo() == nil {
		return []int64{}
	}
	physicalTableIDs := make([]int64, 0, len(table.Partition.Definitions))
	for _, def := range table.Partition.Definitions {
		physicalTableIDs = append(physicalTableIDs, def.ID)
	}
	return physicalTableIDs
}

// checkRangePartitioningKeysConstraints checks that the range partitioning key is included in the table constraint.
func checkRangePartitioningKeysConstraints(sctx sessionctx.Context, s *ast.CreateTableStmt, tblInfo *model.TableInfo) error {
	// Returns directly if there are no unique keys in the table.
	if len(tblInfo.Indices) == 0 && !tblInfo.PKIsHandle {
		return nil
	}

	var partCols stringSlice
	if s.Partition.Expr != nil {
		// Parse partitioning key, extract the column names in the partitioning key to slice.
		buf := new(bytes.Buffer)
		s.Partition.Expr.Format(buf)
		partColumns, err := extractPartitionColumns(buf.String(), tblInfo)
		if err != nil {
			return err
		}
		partCols = columnInfoSlice(partColumns)
	} else if len(s.Partition.ColumnNames) > 0 {
		partCols = columnNameSlice(s.Partition.ColumnNames)
	}

	// Checks that the partitioning key is included in the constraint.
	// Every unique key on the table must use every column in the table's partitioning expression.
	// See https://dev.mysql.com/doc/refman/5.7/en/partitioning-limitations-partitioning-keys-unique-keys.html
	for _, index := range tblInfo.Indices {
		if index.Unique && !checkUniqueKeyIncludePartKey(partCols, index.Columns) {
			if index.Primary {
				return ErrUniqueKeyNeedAllFieldsInPf.GenWithStackByArgs("PRIMARY KEY")
			}
			return ErrUniqueKeyNeedAllFieldsInPf.GenWithStackByArgs("UNIQUE INDEX")
		}
	}
	// when PKIsHandle, tblInfo.Indices will not contain the primary key.
	if tblInfo.PKIsHandle {
		indexCols := []*model.IndexColumn{{
			Name:   tblInfo.GetPkName(),
			Length: types.UnspecifiedLength,
		}}
		if !checkUniqueKeyIncludePartKey(partCols, indexCols) {
			return ErrUniqueKeyNeedAllFieldsInPf.GenWithStackByArgs("PRIMARY KEY")
		}
	}
	return nil
}

func checkPartitionKeysConstraint(pi *model.PartitionInfo, indexColumns []*model.IndexColumn, tblInfo *model.TableInfo, isPK bool) error {
	var (
		partCols []*model.ColumnInfo
		err      error
	)
	// The expr will be an empty string if the partition is defined by:
	// CREATE TABLE t (...) PARTITION BY RANGE COLUMNS(...)
	if partExpr := pi.Expr; partExpr != "" {
		// Parse partitioning key, extract the column names in the partitioning key to slice.
		partCols, err = extractPartitionColumns(partExpr, tblInfo)
		if err != nil {
			return err
		}
	} else {
		partCols = make([]*model.ColumnInfo, 0, len(pi.Columns))
		for _, col := range pi.Columns {
			colInfo := getColumnInfoByName(tblInfo, col.L)
			if colInfo == nil {
				return infoschema.ErrColumnNotExists.GenWithStackByArgs(col, tblInfo.Name)
			}
			partCols = append(partCols, colInfo)
		}
	}

	// Every unique key on the table must use every column in the table's partitioning expression.(This
	// also includes the table's primary key.)
	// See https://dev.mysql.com/doc/refman/5.7/en/partitioning-limitations-partitioning-keys-unique-keys.html
	if !checkUniqueKeyIncludePartKey(columnInfoSlice(partCols), indexColumns) {
		if isPK {
			return ErrUniqueKeyNeedAllFieldsInPf.GenWithStackByArgs("PRIMARY")
		}
		return ErrUniqueKeyNeedAllFieldsInPf.GenWithStackByArgs("UNIQUE INDEX")
	}
	return nil
}

type columnNameExtractor struct {
	extractedColumns []*model.ColumnInfo
	tblInfo          *model.TableInfo
	err              error
}

func (cne *columnNameExtractor) Enter(node ast.Node) (ast.Node, bool) {
	return node, false
}

func (cne *columnNameExtractor) Leave(node ast.Node) (ast.Node, bool) {
	if c, ok := node.(*ast.ColumnNameExpr); ok {
		info := findColumnByName(c.Name.Name.L, cne.tblInfo)
		if info != nil {
			cne.extractedColumns = append(cne.extractedColumns, info)
			return node, true
		}
		cne.err = ErrBadField.GenWithStackByArgs(c.Name.Name.O, "expression")
		return nil, false
	}
	return node, true
}

func findColumnByName(colName string, tblInfo *model.TableInfo) *model.ColumnInfo {
	for _, info := range tblInfo.Columns {
		if info.Name.L == colName {
			return info
		}
	}
	return nil
}

func extractPartitionColumns(partExpr string, tblInfo *model.TableInfo) ([]*model.ColumnInfo, error) {
	partExpr = "select " + partExpr
	stmts, _, err := parser.New().Parse(partExpr, "", "")
	if err != nil {
		return nil, err
	}
	extractor := &columnNameExtractor{
		tblInfo:          tblInfo,
		extractedColumns: make([]*model.ColumnInfo, 0),
	}
	stmts[0].Accept(extractor)
	if extractor.err != nil {
		return nil, extractor.err
	}
	return extractor.extractedColumns, nil
}

// stringSlice is defined for checkUniqueKeyIncludePartKey.
// if Go supports covariance, the code shouldn't be so complex.
type stringSlice interface {
	Len() int
	At(i int) string
}

// checkUniqueKeyIncludePartKey checks that the partitioning key is included in the constraint.
func checkUniqueKeyIncludePartKey(partCols stringSlice, idxCols []*model.IndexColumn) bool {
	for i := 0; i < partCols.Len(); i++ {
		partCol := partCols.At(i)
		if !findColumnInIndexCols(partCol, idxCols) {
			return false
		}
	}
	return true
}

// columnInfoSlice implements the stringSlice interface.
type columnInfoSlice []*model.ColumnInfo

func (cis columnInfoSlice) Len() int {
	return len(cis)
}

func (cis columnInfoSlice) At(i int) string {
	return cis[i].Name.L
}

// columnNameSlice implements the stringSlice interface.
type columnNameSlice []*ast.ColumnName

func (cns columnNameSlice) Len() int {
	return len(cns)
}

func (cns columnNameSlice) At(i int) string {
	return cns[i].Name.L
}

// isRangePartitionColUnsignedBigint returns true if the partitioning key column type is unsigned bigint type.
func isRangePartitionColUnsignedBigint(cols []*model.ColumnInfo, pi *model.PartitionInfo) bool {
	for _, col := range cols {
		isUnsigned := col.Tp == mysql.TypeLonglong && mysql.HasUnsignedFlag(col.Flag)
		if isUnsigned && strings.Contains(strings.ToLower(pi.Expr), col.Name.L) {
			return true
		}
	}
	return false
}

// truncateTableByReassignPartitionIDs reassigns new partition ids.
func truncateTableByReassignPartitionIDs(t *meta.Meta, tblInfo *model.TableInfo) error {
	newDefs := make([]model.PartitionDefinition, 0, len(tblInfo.Partition.Definitions))
	for _, def := range tblInfo.Partition.Definitions {
		pid, err := t.GenGlobalID()
		if err != nil {
			return errors.Trace(err)
		}
		newDef := def
		newDef.ID = pid
		newDefs = append(newDefs, newDef)
	}
	tblInfo.Partition.Definitions = newDefs
	return nil
}<|MERGE_RESOLUTION|>--- conflicted
+++ resolved
@@ -84,14 +84,6 @@
 		}
 		pi.Expr = buf.String()
 	} else if s.Partition.ColumnNames != nil {
-<<<<<<< HEAD
-=======
-		// TODO: Support multiple columns for 'PARTITION BY RANGE COLUMNS'.
-		if s.Partition.Tp == model.PartitionTypeRange && len(s.Partition.ColumnNames) != 1 {
-			pi.Enable = false
-			ctx.GetSessionVars().StmtCtx.AppendWarning(ErrUnsupportedPartitionByRangeColumns)
-		}
->>>>>>> e949d651
 		pi.Columns = make([]model.CIStr, 0, len(s.Partition.ColumnNames))
 		for _, cn := range s.Partition.ColumnNames {
 			pi.Columns = append(pi.Columns, cn.Name)
