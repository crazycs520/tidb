// Copyright 2013 The ql Authors. All rights reserved.
// Use of this source code is governed by a BSD-style
// license that can be found in the LICENSES/QL-LICENSE file.

// Copyright 2016 PingCAP, Inc.
//
// Licensed under the Apache License, Version 2.0 (the "License");
// you may not use this file except in compliance with the License.
// You may obtain a copy of the License at
//
//     http://www.apache.org/licenses/LICENSE-2.0
//
// Unless required by applicable law or agreed to in writing, software
// distributed under the License is distributed on an "AS IS" BASIS,
// See the License for the specific language governing permissions and
// limitations under the License.

package ddl

import (
	"bytes"
	"fmt"
	"strings"
	"sync/atomic"
	"time"

	"github.com/cznic/mathutil"
	"github.com/pingcap/errors"
	"github.com/pingcap/parser/ast"
	"github.com/pingcap/parser/charset"
	"github.com/pingcap/parser/model"
	"github.com/pingcap/parser/mysql"
	"github.com/pingcap/tidb/expression"
	"github.com/pingcap/tidb/infoschema"
	"github.com/pingcap/tidb/meta/autoid"
	"github.com/pingcap/tidb/sessionctx"
	"github.com/pingcap/tidb/sessionctx/variable"
	"github.com/pingcap/tidb/table"
	"github.com/pingcap/tidb/types"
	"github.com/pingcap/tidb/util/schemautil"
	"github.com/pingcap/tidb/util/set"
)

func (d *ddl) CreateSchema(ctx sessionctx.Context, schema model.CIStr, charsetInfo *ast.CharsetOpt) (err error) {
	is := d.GetInformationSchema(ctx)
	_, ok := is.SchemaByName(schema)
	if ok {
		return infoschema.ErrDatabaseExists.GenWithStackByArgs(schema)
	}

	if err = checkTooLongSchema(schema); err != nil {
		return errors.Trace(err)
	}

	schemaID, err := d.genGlobalID()
	if err != nil {
		return errors.Trace(err)
	}
	dbInfo := &model.DBInfo{
		Name: schema,
	}

	if charsetInfo != nil {
		err = checkCharsetAndCollation(charsetInfo.Chs, charsetInfo.Col)
		if err != nil {
			return errors.Trace(err)
		}
		dbInfo.Charset = charsetInfo.Chs
		dbInfo.Collate = charsetInfo.Col
	} else {
		dbInfo.Charset, dbInfo.Collate = charset.GetDefaultCharsetAndCollate()
	}

	job := &model.Job{
		SchemaID:   schemaID,
		Type:       model.ActionCreateSchema,
		BinlogInfo: &model.HistoryInfo{},
		Args:       []interface{}{dbInfo},
	}

	err = d.doDDLJob(ctx, job)
	err = d.callHookOnChanged(err)
	return errors.Trace(err)
}

func (d *ddl) DropSchema(ctx sessionctx.Context, schema model.CIStr) (err error) {
	is := d.GetInformationSchema(ctx)
	old, ok := is.SchemaByName(schema)
	if !ok {
		return errors.Trace(infoschema.ErrDatabaseNotExists)
	}
	job := &model.Job{
		SchemaID:   old.ID,
		Type:       model.ActionDropSchema,
		BinlogInfo: &model.HistoryInfo{},
	}

	err = d.doDDLJob(ctx, job)
	err = d.callHookOnChanged(err)
	return errors.Trace(err)
}

func checkTooLongSchema(schema model.CIStr) error {
	if len(schema.L) > mysql.MaxDatabaseNameLength {
		return ErrTooLongIdent.GenWithStackByArgs(schema)
	}
	return nil
}

func checkTooLongTable(table model.CIStr) error {
	if len(table.L) > mysql.MaxTableNameLength {
		return ErrTooLongIdent.GenWithStackByArgs(table)
	}
	return nil
}

func checkTooLongIndex(index model.CIStr) error {
	if len(index.L) > mysql.MaxIndexIdentifierLen {
		return ErrTooLongIdent.GenWithStackByArgs(index)
	}
	return nil
}

func setColumnFlagWithConstraint(colMap map[string]*table.Column, v *ast.Constraint) {
	switch v.Tp {
	case ast.ConstraintPrimaryKey:
		for _, key := range v.Keys {
			c, ok := colMap[key.Column.Name.L]
			if !ok {
				continue
			}
			c.Flag |= mysql.PriKeyFlag
			// Primary key can not be NULL.
			c.Flag |= mysql.NotNullFlag
		}
	case ast.ConstraintUniq, ast.ConstraintUniqIndex, ast.ConstraintUniqKey:
		for i, key := range v.Keys {
			c, ok := colMap[key.Column.Name.L]
			if !ok {
				continue
			}
			if i == 0 {
				// Only the first column can be set
				// if unique index has multi columns,
				// the flag should be MultipleKeyFlag.
				// See https://dev.mysql.com/doc/refman/5.7/en/show-columns.html
				if len(v.Keys) > 1 {
					c.Flag |= mysql.MultipleKeyFlag
				} else {
					c.Flag |= mysql.UniqueKeyFlag
				}
			}
		}
	case ast.ConstraintKey, ast.ConstraintIndex:
		for i, key := range v.Keys {
			c, ok := colMap[key.Column.Name.L]
			if !ok {
				continue
			}
			if i == 0 {
				// Only the first column can be set.
				c.Flag |= mysql.MultipleKeyFlag
			}
		}
	}
}

func buildColumnsAndConstraints(ctx sessionctx.Context, colDefs []*ast.ColumnDef,
	constraints []*ast.Constraint) ([]*table.Column, []*ast.Constraint, error) {
	var cols []*table.Column
	colMap := map[string]*table.Column{}
	// outPriKeyConstraint is the primary key constraint out of column definition. such as: create table t1 (id int , age int, primary key(id));
	var outPriKeyConstraint *ast.Constraint
	for _, v := range constraints {
		if v.Tp == ast.ConstraintPrimaryKey {
			outPriKeyConstraint = v
			break
		}
	}
	for i, colDef := range colDefs {
		col, cts, err := buildColumnAndConstraint(ctx, i, colDef, outPriKeyConstraint)
		if err != nil {
			return nil, nil, errors.Trace(err)
		}
		col.State = model.StatePublic
		constraints = append(constraints, cts...)
		cols = append(cols, col)
		colMap[colDef.Name.Name.L] = col
	}
	// Traverse table Constraints and set col.flag.
	for _, v := range constraints {
		setColumnFlagWithConstraint(colMap, v)
	}
	return cols, constraints, nil
}

func setCharsetCollationFlenDecimal(tp *types.FieldType) error {
	tp.Charset = strings.ToLower(tp.Charset)
	tp.Collate = strings.ToLower(tp.Collate)
	if len(tp.Charset) == 0 {
		switch tp.Tp {
		case mysql.TypeString, mysql.TypeVarchar, mysql.TypeVarString, mysql.TypeBlob, mysql.TypeTinyBlob, mysql.TypeMediumBlob, mysql.TypeLongBlob, mysql.TypeEnum, mysql.TypeSet:
			tp.Charset, tp.Collate = charset.GetDefaultCharsetAndCollate()
		default:
			tp.Charset = charset.CharsetBin
			tp.Collate = charset.CharsetBin
		}
	} else {
		if !charset.ValidCharsetAndCollation(tp.Charset, tp.Collate) {
			return errUnsupportedCharset.GenWithStackByArgs(tp.Charset, tp.Collate)
		}
		if len(tp.Collate) == 0 {
			var err error
			tp.Collate, err = charset.GetDefaultCollation(tp.Charset)
			if err != nil {
				return errors.Trace(err)
			}
		}
	}
	// Use default value for flen or decimal when they are unspecified.
	defaultFlen, defaultDecimal := mysql.GetDefaultFieldLengthAndDecimal(tp.Tp)
	if tp.Flen == types.UnspecifiedLength {
		tp.Flen = defaultFlen
		if mysql.HasUnsignedFlag(tp.Flag) && tp.Tp != mysql.TypeLonglong && mysql.IsIntegerType(tp.Tp) {
			// Issue #4684: the flen of unsigned integer(except bigint) is 1 digit shorter than signed integer
			// because it has no prefix "+" or "-" character.
			tp.Flen--
		}
	}
	if tp.Decimal == types.UnspecifiedLength {
		tp.Decimal = defaultDecimal
	}
	return nil
}

// outPriKeyConstraint is the primary key constraint out of column definition. such as: create table t1 (id int , age int, primary key(id));
func buildColumnAndConstraint(ctx sessionctx.Context, offset int,
	colDef *ast.ColumnDef, outPriKeyConstraint *ast.Constraint) (*table.Column, []*ast.Constraint, error) {
	err := setCharsetCollationFlenDecimal(colDef.Tp)
	if err != nil {
		return nil, nil, errors.Trace(err)
	}
	col, cts, err := columnDefToCol(ctx, offset, colDef, outPriKeyConstraint)
	if err != nil {
		return nil, nil, errors.Trace(err)
	}
	return col, cts, nil
}

// checkColumnDefaultValue checks the default value of the column.
// In non-strict SQL mode, if the default value of the column is an empty string, the default value can be ignored.
// In strict SQL mode, TEXT/BLOB/JSON can't have not null default values.
func checkColumnDefaultValue(ctx sessionctx.Context, col *table.Column, value interface{}) (bool, interface{}, error) {
	hasDefaultValue := true
	if value != nil && (col.Tp == mysql.TypeJSON ||
		col.Tp == mysql.TypeTinyBlob || col.Tp == mysql.TypeMediumBlob ||
		col.Tp == mysql.TypeLongBlob || col.Tp == mysql.TypeBlob) {
		// In non-strict SQL mode.
		if !ctx.GetSessionVars().SQLMode.HasStrictMode() && value == "" {
			if col.Tp == mysql.TypeBlob || col.Tp == mysql.TypeLongBlob {
				// The TEXT/BLOB default value can be ignored.
				hasDefaultValue = false
			}
			// In non-strict SQL mode, if the column type is json and the default value is null, it is initialized to an empty array.
			if col.Tp == mysql.TypeJSON {
				value = `null`
			}
			sc := ctx.GetSessionVars().StmtCtx
			sc.AppendWarning(errBlobCantHaveDefault.GenWithStackByArgs(col.Name.O))
			return hasDefaultValue, value, nil
		}
		// In strict SQL mode or default value is not an empty string.
		return hasDefaultValue, value, errBlobCantHaveDefault.GenWithStackByArgs(col.Name.O)
	}
	return hasDefaultValue, value, nil
}

// isExplicitTimeStamp is used to check if explicit_defaults_for_timestamp is on or off.
// Check out this link for more details.
// https://dev.mysql.com/doc/refman/5.7/en/server-system-variables.html#sysvar_explicit_defaults_for_timestamp
func isExplicitTimeStamp() bool {
	// TODO: implement the behavior as MySQL when explicit_defaults_for_timestamp = off, then this function could return false.
	return true
}

// columnDefToCol converts ColumnDef to Col and TableConstraints.
// outPriKeyConstraint is the primary key constraint out of column definition. such as: create table t1 (id int , age int, primary key(id));
func columnDefToCol(ctx sessionctx.Context, offset int, colDef *ast.ColumnDef, outPriKeyConstraint *ast.Constraint) (*table.Column, []*ast.Constraint, error) {
	var constraints = make([]*ast.Constraint, 0)
	col := table.ToColumn(&model.ColumnInfo{
		Offset:    offset,
		Name:      colDef.Name.Name,
		FieldType: *colDef.Tp,
	})

	if !isExplicitTimeStamp() {
		// Check and set TimestampFlag, OnUpdateNowFlag and NotNullFlag.
		if col.Tp == mysql.TypeTimestamp {
			col.Flag |= mysql.TimestampFlag
			col.Flag |= mysql.OnUpdateNowFlag
			col.Flag |= mysql.NotNullFlag
		}
	}

	setOnUpdateNow := false
	hasDefaultValue := false
	hasNullFlag := false
	if colDef.Options != nil {
		length := types.UnspecifiedLength

		keys := []*ast.IndexColName{
			{
				Column: colDef.Name,
				Length: length,
			},
		}

		for _, v := range colDef.Options {
			switch v.Tp {
			case ast.ColumnOptionNotNull:
				col.Flag |= mysql.NotNullFlag
			case ast.ColumnOptionNull:
				col.Flag &= ^mysql.NotNullFlag
				removeOnUpdateNowFlag(col)
				hasNullFlag = true
			case ast.ColumnOptionAutoIncrement:
				col.Flag |= mysql.AutoIncrementFlag
			case ast.ColumnOptionPrimaryKey:
				constraint := &ast.Constraint{Tp: ast.ConstraintPrimaryKey, Keys: keys}
				constraints = append(constraints, constraint)
				col.Flag |= mysql.PriKeyFlag
			case ast.ColumnOptionUniqKey:
				constraint := &ast.Constraint{Tp: ast.ConstraintUniqKey, Name: colDef.Name.Name.O, Keys: keys}
				constraints = append(constraints, constraint)
				col.Flag |= mysql.UniqueKeyFlag
			case ast.ColumnOptionDefaultValue:
				value, err := getDefaultValue(ctx, v, colDef.Tp.Tp, colDef.Tp.Decimal)
				if err != nil {
					return nil, nil, ErrColumnBadNull.GenWithStack("invalid default value - %s", err)
				}
				if hasDefaultValue, value, err = checkColumnDefaultValue(ctx, col, value); err != nil {
					return nil, nil, errors.Trace(err)
				}
				if err = col.SetDefaultValue(value); err != nil {
					return nil, nil, errors.Trace(err)
				}
				removeOnUpdateNowFlag(col)
			case ast.ColumnOptionOnUpdate:
				// TODO: Support other time functions.
				if col.Tp == mysql.TypeTimestamp || col.Tp == mysql.TypeDatetime {
					if !expression.IsCurrentTimestampExpr(v.Expr) {
						return nil, nil, ErrInvalidOnUpdate.GenWithStackByArgs(col.Name)
					}
				} else {
					return nil, nil, ErrInvalidOnUpdate.GenWithStackByArgs(col.Name)
				}
				col.Flag |= mysql.OnUpdateNowFlag
				setOnUpdateNow = true
			case ast.ColumnOptionComment:
				err := setColumnComment(ctx, col, v)
				if err != nil {
					return nil, nil, errors.Trace(err)
				}
			case ast.ColumnOptionGenerated:
				var buf = bytes.NewBuffer([]byte{})
				v.Expr.Format(buf)
				col.GeneratedExprString = buf.String()
				col.GeneratedStored = v.Stored
				_, dependColNames := findDependedColumnNames(colDef)
				col.Dependences = dependColNames
			case ast.ColumnOptionFulltext:
				// TODO: Support this type.
			}
		}
	}

	setTimestampDefaultValue(col, hasDefaultValue, setOnUpdateNow)

	// Set `NoDefaultValueFlag` if this field doesn't have a default value and
	// it is `not null` and not an `AUTO_INCREMENT` field or `TIMESTAMP` field.
	setNoDefaultValueFlag(col, hasDefaultValue)
	if col.FieldType.EvalType().IsStringKind() && col.Charset == charset.CharsetBin {
		col.Flag |= mysql.BinaryFlag
	}
	if col.Tp == mysql.TypeBit {
		// For BIT field, it's charset is binary but does not have binary flag.
		col.Flag &= ^mysql.BinaryFlag
		col.Flag |= mysql.UnsignedFlag
	}
	if col.Tp == mysql.TypeYear {
		// For Year field, it's charset is binary but does not have binary flag.
		col.Flag &= ^mysql.BinaryFlag
		col.Flag |= mysql.ZerofillFlag
	}
	// If you specify ZEROFILL for a numeric column, MySQL automatically adds the UNSIGNED attribute to the column.
	// See https://dev.mysql.com/doc/refman/5.7/en/numeric-type-overview.html for more details.
	// But some types like bit and year, won't show its unsigned flag in `show create table`.
	if mysql.HasZerofillFlag(col.Flag) {
		col.Flag |= mysql.UnsignedFlag
	}
	err := checkPriKeyConstraint(col, hasDefaultValue, hasNullFlag, outPriKeyConstraint)
	if err != nil {
		return nil, nil, errors.Trace(err)
	}
	err = checkColumnValueConstraint(col)
	if err != nil {
		return nil, nil, errors.Trace(err)
	}
	err = checkDefaultValue(ctx, col, hasDefaultValue)
	if err != nil {
		return nil, nil, errors.Trace(err)
	}
	return col, constraints, nil
}

func getDefaultValue(ctx sessionctx.Context, c *ast.ColumnOption, tp byte, fsp int) (interface{}, error) {
	if tp == mysql.TypeTimestamp || tp == mysql.TypeDatetime {
		vd, err := expression.GetTimeValue(ctx, c.Expr, tp, fsp)
		value := vd.GetValue()
		if err != nil {
			return nil, errors.Trace(err)
		}

		// Value is nil means `default null`.
		if value == nil {
			return nil, nil
		}

		// If value is types.Time, convert it to string.
		if vv, ok := value.(types.Time); ok {
			return vv.String(), nil
		}

		return value, nil
	}
	v, err := expression.EvalAstExpr(ctx, c.Expr)
	if err != nil {
		return nil, errors.Trace(err)
	}

	if v.IsNull() {
		return nil, nil
	}

	if v.Kind() == types.KindBinaryLiteral || v.Kind() == types.KindMysqlBit {
		if tp == mysql.TypeBit ||
			tp == mysql.TypeString || tp == mysql.TypeVarchar || tp == mysql.TypeVarString ||
			tp == mysql.TypeBlob || tp == mysql.TypeLongBlob || tp == mysql.TypeMediumBlob || tp == mysql.TypeTinyBlob ||
			tp == mysql.TypeJSON {
			// For BinaryLiteral / string fields, when getting default value we cast the value into BinaryLiteral{}, thus we return
			// its raw string content here.
			return v.GetBinaryLiteral().ToString(), nil
		}
		// For other kind of fields (e.g. INT), we supply its integer value so that it acts as integers.
		return v.GetBinaryLiteral().ToInt(ctx.GetSessionVars().StmtCtx)
	}

	if tp == mysql.TypeBit {
		if v.Kind() == types.KindInt64 || v.Kind() == types.KindUint64 {
			// For BIT fields, convert int into BinaryLiteral.
			return types.NewBinaryLiteralFromUint(v.GetUint64(), -1).ToString(), nil
		}
	}

	return v.ToString()
}

func removeOnUpdateNowFlag(c *table.Column) {
	// For timestamp Col, if it is set null or default value,
	// OnUpdateNowFlag should be removed.
	if mysql.HasTimestampFlag(c.Flag) {
		c.Flag &= ^mysql.OnUpdateNowFlag
	}
}

func setTimestampDefaultValue(c *table.Column, hasDefaultValue bool, setOnUpdateNow bool) {
	if hasDefaultValue {
		return
	}

	// For timestamp Col, if is not set default value or not set null, use current timestamp.
	if mysql.HasTimestampFlag(c.Flag) && mysql.HasNotNullFlag(c.Flag) {
		if setOnUpdateNow {
			c.SetDefaultValue(types.ZeroDatetimeStr)
		} else {
			c.SetDefaultValue(strings.ToUpper(ast.CurrentTimestamp))
		}
	}
}

func setNoDefaultValueFlag(c *table.Column, hasDefaultValue bool) {
	if hasDefaultValue {
		return
	}

	if !mysql.HasNotNullFlag(c.Flag) {
		return
	}

	// Check if it is an `AUTO_INCREMENT` field or `TIMESTAMP` field.
	if !mysql.HasAutoIncrementFlag(c.Flag) && !mysql.HasTimestampFlag(c.Flag) {
		c.Flag |= mysql.NoDefaultValueFlag
	}
}

func checkDefaultValue(ctx sessionctx.Context, c *table.Column, hasDefaultValue bool) error {
	if !hasDefaultValue {
		return nil
	}

	if c.GetDefaultValue() != nil {
		if _, err := table.GetColDefaultValue(ctx, c.ToInfo()); err != nil {
			return types.ErrInvalidDefault.GenWithStackByArgs(c.Name)
		}
		return nil
	}
	// Primary key default null is invalid.
	if mysql.HasPriKeyFlag(c.Flag) {
		return ErrPrimaryCantHaveNull
	}

	// Set not null but default null is invalid.
	if mysql.HasNotNullFlag(c.Flag) {
		return types.ErrInvalidDefault.GenWithStackByArgs(c.Name)
	}

	return nil
}

// checkPriKeyConstraint check all parts of a PRIMARY KEY must be NOT NULL
func checkPriKeyConstraint(col *table.Column, hasDefaultValue, hasNullFlag bool, outPriKeyConstraint *ast.Constraint) error {
	// Primary key should not be null.
	if mysql.HasPriKeyFlag(col.Flag) && hasDefaultValue && col.GetDefaultValue() == nil {
		return types.ErrInvalidDefault.GenWithStackByArgs(col.Name)
	}
	// Set primary key flag for outer primary key constraint.
	// Such as: create table t1 (id int , age int, primary key(id))
	if !mysql.HasPriKeyFlag(col.Flag) && outPriKeyConstraint != nil {
		for _, key := range outPriKeyConstraint.Keys {
			if key.Column.Name.L != col.Name.L {
				continue
			}
			col.Flag |= mysql.PriKeyFlag
			break
		}
	}
	// Primary key should not be null.
	if mysql.HasPriKeyFlag(col.Flag) && hasNullFlag {
		return ErrPrimaryCantHaveNull
	}
	return nil
}

func checkColumnValueConstraint(col *table.Column) error {
	if col.Tp != mysql.TypeEnum && col.Tp != mysql.TypeSet {
		return nil
	}
	valueMap := make(map[string]string, len(col.Elems))
	for i := range col.Elems {
		val := strings.ToLower(col.Elems[i])
		if _, ok := valueMap[val]; ok {
			tpStr := "ENUM"
			if col.Tp == mysql.TypeSet {
				tpStr = "SET"
			}
			return types.ErrDuplicatedValueInType.GenWithStackByArgs(col.Name, valueMap[val], tpStr)
		}
		valueMap[val] = col.Elems[i]
	}
	return nil
}

func checkDuplicateColumn(cols []interface{}) error {
	colNames := set.StringSet{}
	var nameLower string
	for _, col := range cols {
		switch x := col.(type) {
		case *ast.ColumnDef:
			nameLower = x.Name.Name.L
		case model.CIStr:
			nameLower = x.L
		default:
			nameLower = ""
		}
		if colNames.Exist(nameLower) {
			return infoschema.ErrColumnExists.GenWithStackByArgs(nameLower)
		}
		colNames.Insert(nameLower)
	}
	return nil
}

func checkGeneratedColumn(colDefs []*ast.ColumnDef) error {
	var colName2Generation = make(map[string]columnGenerationInDDL, len(colDefs))
	for i, colDef := range colDefs {
		generated, depCols := findDependedColumnNames(colDef)
		if !generated {
			colName2Generation[colDef.Name.Name.L] = columnGenerationInDDL{
				position:  i,
				generated: false,
			}
		} else {
			colName2Generation[colDef.Name.Name.L] = columnGenerationInDDL{
				position:    i,
				generated:   true,
				dependences: depCols,
			}
		}
	}
	for _, colDef := range colDefs {
		colName := colDef.Name.Name.L
		if err := verifyColumnGeneration(colName2Generation, colName); err != nil {
			return errors.Trace(err)
		}
	}
	return nil
}

func checkTooLongColumn(cols []interface{}) error {
	var colName string
	for _, col := range cols {
		switch x := col.(type) {
		case *ast.ColumnDef:
			colName = x.Name.Name.O
		case model.CIStr:
			colName = x.O
		default:
			colName = ""
		}
		if len(colName) > mysql.MaxColumnNameLength {
			return ErrTooLongIdent.GenWithStackByArgs(colName)
		}
	}
	return nil
}

func checkTooManyColumns(colDefs []*ast.ColumnDef) error {
	if uint32(len(colDefs)) > atomic.LoadUint32(&TableColumnCountLimit) {
		return errTooManyFields
	}
	return nil
}

// checkColumnsAttributes checks attributes for multiple columns.
func checkColumnsAttributes(colDefs []*ast.ColumnDef) error {
	for _, colDef := range colDefs {
		if err := checkColumnAttributes(colDef.Name.OrigColName(), colDef.Tp); err != nil {
			return errors.Trace(err)
		}
	}
	return nil
}

// checkColumnAttributes check attributes for single column.
func checkColumnAttributes(colName string, tp *types.FieldType) error {
	switch tp.Tp {
	case mysql.TypeNewDecimal, mysql.TypeDouble, mysql.TypeFloat:
		if tp.Flen < tp.Decimal {
			return types.ErrMBiggerThanD.GenWithStackByArgs(colName)
		}
	case mysql.TypeDatetime, mysql.TypeDuration, mysql.TypeTimestamp:
		if tp.Decimal != types.UnspecifiedFsp && (tp.Decimal < types.MinFsp || tp.Decimal > types.MaxFsp) {
			return types.ErrTooBigPrecision.GenWithStackByArgs(tp.Decimal, colName, types.MaxFsp)
		}
	}
	return nil
}

func checkDuplicateConstraint(namesMap map[string]bool, name string, foreign bool) error {
	if name == "" {
		return nil
	}
	nameLower := strings.ToLower(name)
	if namesMap[nameLower] {
		if foreign {
			return infoschema.ErrCannotAddForeign
		}
		return ErrDupKeyName.GenWithStack("duplicate key name %s", name)
	}
	namesMap[nameLower] = true
	return nil
}

func setEmptyConstraintName(namesMap map[string]bool, constr *ast.Constraint, foreign bool) {
	if constr.Name == "" && len(constr.Keys) > 0 {
		colName := constr.Keys[0].Column.Name.L
		constrName := colName
		i := 2
		if strings.EqualFold(constrName, mysql.PrimaryKeyName) {
			constrName = fmt.Sprintf("%s_%d", constrName, 2)
			i = 3
		}
		for namesMap[constrName] {
			// We loop forever until we find constrName that haven't been used.
			if foreign {
				constrName = fmt.Sprintf("fk_%s_%d", colName, i)
			} else {
				constrName = fmt.Sprintf("%s_%d", colName, i)
			}
			i++
		}
		constr.Name = constrName
		namesMap[constrName] = true
	}
}

func checkConstraintNames(constraints []*ast.Constraint) error {
	constrNames := map[string]bool{}
	fkNames := map[string]bool{}

	// Check not empty constraint name whether is duplicated.
	for _, constr := range constraints {
		if constr.Tp == ast.ConstraintForeignKey {
			err := checkDuplicateConstraint(fkNames, constr.Name, true)
			if err != nil {
				return errors.Trace(err)
			}
		} else {
			err := checkDuplicateConstraint(constrNames, constr.Name, false)
			if err != nil {
				return errors.Trace(err)
			}
		}
	}

	// Set empty constraint names.
	for _, constr := range constraints {
		if constr.Tp == ast.ConstraintForeignKey {
			setEmptyConstraintName(fkNames, constr, true)
		} else {
			setEmptyConstraintName(constrNames, constr, false)
		}
	}

	return nil
}

func buildTableInfo(ctx sessionctx.Context, d *ddl, tableName model.CIStr, cols []*table.Column, constraints []*ast.Constraint) (tbInfo *model.TableInfo, err error) {
	tbInfo = &model.TableInfo{
		Name: tableName,
	}
	// When this function is called by MockTableInfo, we should set a particular table id.
	// So the `ddl` structure may be nil.
	if d != nil {
		tbInfo.ID, err = d.genGlobalID()
		if err != nil {
			return nil, errors.Trace(err)
		}
	}
	for _, v := range cols {
		v.ID = allocateColumnID(tbInfo)
		tbInfo.Columns = append(tbInfo.Columns, v.ToInfo())
	}
	for _, constr := range constraints {
		if constr.Tp == ast.ConstraintForeignKey {
			for _, fk := range tbInfo.ForeignKeys {
				if fk.Name.L == strings.ToLower(constr.Name) {
					return nil, infoschema.ErrCannotAddForeign
				}
			}
			var fk model.FKInfo
			fk.Name = model.NewCIStr(constr.Name)
			fk.RefTable = constr.Refer.Table.Name
			fk.State = model.StatePublic
			for _, key := range constr.Keys {
				if table.FindCol(cols, key.Column.Name.O) == nil {
					return nil, errKeyColumnDoesNotExits.GenWithStackByArgs(key.Column.Name)
				}
				fk.Cols = append(fk.Cols, key.Column.Name)
			}
			for _, key := range constr.Refer.IndexColNames {
				fk.RefCols = append(fk.RefCols, key.Column.Name)
			}
			fk.OnDelete = int(constr.Refer.OnDelete.ReferOpt)
			fk.OnUpdate = int(constr.Refer.OnUpdate.ReferOpt)
			if len(fk.Cols) != len(fk.RefCols) {
				return nil, infoschema.ErrForeignKeyNotMatch.GenWithStackByArgs(tbInfo.Name.O)
			}
			if len(fk.Cols) == 0 {
				// TODO: In MySQL, this case will report a parse error.
				return nil, infoschema.ErrCannotAddForeign
			}
			tbInfo.ForeignKeys = append(tbInfo.ForeignKeys, &fk)
			continue
		}
		if constr.Tp == ast.ConstraintPrimaryKey {
			var col *table.Column
			for _, key := range constr.Keys {
				col = table.FindCol(cols, key.Column.Name.O)
				if col == nil {
					return nil, errKeyColumnDoesNotExits.GenWithStackByArgs(key.Column.Name)
				}
				// Virtual columns cannot be used in primary key.
				if col.IsGenerated() && !col.GeneratedStored {
					return nil, errUnsupportedOnGeneratedColumn.GenWithStackByArgs("Defining a virtual generated column as primary key")
				}
			}
			if len(constr.Keys) == 1 {
				switch col.Tp {
				case mysql.TypeLong, mysql.TypeLonglong,
					mysql.TypeTiny, mysql.TypeShort, mysql.TypeInt24:
					tbInfo.PKIsHandle = true
					// Avoid creating index for PK handle column.
					continue
				}
			}
		}
		// build index info.
		idxInfo, err := buildIndexInfo(tbInfo, model.NewCIStr(constr.Name), constr.Keys, model.StatePublic)
		if err != nil {
			return nil, errors.Trace(err)
		}
		//check if the index is primary or uniqiue.
		switch constr.Tp {
		case ast.ConstraintPrimaryKey:
			idxInfo.Primary = true
			idxInfo.Unique = true
			idxInfo.Name = model.NewCIStr(mysql.PrimaryKeyName)
		case ast.ConstraintUniq, ast.ConstraintUniqKey, ast.ConstraintUniqIndex:
			idxInfo.Unique = true
		}
		// set index type.
		if constr.Option != nil {
			idxInfo.Comment, err = validateCommentLength(ctx.GetSessionVars(),
				constr.Option.Comment,
				maxCommentLength,
				errTooLongIndexComment.GenWithStackByArgs(idxInfo.Name.String(), maxCommentLength))
			if err != nil {
				return nil, errors.Trace(err)
			}
			if constr.Option.Tp == model.IndexTypeInvalid {
				// Use btree as default index type.
				idxInfo.Tp = model.IndexTypeBtree
			} else {
				idxInfo.Tp = constr.Option.Tp
			}
		} else {
			// Use btree as default index type.
			idxInfo.Tp = model.IndexTypeBtree
		}
		idxInfo.ID = allocateIndexID(tbInfo)
		tbInfo.Indices = append(tbInfo.Indices, idxInfo)
	}
	return
}

func (d *ddl) CreateTableWithLike(ctx sessionctx.Context, ident, referIdent ast.Ident, ifNotExists bool) error {
	is := d.GetInformationSchema(ctx)
	_, ok := is.SchemaByName(referIdent.Schema)
	if !ok {
		return infoschema.ErrTableNotExists.GenWithStackByArgs(referIdent.Schema, referIdent.Name)
	}
	referTbl, err := is.TableByName(referIdent.Schema, referIdent.Name)
	if err != nil {
		return infoschema.ErrTableNotExists.GenWithStackByArgs(referIdent.Schema, referIdent.Name)
	}
	schema, ok := is.SchemaByName(ident.Schema)
	if !ok {
		return infoschema.ErrDatabaseNotExists.GenWithStackByArgs(ident.Schema)
	}
	if is.TableExists(ident.Schema, ident.Name) {
		if ifNotExists {
			ctx.GetSessionVars().StmtCtx.AppendNote(infoschema.ErrTableExists.GenWithStackByArgs(ident))
			return nil
		}
		return infoschema.ErrTableExists.GenWithStackByArgs(ident)
	}

	tblInfo := *referTbl.Meta()
	tblInfo.Name = ident.Name
	tblInfo.AutoIncID = 0
	tblInfo.ForeignKeys = nil
	tblInfo.ID, err = d.genGlobalID()
	if err != nil {
		return errors.Trace(err)
	}
	job := &model.Job{
		SchemaID:   schema.ID,
		TableID:    tblInfo.ID,
		Type:       model.ActionCreateTable,
		BinlogInfo: &model.HistoryInfo{},
		Args:       []interface{}{tblInfo},
	}

	err = d.doDDLJob(ctx, job)
	err = d.callHookOnChanged(err)
	return errors.Trace(err)
}

func (d *ddl) CreateTable(ctx sessionctx.Context, s *ast.CreateTableStmt) (err error) {
	ident := ast.Ident{Schema: s.Table.Schema, Name: s.Table.Name}
	if s.ReferTable != nil {
		referIdent := ast.Ident{Schema: s.ReferTable.Schema, Name: s.ReferTable.Name}
		return d.CreateTableWithLike(ctx, ident, referIdent, s.IfNotExists)
	}
	colDefs := s.Cols
	is := d.GetInformationSchema(ctx)
	schema, ok := is.SchemaByName(ident.Schema)
	if !ok {
		return infoschema.ErrDatabaseNotExists.GenWithStackByArgs(ident.Schema)
	}
	if is.TableExists(ident.Schema, ident.Name) {
		if s.IfNotExists {
			ctx.GetSessionVars().StmtCtx.AppendNote(infoschema.ErrTableExists.GenWithStackByArgs(ident))
			return nil
		}
		return infoschema.ErrTableExists.GenWithStackByArgs(ident)
	}

	var colObjects []interface{}
	for _, col := range colDefs {
		colObjects = append(colObjects, col)
	}
	if err = checkTooLongTable(ident.Name); err != nil {
		return errors.Trace(err)
	}
	if err = checkDuplicateColumn(colObjects); err != nil {
		return errors.Trace(err)
	}
	if err = checkGeneratedColumn(colDefs); err != nil {
		return errors.Trace(err)
	}
	if err = checkTooLongColumn(colObjects); err != nil {
		return errors.Trace(err)
	}
	if err = checkTooManyColumns(colDefs); err != nil {
		return errors.Trace(err)
	}

	if err = checkColumnsAttributes(colDefs); err != nil {
		return errors.Trace(err)
	}

	cols, newConstraints, err := buildColumnsAndConstraints(ctx, colDefs, s.Constraints)
	if err != nil {
		return errors.Trace(err)
	}

	err = checkConstraintNames(newConstraints)
	if err != nil {
		return errors.Trace(err)
	}

	tbInfo, err := buildTableInfo(ctx, d, ident.Name, cols, newConstraints)
	if err != nil {
		return errors.Trace(err)
	}

	pi, err := buildTablePartitionInfo(ctx, d, s)
	if err != nil {
		return errors.Trace(err)
	}

	if pi != nil {
		switch pi.Type {
		case model.PartitionTypeRange:
			err = checkPartitionByRange(ctx, tbInfo, pi, s, cols, newConstraints)
		case model.PartitionTypeHash:
			err = checkPartitionByHash(pi)
		}
		if err != nil {
			return errors.Trace(err)
		}
		if err = checkRangePartitioningKeysConstraints(ctx, s, tbInfo, newConstraints); err != nil {
			return errors.Trace(err)
		}
		tbInfo.Partition = pi
	}

	job := &model.Job{
		SchemaID:   schema.ID,
		TableID:    tbInfo.ID,
		Type:       model.ActionCreateTable,
		BinlogInfo: &model.HistoryInfo{},
		Args:       []interface{}{tbInfo},
	}

	err = handleTableOptions(s.Options, tbInfo)
	if err != nil {
		return errors.Trace(err)
	}
	err = checkCharsetAndCollation(tbInfo.Charset, tbInfo.Collate)
	if err != nil {
		return errors.Trace(err)
	}
	if len(tbInfo.Charset) != 0 && strings.ToLower(tbInfo.Charset) != mysql.DefaultCharset {
		ctx.GetSessionVars().StmtCtx.AppendWarning(errors.Errorf(`TiDB only supports the "utf8mb4" character set, so "%s" does not take effect.`, tbInfo.Charset))
	}

	err = d.doDDLJob(ctx, job)
	if err == nil {
		if tbInfo.AutoIncID > 1 {
			// Default tableAutoIncID base is 0.
			// If the first ID is expected to greater than 1, we need to do rebase.
			err = d.handleAutoIncID(tbInfo, schema.ID)
		}
	}

	// table exists, but if_not_exists flags is true, so we ignore this error.
	if infoschema.ErrTableExists.Equal(err) && s.IfNotExists {
		return nil
	}
	err = d.callHookOnChanged(err)
	return errors.Trace(err)
}

<<<<<<< HEAD
func (d *ddl) RestoreTable(ctx sessionctx.Context, tbInfo *model.TableInfo, schemaID, autoID, dropJobID int64, enableGCAfterRecover bool) (err error) {
	job := &model.Job{
		SchemaID:   schemaID,
		TableID:    tbInfo.ID,
		Type:       model.ActionRestoreTable,
		BinlogInfo: &model.HistoryInfo{},
		Args:       []interface{}{tbInfo, autoID, dropJobID, enableGCAfterRecover},
	}
	err = d.doDDLJob(ctx, job)
	return errors.Trace(err)
=======
func (d *ddl) CreateView(ctx sessionctx.Context, s *ast.CreateViewStmt) (err error) {
	ident := ast.Ident{Name: s.ViewName.Name, Schema: s.ViewName.Schema}
	is := d.GetInformationSchema(ctx)
	schema, ok := is.SchemaByName(ident.Schema)
	if !ok {
		return infoschema.ErrDatabaseNotExists.GenWithStackByArgs(ident.Schema)
	}
	if is.TableExists(ident.Schema, ident.Name) {
		return infoschema.ErrTableExists.GenWithStackByArgs(ident)
	}
	if err = checkTooLongTable(ident.Name); err != nil {
		return err
	}
	viewInfo, cols := buildViewInfoWithTableColumns(ctx, s)

	var colObjects []interface{}
	for _, col := range viewInfo.Cols {
		colObjects = append(colObjects, col)
	}

	if err = checkTooLongColumn(colObjects); err != nil {
		return err
	}
	if err = checkDuplicateColumn(colObjects); err != nil {
		return err
	}

	tbInfo, err := buildTableInfo(ctx, d, ident.Name, cols, nil)
	if err != nil {
		return err
	}
	tbInfo.View = viewInfo

	job := &model.Job{
		SchemaID:   schema.ID,
		TableID:    tbInfo.ID,
		Type:       model.ActionCreateView,
		BinlogInfo: &model.HistoryInfo{},
		Args:       []interface{}{tbInfo, s.OrReplace},
	}
	err = d.doDDLJob(ctx, job)

	return d.callHookOnChanged(err)
}

func buildViewInfoWithTableColumns(ctx sessionctx.Context, s *ast.CreateViewStmt) (*model.ViewInfo, []*table.Column) {
	viewInfo := &model.ViewInfo{Definer: s.Definer, Algorithm: s.Algorithm,
		Security: s.Security, SelectStmt: s.Select.Text(), CheckOption: s.CheckOption}

	if s.Definer.CurrentUser {
		viewInfo.Definer = ctx.GetSessionVars().User
	}

	var schemaCols = s.Select.(*ast.SelectStmt).Fields.Fields
	viewInfo.Cols = make([]model.CIStr, len(schemaCols))
	for i, v := range schemaCols {
		viewInfo.Cols[i] = v.AsName
	}

	var tableColumns = make([]*table.Column, len(schemaCols))
	if s.Cols == nil {
		for i, v := range schemaCols {
			tableColumns[i] = table.ToColumn(&model.ColumnInfo{
				Name:   v.AsName,
				ID:     int64(i),
				Offset: i,
				State:  model.StatePublic,
			})
		}
	} else {
		for i, v := range s.Cols {
			tableColumns[i] = table.ToColumn(&model.ColumnInfo{
				Name:   v,
				ID:     int64(i),
				Offset: i,
				State:  model.StatePublic,
			})
		}
	}

	return viewInfo, tableColumns
>>>>>>> 4e8c4247
}

func checkPartitionByHash(pi *model.PartitionInfo) error {
	if err := checkAddPartitionTooManyPartitions(pi.Num); err != nil {
		return errors.Trace(err)
	}
	return nil
}

func checkPartitionByRange(ctx sessionctx.Context, tbInfo *model.TableInfo, pi *model.PartitionInfo, s *ast.CreateTableStmt, cols []*table.Column, newConstraints []*ast.Constraint) error {
	// Range columns partition only implements the parser, so it will not be checked.
	if s.Partition.ColumnNames != nil {
		return nil
	}

	if err := checkPartitionNameUnique(tbInfo, pi); err != nil {
		return errors.Trace(err)
	}

	if err := checkCreatePartitionValue(ctx, tbInfo, pi, cols); err != nil {
		return errors.Trace(err)
	}

	if err := checkAddPartitionTooManyPartitions(uint64(len(pi.Definitions))); err != nil {
		return errors.Trace(err)
	}

	if err := checkPartitionFuncValid(ctx, tbInfo, s.Partition.Expr); err != nil {
		return errors.Trace(err)
	}

	if err := checkPartitionFuncType(ctx, s, cols, tbInfo); err != nil {
		return errors.Trace(err)
	}
	return nil
}

func checkCharsetAndCollation(cs string, co string) error {
	if !charset.ValidCharsetAndCollation(cs, co) {
		return ErrUnknownCharacterSet.GenWithStackByArgs(cs)
	}
	return nil
}

// handleAutoIncID handles auto_increment option in DDL. It creates a ID counter for the table and initiates the counter to a proper value.
// For example if the option sets auto_increment to 10. The counter will be set to 9. So the next allocated ID will be 10.
func (d *ddl) handleAutoIncID(tbInfo *model.TableInfo, schemaID int64) error {
	alloc := autoid.NewAllocator(d.store, tbInfo.GetDBID(schemaID))
	tbInfo.State = model.StatePublic
	tb, err := table.TableFromMeta(alloc, tbInfo)
	if err != nil {
		return errors.Trace(err)
	}
	// The operation of the minus 1 to make sure that the current value doesn't be used,
	// the next Alloc operation will get this value.
	// Its behavior is consistent with MySQL.
	if err = tb.RebaseAutoID(nil, tbInfo.AutoIncID-1, false); err != nil {
		return errors.Trace(err)
	}
	return nil
}

func setDefaultTableCharsetAndCollation(tbInfo *model.TableInfo) (err error) {
	if len(tbInfo.Charset) == 0 {
		tbInfo.Charset = mysql.DefaultCharset
	}

	if len(tbInfo.Collate) == 0 {
		tbInfo.Collate, err = charset.GetDefaultCollation(tbInfo.Charset)
	}
	return
}

// handleTableOptions updates tableInfo according to table options.
func handleTableOptions(options []*ast.TableOption, tbInfo *model.TableInfo) error {
	for _, op := range options {
		switch op.Tp {
		case ast.TableOptionAutoIncrement:
			tbInfo.AutoIncID = int64(op.UintValue)
		case ast.TableOptionComment:
			tbInfo.Comment = op.StrValue
		case ast.TableOptionCharset:
			tbInfo.Charset = op.StrValue
		case ast.TableOptionCollate:
			tbInfo.Collate = op.StrValue
		case ast.TableOptionCompression:
			tbInfo.Compression = op.StrValue
		case ast.TableOptionShardRowID:
			if hasAutoIncrementColumn(tbInfo) && op.UintValue != 0 {
				return errUnsupportedShardRowIDBits
			}
			tbInfo.ShardRowIDBits = op.UintValue
			if tbInfo.ShardRowIDBits > shardRowIDBitsMax {
				tbInfo.ShardRowIDBits = shardRowIDBitsMax
			}
		}
	}

	setDefaultTableCharsetAndCollation(tbInfo)
	return nil
}

func hasAutoIncrementColumn(tbInfo *model.TableInfo) bool {
	for _, col := range tbInfo.Columns {
		if mysql.HasAutoIncrementFlag(col.Flag) {
			return true
		}
	}
	return false
}

// isIgnorableSpec checks if the spec type is ignorable.
// Some specs are parsed by ignored. This is for compatibility.
func isIgnorableSpec(tp ast.AlterTableType) bool {
	// AlterTableLock/AlterTableAlgorithm are ignored.
	return tp == ast.AlterTableLock || tp == ast.AlterTableAlgorithm
}

// getCharsetAndCollateInTableOption will iterate the charset and collate in the options,
// and returns the last charset and collate in options. If there is no charset in the options,
// the returns charset will be "", the same as collate.
func getCharsetAndCollateInTableOption(startIdx int, options []*ast.TableOption) (charset, collate string) {
	charsets := make([]string, len(options))
	collates := make([]string, len(options))
	for i := startIdx; i < len(options); i++ {
		opt := options[i]
		// we set the charset to the last option. example: alter table t charset latin1 charset utf8 collate utf8_bin;
		// the charset will be utf8, collate will be utf8_bin
		switch opt.Tp {
		case ast.TableOptionCharset:
			charsets = append(charsets, opt.StrValue)
		case ast.TableOptionCollate:
			collates = append(collates, opt.StrValue)
		}
	}

	if len(charsets) != 0 {
		charset = charsets[len(charsets)-1]
	}

	if len(collates) != 0 {
		collate = collates[len(collates)-1]
	}
	return
}

func (d *ddl) AlterTable(ctx sessionctx.Context, ident ast.Ident, specs []*ast.AlterTableSpec) (err error) {
	// Only handle valid specs.
	validSpecs := make([]*ast.AlterTableSpec, 0, len(specs))
	for _, spec := range specs {
		if isIgnorableSpec(spec.Tp) {
			continue
		}
		validSpecs = append(validSpecs, spec)
	}

	if len(validSpecs) != 1 {
		// TODO: Hanlde len(validSpecs) == 0.
		// Now we only allow one schema changing at the same time.
		return errRunMultiSchemaChanges
	}

	for _, spec := range validSpecs {
		var handledCharsetOrCollate bool
		switch spec.Tp {
		case ast.AlterTableAddColumns:
			if len(spec.NewColumns) != 1 {
				return errRunMultiSchemaChanges
			}
			err = d.AddColumn(ctx, ident, spec)
		case ast.AlterTableAddPartitions:
			err = d.AddTablePartitions(ctx, ident, spec)
		case ast.AlterTableCoalescePartitions:
			err = d.CoalescePartitions(ctx, ident, spec)
		case ast.AlterTableDropColumn:
			err = d.DropColumn(ctx, ident, spec.OldColumnName.Name)
		case ast.AlterTableDropIndex:
			err = d.DropIndex(ctx, ident, model.NewCIStr(spec.Name))
		case ast.AlterTableDropPartition:
			err = d.DropTablePartition(ctx, ident, spec)
		case ast.AlterTableTruncatePartition:
			err = d.TruncateTablePartition(ctx, ident, spec)
		case ast.AlterTableAddConstraint:
			constr := spec.Constraint
			switch spec.Constraint.Tp {
			case ast.ConstraintKey, ast.ConstraintIndex:
				err = d.CreateIndex(ctx, ident, false, model.NewCIStr(constr.Name), spec.Constraint.Keys, constr.Option)
			case ast.ConstraintUniq, ast.ConstraintUniqIndex, ast.ConstraintUniqKey:
				err = d.CreateIndex(ctx, ident, true, model.NewCIStr(constr.Name), spec.Constraint.Keys, constr.Option)
			case ast.ConstraintForeignKey:
				err = d.CreateForeignKey(ctx, ident, model.NewCIStr(constr.Name), spec.Constraint.Keys, spec.Constraint.Refer)
			case ast.ConstraintPrimaryKey:
				err = ErrUnsupportedModifyPrimaryKey.GenWithStackByArgs("add")
			default:
				// Nothing to do now.
			}
		case ast.AlterTableDropForeignKey:
			err = d.DropForeignKey(ctx, ident, model.NewCIStr(spec.Name))
		case ast.AlterTableModifyColumn:
			err = d.ModifyColumn(ctx, ident, spec)
		case ast.AlterTableChangeColumn:
			err = d.ChangeColumn(ctx, ident, spec)
		case ast.AlterTableAlterColumn:
			err = d.AlterColumn(ctx, ident, spec)
		case ast.AlterTableRenameTable:
			newIdent := ast.Ident{Schema: spec.NewTable.Schema, Name: spec.NewTable.Name}
			err = d.RenameTable(ctx, ident, newIdent)
		case ast.AlterTableDropPrimaryKey:
			err = ErrUnsupportedModifyPrimaryKey.GenWithStackByArgs("drop")
		case ast.AlterTableRenameIndex:
			err = d.RenameIndex(ctx, ident, spec)
		case ast.AlterTableOption:
			for i, opt := range spec.Options {
				switch opt.Tp {
				case ast.TableOptionShardRowID:
					if opt.UintValue > shardRowIDBitsMax {
						opt.UintValue = shardRowIDBitsMax
					}
					err = d.ShardRowID(ctx, ident, opt.UintValue)
				case ast.TableOptionAutoIncrement:
					err = d.RebaseAutoID(ctx, ident, int64(opt.UintValue))
				case ast.TableOptionComment:
					spec.Comment = opt.StrValue
					err = d.AlterTableComment(ctx, ident, spec)
				case ast.TableOptionCharset, ast.TableOptionCollate:
					// getCharsetAndCollateInTableOption will get the last charset and collate in the options,
					// so it should be handled only once.
					if handledCharsetOrCollate {
						continue
					}
					toCharset, toCollate := getCharsetAndCollateInTableOption(i, spec.Options)
					err = d.AlterTableCharsetAndCollate(ctx, ident, toCharset, toCollate)
					handledCharsetOrCollate = true
				}

				if err != nil {
					return errors.Trace(err)
				}
			}
		default:
			// Nothing to do now.
		}

		if err != nil {
			return errors.Trace(err)
		}
	}

	return nil
}

func (d *ddl) RebaseAutoID(ctx sessionctx.Context, ident ast.Ident, newBase int64) error {
	is := d.GetInformationSchema(ctx)
	schema, ok := is.SchemaByName(ident.Schema)
	if !ok {
		return infoschema.ErrDatabaseNotExists.GenWithStackByArgs(ident.Schema)
	}
	t, err := is.TableByName(ident.Schema, ident.Name)
	if err != nil {
		return errors.Trace(infoschema.ErrTableNotExists.GenWithStackByArgs(ident.Schema, ident.Name))
	}
	autoIncID, err := t.Allocator(ctx).NextGlobalAutoID(t.Meta().ID)
	if err != nil {
		return errors.Trace(err)
	}
	newBase = mathutil.MaxInt64(newBase, autoIncID)
	job := &model.Job{
		SchemaID:   schema.ID,
		TableID:    t.Meta().ID,
		Type:       model.ActionRebaseAutoID,
		BinlogInfo: &model.HistoryInfo{},
		Args:       []interface{}{newBase},
	}
	err = d.doDDLJob(ctx, job)
	err = d.callHookOnChanged(err)
	return errors.Trace(err)
}

// ShardRowID shards the implicit row ID by adding shard value to the row ID's first few bits.
func (d *ddl) ShardRowID(ctx sessionctx.Context, tableIdent ast.Ident, uVal uint64) error {
	schema, t, err := d.getSchemaAndTableByIdent(ctx, tableIdent)
	if err != nil {
		return errors.Trace(err)
	}
	if hasAutoIncrementColumn(t.Meta()) && uVal != 0 {
		return errUnsupportedShardRowIDBits
	}
	job := &model.Job{
		Type:       model.ActionShardRowID,
		SchemaID:   schema.ID,
		TableID:    t.Meta().ID,
		BinlogInfo: &model.HistoryInfo{},
		Args:       []interface{}{uVal},
	}
	err = d.doDDLJob(ctx, job)
	err = d.callHookOnChanged(err)
	return errors.Trace(err)
}

func (d *ddl) getSchemaAndTableByIdent(ctx sessionctx.Context, tableIdent ast.Ident) (dbInfo *model.DBInfo, t table.Table, err error) {
	is := d.GetInformationSchema(ctx)
	schema, ok := is.SchemaByName(tableIdent.Schema)
	if !ok {
		return nil, nil, infoschema.ErrDatabaseNotExists.GenWithStackByArgs(tableIdent.Schema)
	}
	t, err = is.TableByName(tableIdent.Schema, tableIdent.Name)
	if err != nil {
		return nil, nil, infoschema.ErrTableNotExists.GenWithStackByArgs(tableIdent.Schema, tableIdent.Name)
	}
	return schema, t, nil
}

func checkColumnConstraint(col *ast.ColumnDef, ti ast.Ident) error {
	for _, constraint := range col.Options {
		switch constraint.Tp {
		case ast.ColumnOptionAutoIncrement:
			return errUnsupportedAddColumn.GenWithStack("unsupported add column '%s' constraint AUTO_INCREMENT when altering '%s.%s'", col.Name, ti.Schema, ti.Name)
		case ast.ColumnOptionPrimaryKey:
			return errUnsupportedAddColumn.GenWithStack("unsupported add column '%s' constraint PRIMARY KEY when altering '%s.%s'", col.Name, ti.Schema, ti.Name)
		case ast.ColumnOptionUniqKey:
			return errUnsupportedAddColumn.GenWithStack("unsupported add column '%s' constraint UNIQUE KEY when altering '%s.%s'", col.Name, ti.Schema, ti.Name)
		}
	}

	return nil
}

// AddColumn will add a new column to the table.
func (d *ddl) AddColumn(ctx sessionctx.Context, ti ast.Ident, spec *ast.AlterTableSpec) error {
	specNewColumn := spec.NewColumns[0]
	// Check whether the added column constraints are supported.
	err := checkColumnConstraint(specNewColumn, ti)
	if err != nil {
		return errors.Trace(err)
	}

	colName := specNewColumn.Name.Name.O
	if err = checkColumnAttributes(colName, specNewColumn.Tp); err != nil {
		return errors.Trace(err)
	}

	is := d.GetInformationSchema(ctx)
	schema, ok := is.SchemaByName(ti.Schema)
	if !ok {
		return errors.Trace(infoschema.ErrDatabaseNotExists)
	}
	t, err := is.TableByName(ti.Schema, ti.Name)
	if err != nil {
		return errors.Trace(infoschema.ErrTableNotExists.GenWithStackByArgs(ti.Schema, ti.Name))
	}
	if err = checkAddColumnTooManyColumns(len(t.Cols()) + 1); err != nil {
		return errors.Trace(err)
	}
	// Check whether added column has existed.
	col := table.FindCol(t.Cols(), colName)
	if col != nil {
		return infoschema.ErrColumnExists.GenWithStackByArgs(colName)
	}

	// If new column is a generated column, do validation.
	// NOTE: Because now we can only append columns to table,
	// we dont't need check whether the column refers other
	// generated columns occurring later in table.
	for _, option := range specNewColumn.Options {
		if option.Tp == ast.ColumnOptionGenerated {
			referableColNames := make(map[string]struct{}, len(t.Cols()))
			for _, col := range t.Cols() {
				referableColNames[col.Name.L] = struct{}{}
			}
			_, dependColNames := findDependedColumnNames(specNewColumn)
			if err = columnNamesCover(referableColNames, dependColNames); err != nil {
				return errors.Trace(err)
			}
		}
	}

	if len(colName) > mysql.MaxColumnNameLength {
		return ErrTooLongIdent.GenWithStackByArgs(colName)
	}

	// Ingore table constraints now, maybe return error later.
	// We use length(t.Cols()) as the default offset firstly, we will change the
	// column's offset later.
	col, _, err = buildColumnAndConstraint(ctx, len(t.Cols()), specNewColumn, nil)
	if err != nil {
		return errors.Trace(err)
	}
	col.OriginDefaultValue = col.GetDefaultValue()
	if col.OriginDefaultValue == nil && mysql.HasNotNullFlag(col.Flag) {
		zeroVal := table.GetZeroValue(col.ToInfo())
		col.OriginDefaultValue, err = zeroVal.ToString()
		if err != nil {
			return errors.Trace(err)
		}
	}

	if col.OriginDefaultValue == strings.ToUpper(ast.CurrentTimestamp) &&
		(col.Tp == mysql.TypeTimestamp || col.Tp == mysql.TypeDatetime) {
		col.OriginDefaultValue = time.Now().Format(types.TimeFormat)
	}

	job := &model.Job{
		SchemaID:   schema.ID,
		TableID:    t.Meta().ID,
		Type:       model.ActionAddColumn,
		BinlogInfo: &model.HistoryInfo{},
		Args:       []interface{}{col, spec.Position, 0},
	}

	err = d.doDDLJob(ctx, job)
	err = d.callHookOnChanged(err)
	return errors.Trace(err)
}

// AddTablePartitions will add a new partition to the table.
func (d *ddl) AddTablePartitions(ctx sessionctx.Context, ident ast.Ident, spec *ast.AlterTableSpec) error {
	is := d.infoHandle.Get()
	schema, ok := is.SchemaByName(ident.Schema)
	if !ok {
		return errors.Trace(infoschema.ErrDatabaseNotExists.GenWithStackByArgs(schema))
	}
	t, err := is.TableByName(ident.Schema, ident.Name)
	if err != nil {
		return errors.Trace(infoschema.ErrTableNotExists.GenWithStackByArgs(ident.Schema, ident.Name))
	}

	meta := t.Meta()
	if meta.GetPartitionInfo() == nil {
		return errors.Trace(ErrPartitionMgmtOnNonpartitioned)
	}
	// We don't support add hash type partition now.
	if meta.Partition.Type == model.PartitionTypeHash {
		return errors.Trace(ErrUnsupportedAddPartition)
	}

	partInfo, err := buildPartitionInfo(meta, d, spec)
	if err != nil {
		return errors.Trace(err)
	}

	err = checkAddPartitionTooManyPartitions(uint64(len(meta.Partition.Definitions) + len(partInfo.Definitions)))
	if err != nil {
		return errors.Trace(err)
	}

	err = checkPartitionNameUnique(meta, partInfo)
	if err != nil {
		return errors.Trace(err)
	}

	err = checkAddPartitionValue(meta, partInfo)
	if err != nil {
		return errors.Trace(err)
	}

	job := &model.Job{
		SchemaID:   schema.ID,
		TableID:    meta.ID,
		Type:       model.ActionAddTablePartition,
		BinlogInfo: &model.HistoryInfo{},
		Args:       []interface{}{partInfo},
	}

	err = d.doDDLJob(ctx, job)
	err = d.callHookOnChanged(err)
	return errors.Trace(err)
}

// CoalescePartitions coalesce partitions can be used with a table that is partitioned by hash or key to reduce the number of partitions by number.
func (d *ddl) CoalescePartitions(ctx sessionctx.Context, ident ast.Ident, spec *ast.AlterTableSpec) error {
	is := d.infoHandle.Get()
	schema, ok := is.SchemaByName(ident.Schema)
	if !ok {
		return errors.Trace(infoschema.ErrDatabaseNotExists.GenWithStackByArgs(schema))
	}
	t, err := is.TableByName(ident.Schema, ident.Name)
	if err != nil {
		return errors.Trace(infoschema.ErrTableNotExists.GenWithStackByArgs(ident.Schema, ident.Name))
	}

	meta := t.Meta()
	if meta.GetPartitionInfo() == nil {
		return errors.Trace(ErrPartitionMgmtOnNonpartitioned)
	}

	// Coalesce partition can only be used on hash/key partitions.
	if meta.Partition.Type == model.PartitionTypeRange {
		return errors.Trace(ErrCoalesceOnlyOnHashPartition)
	}

	// We don't support coalesce partitions hash type partition now.
	if meta.Partition.Type == model.PartitionTypeHash {
		return errors.Trace(ErrUnsupportedCoalescePartition)
	}

	return errors.Trace(err)
}

func (d *ddl) TruncateTablePartition(ctx sessionctx.Context, ident ast.Ident, spec *ast.AlterTableSpec) error {
	is := d.infoHandle.Get()
	schema, ok := is.SchemaByName(ident.Schema)
	if !ok {
		return errors.Trace(infoschema.ErrDatabaseNotExists.GenWithStackByArgs(schema))
	}
	t, err := is.TableByName(ident.Schema, ident.Name)
	if err != nil {
		return errors.Trace(infoschema.ErrTableNotExists.GenWithStackByArgs(ident.Schema, ident.Name))
	}
	meta := t.Meta()
	if meta.GetPartitionInfo() == nil {
		return errors.Trace(ErrPartitionMgmtOnNonpartitioned)
	}

	var pid int64
	pid, err = findPartitionByName(meta, spec.Name)
	if err != nil {
		return errors.Trace(err)
	}

	job := &model.Job{
		SchemaID:   schema.ID,
		TableID:    meta.ID,
		Type:       model.ActionTruncateTablePartition,
		BinlogInfo: &model.HistoryInfo{},
		Args:       []interface{}{pid},
	}

	err = d.doDDLJob(ctx, job)
	if err != nil {
		return errors.Trace(err)
	}
	err = d.callHookOnChanged(err)
	return errors.Trace(err)
}

func (d *ddl) DropTablePartition(ctx sessionctx.Context, ident ast.Ident, spec *ast.AlterTableSpec) error {
	is := d.infoHandle.Get()
	schema, ok := is.SchemaByName(ident.Schema)
	if !ok {
		return errors.Trace(infoschema.ErrDatabaseNotExists.GenWithStackByArgs(schema))
	}
	t, err := is.TableByName(ident.Schema, ident.Name)
	if err != nil {
		return errors.Trace(infoschema.ErrTableNotExists.GenWithStackByArgs(ident.Schema, ident.Name))
	}
	meta := t.Meta()
	if meta.GetPartitionInfo() == nil {
		return errors.Trace(ErrPartitionMgmtOnNonpartitioned)
	}
	err = checkDropTablePartition(meta, spec.Name)
	if err != nil {
		return errors.Trace(err)
	}

	job := &model.Job{
		SchemaID:   schema.ID,
		TableID:    meta.ID,
		Type:       model.ActionDropTablePartition,
		BinlogInfo: &model.HistoryInfo{},
		Args:       []interface{}{spec.Name},
	}

	err = d.doDDLJob(ctx, job)
	if err != nil {
		return errors.Trace(err)
	}
	err = d.callHookOnChanged(err)
	return errors.Trace(err)
}

// DropColumn will drop a column from the table, now we don't support drop the column with index covered.
func (d *ddl) DropColumn(ctx sessionctx.Context, ti ast.Ident, colName model.CIStr) error {
	is := d.GetInformationSchema(ctx)
	schema, ok := is.SchemaByName(ti.Schema)
	if !ok {
		return errors.Trace(infoschema.ErrDatabaseNotExists)
	}
	t, err := is.TableByName(ti.Schema, ti.Name)
	if err != nil {
		return errors.Trace(infoschema.ErrTableNotExists.GenWithStackByArgs(ti.Schema, ti.Name))
	}

	// Check whether dropped column has existed.
	col := table.FindCol(t.Cols(), colName.L)
	if col == nil {
		return ErrCantDropFieldOrKey.GenWithStack("column %s doesn't exist", colName)
	}

	tblInfo := t.Meta()
	if err = isDroppableColumn(tblInfo, colName); err != nil {
		return errors.Trace(err)
	}
	// We don't support dropping column with PK handle covered now.
	if col.IsPKHandleColumn(tblInfo) {
		return errUnsupportedPKHandle
	}

	job := &model.Job{
		SchemaID:   schema.ID,
		TableID:    t.Meta().ID,
		Type:       model.ActionDropColumn,
		BinlogInfo: &model.HistoryInfo{},
		Args:       []interface{}{colName},
	}

	err = d.doDDLJob(ctx, job)
	err = d.callHookOnChanged(err)
	return errors.Trace(err)
}

// modifiableCharsetAndCollation returns error when the charset or collation is not modifiable.
func modifiableCharsetAndCollation(toCharset, toCollate, origCharset, origCollate string) error {
	if !charset.ValidCharsetAndCollation(toCharset, toCollate) {
		return ErrUnknownCharacterSet.GenWithStackByArgs(toCharset, toCollate)
	}

	if toCharset == charset.CharsetUTF8MB4 || (toCharset == charset.CharsetUTF8 && origCharset != charset.CharsetUTF8MB4) {
		// TiDB treats all the data as utf8mb4, so we support changing the charset to utf8mb4.
		// And not allow to change utf8mb4 to utf8.
		return nil
	}

	if toCharset != origCharset {
		msg := fmt.Sprintf("charset from %s to %s", origCharset, toCharset)
		return errUnsupportedModifyCharset.GenWithStackByArgs(msg)
	}
	if toCollate != origCollate {
		msg := fmt.Sprintf("collate from %s to %s", origCollate, toCollate)
		return errUnsupportedModifyCharset.GenWithStackByArgs(msg)
	}
	return nil
}

// modifiable checks if the 'origin' type can be modified to 'to' type with out the need to
// change or check existing data in the table.
// It returns true if the two types has the same Charset and Collation, the same sign, both are
// integer types or string types, and new Flen and Decimal must be greater than or equal to origin.
func modifiable(origin *types.FieldType, to *types.FieldType) error {
	if to.Flen > 0 && to.Flen < origin.Flen {
		msg := fmt.Sprintf("length %d is less than origin %d", to.Flen, origin.Flen)
		return errUnsupportedModifyColumn.GenWithStackByArgs(msg)
	}
	if to.Decimal > 0 && to.Decimal < origin.Decimal {
		msg := fmt.Sprintf("decimal %d is less than origin %d", to.Decimal, origin.Decimal)
		return errUnsupportedModifyColumn.GenWithStackByArgs(msg)
	}
	if err := modifiableCharsetAndCollation(to.Charset, to.Collate, origin.Charset, origin.Collate); err != nil {
		return errors.Trace(err)
	}

	toUnsigned := mysql.HasUnsignedFlag(to.Flag)
	originUnsigned := mysql.HasUnsignedFlag(origin.Flag)
	if originUnsigned != toUnsigned {
		msg := fmt.Sprintf("unsigned %v not match origin %v", toUnsigned, originUnsigned)
		return errUnsupportedModifyColumn.GenWithStackByArgs(msg)
	}
	switch origin.Tp {
	case mysql.TypeVarchar, mysql.TypeString, mysql.TypeVarString,
		mysql.TypeBlob, mysql.TypeTinyBlob, mysql.TypeMediumBlob, mysql.TypeLongBlob:
		switch to.Tp {
		case mysql.TypeVarchar, mysql.TypeString, mysql.TypeVarString,
			mysql.TypeBlob, mysql.TypeTinyBlob, mysql.TypeMediumBlob, mysql.TypeLongBlob:
			return nil
		}
	case mysql.TypeTiny, mysql.TypeShort, mysql.TypeInt24, mysql.TypeLong, mysql.TypeLonglong:
		switch to.Tp {
		case mysql.TypeTiny, mysql.TypeShort, mysql.TypeInt24, mysql.TypeLong, mysql.TypeLonglong:
			return nil
		}
	case mysql.TypeEnum:
		if origin.Tp == to.Tp {
			if len(to.Elems) < len(origin.Elems) {
				msg := fmt.Sprintf("the number of enum column's elements is less than the original: %d", len(origin.Elems))
				return errUnsupportedModifyColumn.GenWithStackByArgs(msg)
			}
			for index, originElem := range origin.Elems {
				toElem := to.Elems[index]
				if originElem != toElem {
					msg := fmt.Sprintf("cannot modify enum column value %s to %s", originElem, toElem)
					return errUnsupportedModifyColumn.GenWithStackByArgs(msg)
				}
			}
			return nil
		}
		msg := fmt.Sprintf("cannot modify enum type column's to type %s", to.String())
		return errUnsupportedModifyColumn.GenWithStackByArgs(msg)
	default:
		if origin.Tp == to.Tp {
			return nil
		}
	}
	msg := fmt.Sprintf("type %v not match origin %v", to.Tp, origin.Tp)
	return errUnsupportedModifyColumn.GenWithStackByArgs(msg)
}

func setDefaultValue(ctx sessionctx.Context, col *table.Column, option *ast.ColumnOption) error {
	value, err := getDefaultValue(ctx, option, col.Tp, col.Decimal)
	if err != nil {
		return ErrColumnBadNull.GenWithStack("invalid default value - %s", err)
	}
	err = col.SetDefaultValue(value)
	if err != nil {
		return errors.Trace(err)
	}
	return errors.Trace(checkDefaultValue(ctx, col, true))
}

func setColumnComment(ctx sessionctx.Context, col *table.Column, option *ast.ColumnOption) error {
	value, err := expression.EvalAstExpr(ctx, option.Expr)
	if err != nil {
		return errors.Trace(err)
	}
	col.Comment, err = value.ToString()
	return errors.Trace(err)
}

// setDefaultAndComment is only used in getModifiableColumnJob.
func setDefaultAndComment(ctx sessionctx.Context, col *table.Column, options []*ast.ColumnOption) error {
	if len(options) == 0 {
		return nil
	}
	var hasDefaultValue, setOnUpdateNow bool
	for _, opt := range options {
		switch opt.Tp {
		case ast.ColumnOptionDefaultValue:
			value, err := getDefaultValue(ctx, opt, col.Tp, col.Decimal)
			if err != nil {
				return ErrColumnBadNull.GenWithStack("invalid default value - %s", err)
			}
			if hasDefaultValue, value, err = checkColumnDefaultValue(ctx, col, value); err != nil {
				return errors.Trace(err)
			}
			if err = col.SetDefaultValue(value); err != nil {
				return errors.Trace(err)
			}
		case ast.ColumnOptionComment:
			err := setColumnComment(ctx, col, opt)
			if err != nil {
				return errors.Trace(err)
			}
		case ast.ColumnOptionNotNull:
			col.Flag |= mysql.NotNullFlag
		case ast.ColumnOptionNull:
			col.Flag &= ^mysql.NotNullFlag
		case ast.ColumnOptionAutoIncrement:
			col.Flag |= mysql.AutoIncrementFlag
		case ast.ColumnOptionPrimaryKey, ast.ColumnOptionUniqKey:
			return errUnsupportedModifyColumn.GenWithStack("unsupported modify column constraint - %v", opt.Tp)
		case ast.ColumnOptionOnUpdate:
			// TODO: Support other time functions.
			if col.Tp == mysql.TypeTimestamp || col.Tp == mysql.TypeDatetime {
				if !expression.IsCurrentTimestampExpr(opt.Expr) {
					return ErrInvalidOnUpdate.GenWithStackByArgs(col.Name)
				}
			} else {
				return ErrInvalidOnUpdate.GenWithStackByArgs(col.Name)
			}
			col.Flag |= mysql.OnUpdateNowFlag
			setOnUpdateNow = true
		case ast.ColumnOptionGenerated:
			var buf = bytes.NewBuffer([]byte{})
			opt.Expr.Format(buf)
			col.GeneratedExprString = buf.String()
			col.GeneratedStored = opt.Stored
			col.Dependences = make(map[string]struct{})
			for _, colName := range findColumnNamesInExpr(opt.Expr) {
				col.Dependences[colName.Name.L] = struct{}{}
			}
		default:
			// TODO: Support other types.
			return errors.Trace(errUnsupportedModifyColumn.GenWithStackByArgs(opt.Tp))
		}
	}

	setTimestampDefaultValue(col, hasDefaultValue, setOnUpdateNow)

	// Set `NoDefaultValueFlag` if this field doesn't have a default value and
	// it is `not null` and not an `AUTO_INCREMENT` field or `TIMESTAMP` field.
	setNoDefaultValueFlag(col, hasDefaultValue)

	if hasDefaultValue {
		return errors.Trace(checkDefaultValue(ctx, col, true))
	}

	return nil
}

func (d *ddl) getModifiableColumnJob(ctx sessionctx.Context, ident ast.Ident, originalColName model.CIStr,
	spec *ast.AlterTableSpec) (*model.Job, error) {
	specNewColumn := spec.NewColumns[0]
	is := d.infoHandle.Get()
	schema, ok := is.SchemaByName(ident.Schema)
	if !ok {
		return nil, errors.Trace(infoschema.ErrDatabaseNotExists)
	}
	t, err := is.TableByName(ident.Schema, ident.Name)
	if err != nil {
		return nil, errors.Trace(infoschema.ErrTableNotExists.GenWithStackByArgs(ident.Schema, ident.Name))
	}

	col := table.FindCol(t.Cols(), originalColName.L)
	if col == nil {
		return nil, infoschema.ErrColumnNotExists.GenWithStackByArgs(originalColName, ident.Name)
	}
	newColName := specNewColumn.Name.Name
	// If we want to rename the column name, we need to check whether it already exists.
	if newColName.L != originalColName.L {
		c := table.FindCol(t.Cols(), newColName.L)
		if c != nil {
			return nil, infoschema.ErrColumnExists.GenWithStackByArgs(newColName)
		}
	}

	// Constraints in the new column means adding new constraints. Errors should thrown,
	// which will be done by `setDefaultAndComment` later.
	if specNewColumn.Tp == nil {
		// Make sure the column definition is simple field type.
		return nil, errors.Trace(errUnsupportedModifyColumn)
	}

	if err = checkColumnAttributes(specNewColumn.Name.OrigColName(), specNewColumn.Tp); err != nil {
		return nil, errors.Trace(err)
	}

	newCol := table.ToColumn(&model.ColumnInfo{
		ID: col.ID,
		// We use this PR(https://github.com/pingcap/tidb/pull/6274) as the dividing line to define whether it is a new version or an old version TiDB.
		// The old version TiDB initializes the column's offset and state here.
		// The new version TiDB doesn't initialize the column's offset and state, and it will do the initialization in run DDL function.
		// When we do the rolling upgrade the following may happen:
		// a new version TiDB builds the DDL job that doesn't be set the column's offset and state,
		// and the old version TiDB is the DDL owner, it doesn't get offset and state from the store. Then it will encounter errors.
		// So here we set offset and state to support the rolling upgrade.
		Offset:             col.Offset,
		State:              col.State,
		OriginDefaultValue: col.OriginDefaultValue,
		FieldType:          *specNewColumn.Tp,
		Name:               newColName,
	})

	err = setCharsetCollationFlenDecimal(&newCol.FieldType)
	if err != nil {
		return nil, errors.Trace(err)
	}
	err = modifiable(&col.FieldType, &newCol.FieldType)
	if err != nil {
		return nil, errors.Trace(err)
	}
	if err = setDefaultAndComment(ctx, newCol, specNewColumn.Options); err != nil {
		return nil, errors.Trace(err)
	}

	// Copy index related options to the new spec.
	indexFlags := col.FieldType.Flag & (mysql.PriKeyFlag | mysql.UniqueKeyFlag | mysql.MultipleKeyFlag)
	newCol.FieldType.Flag |= indexFlags
	if mysql.HasPriKeyFlag(col.FieldType.Flag) {
		newCol.FieldType.Flag |= mysql.NotNullFlag
		// TODO: If user explicitly set NULL, we should throw error ErrPrimaryCantHaveNull.
	}

	// We don't support modifying column from not_auto_increment to auto_increment.
	if !mysql.HasAutoIncrementFlag(col.Flag) && mysql.HasAutoIncrementFlag(newCol.Flag) {
		return nil, errUnsupportedModifyColumn.GenWithStackByArgs("set auto_increment")
	}

	// We support modifying the type definitions of 'null' to 'not null' now.
	var modifyColumnTp byte
	if !mysql.HasNotNullFlag(col.Flag) && mysql.HasNotNullFlag(newCol.Flag) {
		if err = checkForNullValue(ctx, col.Tp == newCol.Tp, ident.Schema, ident.Name, col.Name, newCol.Name); err != nil {
			return nil, errors.Trace(err)
		}
		// `modifyColumnTp` indicates that there is a type modification.
		modifyColumnTp = mysql.TypeNull
	}
	// As same with MySQL, we don't support modifying the stored status for generated columns.
	if err = checkModifyGeneratedColumn(t.Cols(), col, newCol); err != nil {
		return nil, errors.Trace(err)
	}

	job := &model.Job{
		SchemaID:   schema.ID,
		TableID:    t.Meta().ID,
		Type:       model.ActionModifyColumn,
		BinlogInfo: &model.HistoryInfo{},
		Args:       []interface{}{&newCol, originalColName, spec.Position, modifyColumnTp},
	}
	return job, nil
}

// ChangeColumn renames an existing column and modifies the column's definition,
// currently we only support limited kind of changes
// that do not need to change or check data on the table.
func (d *ddl) ChangeColumn(ctx sessionctx.Context, ident ast.Ident, spec *ast.AlterTableSpec) error {
	specNewColumn := spec.NewColumns[0]
	if len(specNewColumn.Name.Schema.O) != 0 && ident.Schema.L != specNewColumn.Name.Schema.L {
		return ErrWrongDBName.GenWithStackByArgs(specNewColumn.Name.Schema.O)
	}
	if len(spec.OldColumnName.Schema.O) != 0 && ident.Schema.L != spec.OldColumnName.Schema.L {
		return ErrWrongDBName.GenWithStackByArgs(spec.OldColumnName.Schema.O)
	}
	if len(specNewColumn.Name.Table.O) != 0 && ident.Name.L != specNewColumn.Name.Table.L {
		return ErrWrongTableName.GenWithStackByArgs(specNewColumn.Name.Table.O)
	}
	if len(spec.OldColumnName.Table.O) != 0 && ident.Name.L != spec.OldColumnName.Table.L {
		return ErrWrongTableName.GenWithStackByArgs(spec.OldColumnName.Table.O)
	}

	job, err := d.getModifiableColumnJob(ctx, ident, spec.OldColumnName.Name, spec)
	if err != nil {
		return errors.Trace(err)
	}

	err = d.doDDLJob(ctx, job)
	err = d.callHookOnChanged(err)
	return errors.Trace(err)
}

// ModifyColumn does modification on an existing column, currently we only support limited kind of changes
// that do not need to change or check data on the table.
func (d *ddl) ModifyColumn(ctx sessionctx.Context, ident ast.Ident, spec *ast.AlterTableSpec) error {
	specNewColumn := spec.NewColumns[0]
	if len(specNewColumn.Name.Schema.O) != 0 && ident.Schema.L != specNewColumn.Name.Schema.L {
		return ErrWrongDBName.GenWithStackByArgs(specNewColumn.Name.Schema.O)
	}
	if len(specNewColumn.Name.Table.O) != 0 && ident.Name.L != specNewColumn.Name.Table.L {
		return ErrWrongTableName.GenWithStackByArgs(specNewColumn.Name.Table.O)
	}

	originalColName := specNewColumn.Name.Name
	job, err := d.getModifiableColumnJob(ctx, ident, originalColName, spec)
	if err != nil {
		return errors.Trace(err)
	}

	err = d.doDDLJob(ctx, job)
	err = d.callHookOnChanged(err)
	return errors.Trace(err)
}

func (d *ddl) AlterColumn(ctx sessionctx.Context, ident ast.Ident, spec *ast.AlterTableSpec) error {
	specNewColumn := spec.NewColumns[0]
	is := d.infoHandle.Get()
	schema, ok := is.SchemaByName(ident.Schema)
	if !ok {
		return infoschema.ErrTableNotExists.GenWithStackByArgs(ident.Schema, ident.Name)
	}
	t, err := is.TableByName(ident.Schema, ident.Name)
	if err != nil {
		return infoschema.ErrTableNotExists.GenWithStackByArgs(ident.Schema, ident.Name)
	}

	colName := specNewColumn.Name.Name
	// Check whether alter column has existed.
	col := table.FindCol(t.Cols(), colName.L)
	if col == nil {
		return errBadField.GenWithStackByArgs(colName, ident.Name)
	}

	// Clean the NoDefaultValueFlag value.
	col.Flag &= ^mysql.NoDefaultValueFlag
	if len(specNewColumn.Options) == 0 {
		err = col.SetDefaultValue(nil)
		if err != nil {
			return errors.Trace(err)
		}
		setNoDefaultValueFlag(col, false)
	} else {
		err = setDefaultValue(ctx, col, specNewColumn.Options[0])
		if err != nil {
			return errors.Trace(err)
		}
	}

	job := &model.Job{
		SchemaID:   schema.ID,
		TableID:    t.Meta().ID,
		Type:       model.ActionSetDefaultValue,
		BinlogInfo: &model.HistoryInfo{},
		Args:       []interface{}{col},
	}

	err = d.doDDLJob(ctx, job)
	err = d.callHookOnChanged(err)
	return errors.Trace(err)
}

// AlterTableComment updates the table comment information.
func (d *ddl) AlterTableComment(ctx sessionctx.Context, ident ast.Ident, spec *ast.AlterTableSpec) error {
	is := d.infoHandle.Get()
	schema, ok := is.SchemaByName(ident.Schema)
	if !ok {
		return infoschema.ErrDatabaseNotExists.GenWithStackByArgs(ident.Schema)
	}

	tb, err := is.TableByName(ident.Schema, ident.Name)
	if err != nil {
		return errors.Trace(infoschema.ErrTableNotExists.GenWithStackByArgs(ident.Schema, ident.Name))
	}

	job := &model.Job{
		SchemaID:   schema.ID,
		TableID:    tb.Meta().ID,
		Type:       model.ActionModifyTableComment,
		BinlogInfo: &model.HistoryInfo{},
		Args:       []interface{}{spec.Comment},
	}

	err = d.doDDLJob(ctx, job)
	err = d.callHookOnChanged(err)
	return errors.Trace(err)
}

// AlterTableCharset changes the table charset and collate.
func (d *ddl) AlterTableCharsetAndCollate(ctx sessionctx.Context, ident ast.Ident, toCharset, toCollate string) error {
	// use the last one.
	if toCharset == "" && toCollate == "" {
		return ErrUnknownCharacterSet.GenWithStackByArgs(toCharset)
	}

	is := d.infoHandle.Get()
	schema, ok := is.SchemaByName(ident.Schema)
	if !ok {
		return infoschema.ErrDatabaseNotExists.GenWithStackByArgs(ident.Schema)
	}

	tb, err := is.TableByName(ident.Schema, ident.Name)
	if err != nil {
		return errors.Trace(infoschema.ErrTableNotExists.GenWithStackByArgs(ident.Schema, ident.Name))
	}

	origCharset := tb.Meta().Charset
	origCollate := tb.Meta().Collate
	if toCharset == "" {
		// charset does not change.
		toCharset = origCharset
	}

	if toCollate == "" {
		// get the default collation of the charset.
		toCollate, err = charset.GetDefaultCollation(toCharset)
		if err != nil {
			return errors.Trace(err)
		}
	}

	if origCharset == toCharset && origCollate == toCollate {
		// nothing to do.
		return nil
	}

	if err = modifiableCharsetAndCollation(toCharset, toCollate, origCharset, origCollate); err != nil {
		return errors.Trace(err)
	}

	job := &model.Job{
		SchemaID:   schema.ID,
		TableID:    tb.Meta().ID,
		Type:       model.ActionModifyTableCharsetAndCollate,
		BinlogInfo: &model.HistoryInfo{},
		Args:       []interface{}{toCharset, toCollate},
	}
	err = d.doDDLJob(ctx, job)
	err = d.callHookOnChanged(err)
	return errors.Trace(err)
}

// RenameIndex renames an index.
// In TiDB, indexes are case-insensitive (so index 'a' and 'A" are considered the same index),
// but index names are case-sensitive (we can rename index 'a' to 'A')
func (d *ddl) RenameIndex(ctx sessionctx.Context, ident ast.Ident, spec *ast.AlterTableSpec) error {
	is := d.infoHandle.Get()
	schema, ok := is.SchemaByName(ident.Schema)
	if !ok {
		return infoschema.ErrDatabaseNotExists.GenWithStackByArgs(ident.Schema)
	}

	tb, err := is.TableByName(ident.Schema, ident.Name)
	if err != nil {
		return errors.Trace(infoschema.ErrTableNotExists.GenWithStackByArgs(ident.Schema, ident.Name))
	}
	duplicate, err := validateRenameIndex(spec.FromKey, spec.ToKey, tb.Meta())
	if duplicate {
		return nil
	}
	if err != nil {
		return errors.Trace(err)
	}

	job := &model.Job{
		SchemaID:   schema.ID,
		TableID:    tb.Meta().ID,
		Type:       model.ActionRenameIndex,
		BinlogInfo: &model.HistoryInfo{},
		Args:       []interface{}{spec.FromKey, spec.ToKey},
	}

	err = d.doDDLJob(ctx, job)
	err = d.callHookOnChanged(err)
	return errors.Trace(err)
}

// DropTable will proceed even if some table in the list does not exists.
func (d *ddl) DropTable(ctx sessionctx.Context, ti ast.Ident) (err error) {
	is := d.GetInformationSchema(ctx)
	schema, ok := is.SchemaByName(ti.Schema)
	if !ok {
		return infoschema.ErrDatabaseNotExists.GenWithStackByArgs(ti.Schema)
	}

	tb, err := is.TableByName(ti.Schema, ti.Name)
	if err != nil {
		return errors.Trace(infoschema.ErrTableNotExists.GenWithStackByArgs(ti.Schema, ti.Name))
	}

	job := &model.Job{
		SchemaID:   schema.ID,
		TableID:    tb.Meta().ID,
		Type:       model.ActionDropTable,
		BinlogInfo: &model.HistoryInfo{},
	}

	err = d.doDDLJob(ctx, job)
	err = d.callHookOnChanged(err)
	return errors.Trace(err)
}

func (d *ddl) TruncateTable(ctx sessionctx.Context, ti ast.Ident) error {
	is := d.GetInformationSchema(ctx)
	schema, ok := is.SchemaByName(ti.Schema)
	if !ok {
		return infoschema.ErrDatabaseNotExists.GenWithStackByArgs(ti.Schema)
	}
	tb, err := is.TableByName(ti.Schema, ti.Name)
	if err != nil {
		return errors.Trace(infoschema.ErrTableNotExists.GenWithStackByArgs(ti.Schema, ti.Name))
	}
	newTableID, err := d.genGlobalID()
	if err != nil {
		return errors.Trace(err)
	}
	job := &model.Job{
		SchemaID:   schema.ID,
		TableID:    tb.Meta().ID,
		Type:       model.ActionTruncateTable,
		BinlogInfo: &model.HistoryInfo{},
		Args:       []interface{}{newTableID},
	}
	err = d.doDDLJob(ctx, job)
	err = d.callHookOnChanged(err)
	return errors.Trace(err)
}

func (d *ddl) RenameTable(ctx sessionctx.Context, oldIdent, newIdent ast.Ident) error {
	is := d.GetInformationSchema(ctx)
	oldSchema, ok := is.SchemaByName(oldIdent.Schema)
	if !ok {
		return errFileNotFound.GenWithStackByArgs(oldIdent.Schema, oldIdent.Name)
	}
	oldTbl, err := is.TableByName(oldIdent.Schema, oldIdent.Name)
	if err != nil {
		return errFileNotFound.GenWithStackByArgs(oldIdent.Schema, oldIdent.Name)
	}
	if newIdent.Schema.L == oldIdent.Schema.L && newIdent.Name.L == oldIdent.Name.L {
		// oldIdent is equal to newIdent, do nothing
		return nil
	}
	newSchema, ok := is.SchemaByName(newIdent.Schema)
	if !ok {
		return errErrorOnRename.GenWithStackByArgs(oldIdent.Schema, oldIdent.Name, newIdent.Schema, newIdent.Name)
	}
	if is.TableExists(newIdent.Schema, newIdent.Name) {
		return infoschema.ErrTableExists.GenWithStackByArgs(newIdent)
	}

	job := &model.Job{
		SchemaID:   newSchema.ID,
		TableID:    oldTbl.Meta().ID,
		Type:       model.ActionRenameTable,
		BinlogInfo: &model.HistoryInfo{},
		Args:       []interface{}{oldSchema.ID, newIdent.Name},
	}

	err = d.doDDLJob(ctx, job)
	err = d.callHookOnChanged(err)
	return errors.Trace(err)
}

func getAnonymousIndex(t table.Table, colName model.CIStr) model.CIStr {
	id := 2
	l := len(t.Indices())
	indexName := colName
	for i := 0; i < l; i++ {
		if t.Indices()[i].Meta().Name.L == indexName.L {
			indexName = model.NewCIStr(fmt.Sprintf("%s_%d", colName.O, id))
			i = -1
			id++
		}
	}
	return indexName
}

func (d *ddl) CreateIndex(ctx sessionctx.Context, ti ast.Ident, unique bool, indexName model.CIStr,
	idxColNames []*ast.IndexColName, indexOption *ast.IndexOption) error {
	is := d.infoHandle.Get()
	schema, ok := is.SchemaByName(ti.Schema)
	if !ok {
		return infoschema.ErrDatabaseNotExists.GenWithStackByArgs(ti.Schema)
	}
	t, err := is.TableByName(ti.Schema, ti.Name)
	if err != nil {
		return errors.Trace(infoschema.ErrTableNotExists.GenWithStackByArgs(ti.Schema, ti.Name))
	}

	// Deal with anonymous index.
	if len(indexName.L) == 0 {
		indexName = getAnonymousIndex(t, idxColNames[0].Column.Name)
	}

	if indexInfo := schemautil.FindIndexByName(indexName.L, t.Meta().Indices); indexInfo != nil {
		return ErrDupKeyName.GenWithStack("index already exist %s", indexName)
	}

	if err = checkTooLongIndex(indexName); err != nil {
		return errors.Trace(err)
	}

	// Check before put the job is put to the queue.
	// This check is redudant, but useful. If DDL check fail before the job is put
	// to job queue, the fail path logic is super fast.
	// After DDL job is put to the queue, and if the check fail, TiDB will run the DDL cancel logic.
	// The recover step causes DDL wait a few seconds, makes the unit test painfully slow.
	_, err = buildIndexColumns(t.Meta().Columns, idxColNames)
	if err != nil {
		return errors.Trace(err)
	}

	if indexOption != nil {
		// May be truncate comment here, when index comment too long and sql_mode is't strict.
		indexOption.Comment, err = validateCommentLength(ctx.GetSessionVars(),
			indexOption.Comment,
			maxCommentLength,
			errTooLongIndexComment.GenWithStackByArgs(indexName.String(), maxCommentLength))
		if err != nil {
			return errors.Trace(err)
		}
	}

	job := &model.Job{
		SchemaID:   schema.ID,
		TableID:    t.Meta().ID,
		Type:       model.ActionAddIndex,
		BinlogInfo: &model.HistoryInfo{},
		Args:       []interface{}{unique, indexName, idxColNames, indexOption},
		Priority:   ctx.GetSessionVars().DDLReorgPriority,
	}

	err = d.doDDLJob(ctx, job)
	err = d.callHookOnChanged(err)
	return errors.Trace(err)
}

func buildFKInfo(fkName model.CIStr, keys []*ast.IndexColName, refer *ast.ReferenceDef, cols []*table.Column) (*model.FKInfo, error) {
	var fkInfo model.FKInfo
	fkInfo.Name = fkName
	fkInfo.RefTable = refer.Table.Name

	fkInfo.Cols = make([]model.CIStr, len(keys))
	for i, key := range keys {
		if table.FindCol(cols, key.Column.Name.O) == nil {
			return nil, errKeyColumnDoesNotExits.GenWithStackByArgs(key.Column.Name)
		}
		fkInfo.Cols[i] = key.Column.Name
	}

	fkInfo.RefCols = make([]model.CIStr, len(refer.IndexColNames))
	for i, key := range refer.IndexColNames {
		fkInfo.RefCols[i] = key.Column.Name
	}

	fkInfo.OnDelete = int(refer.OnDelete.ReferOpt)
	fkInfo.OnUpdate = int(refer.OnUpdate.ReferOpt)

	return &fkInfo, nil

}

func (d *ddl) CreateForeignKey(ctx sessionctx.Context, ti ast.Ident, fkName model.CIStr, keys []*ast.IndexColName, refer *ast.ReferenceDef) error {
	is := d.infoHandle.Get()
	schema, ok := is.SchemaByName(ti.Schema)
	if !ok {
		return infoschema.ErrDatabaseNotExists.GenWithStackByArgs(ti.Schema)
	}

	t, err := is.TableByName(ti.Schema, ti.Name)
	if err != nil {
		return errors.Trace(infoschema.ErrTableNotExists.GenWithStackByArgs(ti.Schema, ti.Name))
	}

	fkInfo, err := buildFKInfo(fkName, keys, refer, t.Cols())
	if err != nil {
		return errors.Trace(err)
	}

	job := &model.Job{
		SchemaID:   schema.ID,
		TableID:    t.Meta().ID,
		Type:       model.ActionAddForeignKey,
		BinlogInfo: &model.HistoryInfo{},
		Args:       []interface{}{fkInfo},
	}

	err = d.doDDLJob(ctx, job)
	err = d.callHookOnChanged(err)
	return errors.Trace(err)

}

func (d *ddl) DropForeignKey(ctx sessionctx.Context, ti ast.Ident, fkName model.CIStr) error {
	is := d.infoHandle.Get()
	schema, ok := is.SchemaByName(ti.Schema)
	if !ok {
		return infoschema.ErrDatabaseNotExists.GenWithStackByArgs(ti.Schema)
	}

	t, err := is.TableByName(ti.Schema, ti.Name)
	if err != nil {
		return errors.Trace(infoschema.ErrTableNotExists.GenWithStackByArgs(ti.Schema, ti.Name))
	}

	job := &model.Job{
		SchemaID:   schema.ID,
		TableID:    t.Meta().ID,
		Type:       model.ActionDropForeignKey,
		BinlogInfo: &model.HistoryInfo{},
		Args:       []interface{}{fkName},
	}

	err = d.doDDLJob(ctx, job)
	err = d.callHookOnChanged(err)
	return errors.Trace(err)
}

func (d *ddl) DropIndex(ctx sessionctx.Context, ti ast.Ident, indexName model.CIStr) error {
	is := d.infoHandle.Get()
	schema, ok := is.SchemaByName(ti.Schema)
	if !ok {
		return errors.Trace(infoschema.ErrDatabaseNotExists)
	}
	t, err := is.TableByName(ti.Schema, ti.Name)
	if err != nil {
		return errors.Trace(infoschema.ErrTableNotExists.GenWithStackByArgs(ti.Schema, ti.Name))
	}

	if indexInfo := schemautil.FindIndexByName(indexName.L, t.Meta().Indices); indexInfo == nil {
		return ErrCantDropFieldOrKey.GenWithStack("index %s doesn't exist", indexName)
	}

	job := &model.Job{
		SchemaID:   schema.ID,
		TableID:    t.Meta().ID,
		Type:       model.ActionDropIndex,
		BinlogInfo: &model.HistoryInfo{},
		Args:       []interface{}{indexName},
	}

	err = d.doDDLJob(ctx, job)
	err = d.callHookOnChanged(err)
	return errors.Trace(err)
}

func isDroppableColumn(tblInfo *model.TableInfo, colName model.CIStr) error {
	// Check whether there are other columns depend on this column or not.
	for _, col := range tblInfo.Columns {
		for dep := range col.Dependences {
			if dep == colName.L {
				return errDependentByGeneratedColumn.GenWithStackByArgs(dep)
			}
		}
	}
	if len(tblInfo.Columns) == 1 {
		return ErrCantRemoveAllFields.GenWithStack("can't drop only column %s in table %s",
			colName, tblInfo.Name)
	}
	// We don't support dropping column with index covered now.
	// We must drop the index first, then drop the column.
	if isColumnWithIndex(colName.L, tblInfo.Indices) {
		return errCantDropColWithIndex.GenWithStack("can't drop column %s with index covered now", colName)
	}
	return nil
}

// validateCommentLength checks comment length of table, column, index and partition.
// If comment length is more than the standard length truncate it
// and store the comment length upto the standard comment length size.
func validateCommentLength(vars *variable.SessionVars, comment string, maxLen int, err error) (string, error) {
	if len(comment) > maxLen {
		if vars.StrictSQLMode {
			return "", err
		}
		vars.StmtCtx.AppendWarning(err)
		return comment[:maxLen], nil
	}
	return comment, nil
}

func buildPartitionInfo(meta *model.TableInfo, d *ddl, spec *ast.AlterTableSpec) (*model.PartitionInfo, error) {
	if meta.Partition.Type == model.PartitionTypeRange && len(spec.PartDefinitions) == 0 {
		return nil, errors.Trace(ErrPartitionsMustBeDefined)
	}
	part := &model.PartitionInfo{
		Type:    meta.Partition.Type,
		Expr:    meta.Partition.Expr,
		Columns: meta.Partition.Columns,
		Enable:  meta.Partition.Enable,
	}
	buf := new(bytes.Buffer)
	for _, def := range spec.PartDefinitions {
		for _, expr := range def.LessThan {
			tp := expr.GetType().Tp
			if !(tp == mysql.TypeLong || tp == mysql.TypeLonglong) {
				expr.Format(buf)
				if strings.EqualFold(buf.String(), "MAXVALUE") {
					continue
				}
				buf.Reset()
				return nil, infoschema.ErrColumnNotExists.GenWithStackByArgs(buf.String(), "partition function")
			}
		}
		pid, err1 := d.genGlobalID()
		if err1 != nil {
			return nil, errors.Trace(err1)
		}
		piDef := model.PartitionDefinition{
			Name:    def.Name,
			ID:      pid,
			Comment: def.Comment,
		}

		buf := new(bytes.Buffer)
		for _, expr := range def.LessThan {
			expr.Format(buf)
			piDef.LessThan = append(piDef.LessThan, buf.String())
			buf.Reset()
		}
		part.Definitions = append(part.Definitions, piDef)
	}
	return part, nil
}<|MERGE_RESOLUTION|>--- conflicted
+++ resolved
@@ -1004,7 +1004,6 @@
 	return errors.Trace(err)
 }
 
-<<<<<<< HEAD
 func (d *ddl) RestoreTable(ctx sessionctx.Context, tbInfo *model.TableInfo, schemaID, autoID, dropJobID int64, enableGCAfterRecover bool) (err error) {
 	job := &model.Job{
 		SchemaID:   schemaID,
@@ -1015,7 +1014,8 @@
 	}
 	err = d.doDDLJob(ctx, job)
 	return errors.Trace(err)
-=======
+}
+
 func (d *ddl) CreateView(ctx sessionctx.Context, s *ast.CreateViewStmt) (err error) {
 	ident := ast.Ident{Name: s.ViewName.Name, Schema: s.ViewName.Schema}
 	is := d.GetInformationSchema(ctx)
@@ -1097,7 +1097,6 @@
 	}
 
 	return viewInfo, tableColumns
->>>>>>> 4e8c4247
 }
 
 func checkPartitionByHash(pi *model.PartitionInfo) error {
