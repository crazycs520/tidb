// Copyright 2013 The ql Authors. All rights reserved.
// Use of this source code is governed by a BSD-style
// license that can be found in the LICENSES/QL-LICENSE file.

// Copyright 2016 PingCAP, Inc.
//
// Licensed under the Apache License, Version 2.0 (the "License");
// you may not use this file except in compliance with the License.
// You may obtain a copy of the License at
//
//     http://www.apache.org/licenses/LICENSE-2.0
//
// Unless required by applicable law or agreed to in writing, software
// distributed under the License is distributed on an "AS IS" BASIS,
// See the License for the specific language governing permissions and
// limitations under the License.

package ddl

import (
	"bytes"
	"context"
	"fmt"
	"math"
	"strconv"
	"strings"
	"sync/atomic"
	"time"

	"github.com/cznic/mathutil"
	"github.com/pingcap/errors"
	"github.com/pingcap/parser/ast"
	"github.com/pingcap/parser/charset"
	"github.com/pingcap/parser/format"
	"github.com/pingcap/parser/model"
	"github.com/pingcap/parser/mysql"
	field_types "github.com/pingcap/parser/types"
	"github.com/pingcap/tidb/config"
	"github.com/pingcap/tidb/expression"
	"github.com/pingcap/tidb/infoschema"
	"github.com/pingcap/tidb/kv"
	"github.com/pingcap/tidb/meta/autoid"
	"github.com/pingcap/tidb/sessionctx"
	"github.com/pingcap/tidb/sessionctx/variable"
	"github.com/pingcap/tidb/table"
	"github.com/pingcap/tidb/table/tables"
	"github.com/pingcap/tidb/types"
	driver "github.com/pingcap/tidb/types/parser_driver"
	"github.com/pingcap/tidb/util"
	"github.com/pingcap/tidb/util/chunk"
	"github.com/pingcap/tidb/util/collate"
	"github.com/pingcap/tidb/util/domainutil"
	"github.com/pingcap/tidb/util/logutil"
	"github.com/pingcap/tidb/util/mock"
	"github.com/pingcap/tidb/util/set"
	"go.uber.org/zap"
)

const expressionIndexPrefix = "_V$"

func (d *ddl) CreateSchema(ctx sessionctx.Context, schema model.CIStr, charsetInfo *ast.CharsetOpt) error {
	dbInfo := &model.DBInfo{Name: schema}
	if charsetInfo != nil {
		dbInfo.Charset = charsetInfo.Chs
		dbInfo.Collate = charsetInfo.Col
	} else {
		dbInfo.Charset, dbInfo.Collate = charset.GetDefaultCharsetAndCollate()
	}
	return d.CreateSchemaWithInfo(ctx, dbInfo, OnExistError, false /*tryRetainID*/)
}

func (d *ddl) CreateSchemaWithInfo(
	ctx sessionctx.Context,
	dbInfo *model.DBInfo,
	onExist OnExist,
	tryRetainID bool,
) error {
	is := d.GetInfoSchemaWithInterceptor(ctx)
	_, ok := is.SchemaByName(dbInfo.Name)
	if ok {
		err := infoschema.ErrDatabaseExists.GenWithStackByArgs(dbInfo.Name)
		switch onExist {
		case OnExistIgnore:
			ctx.GetSessionVars().StmtCtx.AppendNote(err)
			return nil
		case OnExistError, OnExistReplace:
			// FIXME: can we implement MariaDB's CREATE OR REPLACE SCHEMA?
			return err
		}
	}

	if err := checkTooLongSchema(dbInfo.Name); err != nil {
		return errors.Trace(err)
	}

	if err := checkCharsetAndCollation(dbInfo.Charset, dbInfo.Collate); err != nil {
		return errors.Trace(err)
	}

	// FIXME: support `tryRetainID`.
	genIDs, err := d.genGlobalIDs(1)
	if err != nil {
		return errors.Trace(err)
	}
	dbInfo.ID = genIDs[0]

	job := &model.Job{
		SchemaID:   dbInfo.ID,
		SchemaName: dbInfo.Name.L,
		Type:       model.ActionCreateSchema,
		BinlogInfo: &model.HistoryInfo{},
		Args:       []interface{}{dbInfo},
	}

	err = d.doDDLJob(ctx, job)
	err = d.callHookOnChanged(err)
	return errors.Trace(err)
}

func (d *ddl) AlterSchema(ctx sessionctx.Context, stmt *ast.AlterDatabaseStmt) (err error) {
	// Resolve target charset and collation from options.
	var toCharset, toCollate string
	for _, val := range stmt.Options {
		switch val.Tp {
		case ast.DatabaseOptionCharset:
			if toCharset == "" {
				toCharset = val.Value
			} else if toCharset != val.Value {
				return ErrConflictingDeclarations.GenWithStackByArgs(toCharset, val.Value)
			}
		case ast.DatabaseOptionCollate:
			info, err := collate.GetCollationByName(val.Value)
			if err != nil {
				return errors.Trace(err)
			}
			if toCharset == "" {
				toCharset = info.CharsetName
			} else if toCharset != info.CharsetName {
				return ErrConflictingDeclarations.GenWithStackByArgs(toCharset, info.CharsetName)
			}
			toCollate = info.Name
		}
	}
	if toCollate == "" {
		if toCollate, err = charset.GetDefaultCollation(toCharset); err != nil {
			return errors.Trace(err)
		}
	}

	// Check if need to change charset/collation.
	dbName := model.NewCIStr(stmt.Name)
	is := d.GetInfoSchemaWithInterceptor(ctx)
	dbInfo, ok := is.SchemaByName(dbName)
	if !ok {
		return infoschema.ErrDatabaseNotExists.GenWithStackByArgs(dbName.O)
	}
	if dbInfo.Charset == toCharset && dbInfo.Collate == toCollate {
		return nil
	}

	// Check the current TiDB limitations.
	if err = checkModifyCharsetAndCollation(toCharset, toCollate, dbInfo.Charset, dbInfo.Collate, false); err != nil {
		return errors.Trace(err)
	}

	// Do the DDL job.
	job := &model.Job{
		SchemaID:   dbInfo.ID,
		SchemaName: dbInfo.Name.L,
		Type:       model.ActionModifySchemaCharsetAndCollate,
		BinlogInfo: &model.HistoryInfo{},
		Args:       []interface{}{toCharset, toCollate},
	}
	err = d.doDDLJob(ctx, job)
	err = d.callHookOnChanged(err)
	return errors.Trace(err)
}

func (d *ddl) DropSchema(ctx sessionctx.Context, schema model.CIStr) (err error) {
	is := d.GetInfoSchemaWithInterceptor(ctx)
	old, ok := is.SchemaByName(schema)
	if !ok {
		return errors.Trace(infoschema.ErrDatabaseNotExists)
	}
	job := &model.Job{
		SchemaID:   old.ID,
		SchemaName: old.Name.L,
		Type:       model.ActionDropSchema,
		BinlogInfo: &model.HistoryInfo{},
	}

	err = d.doDDLJob(ctx, job)
	err = d.callHookOnChanged(err)
	if err != nil {
		return errors.Trace(err)
	}
	if !config.TableLockEnabled() {
		return nil
	}
	// Clear table locks hold by the session.
	tbs := is.SchemaTables(schema)
	lockTableIDs := make([]int64, 0)
	for _, tb := range tbs {
		if ok, _ := ctx.CheckTableLocked(tb.Meta().ID); ok {
			lockTableIDs = append(lockTableIDs, tb.Meta().ID)
		}
	}
	ctx.ReleaseTableLockByTableIDs(lockTableIDs)
	return nil
}

func checkTooLongSchema(schema model.CIStr) error {
	if len(schema.L) > mysql.MaxDatabaseNameLength {
		return ErrTooLongIdent.GenWithStackByArgs(schema)
	}
	return nil
}

func checkTooLongTable(table model.CIStr) error {
	if len(table.L) > mysql.MaxTableNameLength {
		return ErrTooLongIdent.GenWithStackByArgs(table)
	}
	return nil
}

func checkTooLongIndex(index model.CIStr) error {
	if len(index.L) > mysql.MaxIndexIdentifierLen {
		return ErrTooLongIdent.GenWithStackByArgs(index)
	}
	return nil
}

func setColumnFlagWithConstraint(colMap map[string]*table.Column, v *ast.Constraint) {
	switch v.Tp {
	case ast.ConstraintPrimaryKey:
		for _, key := range v.Keys {
			c, ok := colMap[key.Column.Name.L]
			if !ok {
				continue
			}
			c.Flag |= mysql.PriKeyFlag
			// Primary key can not be NULL.
			c.Flag |= mysql.NotNullFlag
		}
	case ast.ConstraintUniq, ast.ConstraintUniqIndex, ast.ConstraintUniqKey:
		for i, key := range v.Keys {
			c, ok := colMap[key.Column.Name.L]
			if !ok {
				continue
			}
			if i == 0 {
				// Only the first column can be set
				// if unique index has multi columns,
				// the flag should be MultipleKeyFlag.
				// See https://dev.mysql.com/doc/refman/5.7/en/show-columns.html
				if len(v.Keys) > 1 {
					c.Flag |= mysql.MultipleKeyFlag
				} else {
					c.Flag |= mysql.UniqueKeyFlag
				}
			}
		}
	case ast.ConstraintKey, ast.ConstraintIndex:
		for i, key := range v.Keys {
			c, ok := colMap[key.Column.Name.L]
			if !ok {
				continue
			}
			if i == 0 {
				// Only the first column can be set.
				c.Flag |= mysql.MultipleKeyFlag
			}
		}
	}
}

func buildColumnsAndConstraints(ctx sessionctx.Context, colDefs []*ast.ColumnDef,
	constraints []*ast.Constraint, tblCharset, tblCollate, dbCharset, dbCollate string) ([]*table.Column, []*ast.Constraint, error) {
	colMap := map[string]*table.Column{}
	// outPriKeyConstraint is the primary key constraint out of column definition. such as: create table t1 (id int , age int, primary key(id));
	var outPriKeyConstraint *ast.Constraint
	for _, v := range constraints {
		if v.Tp == ast.ConstraintPrimaryKey {
			outPriKeyConstraint = v
			break
		}
	}
	cols := make([]*table.Column, 0, len(colDefs))
	for i, colDef := range colDefs {
		col, cts, err := buildColumnAndConstraint(ctx, i, colDef, outPriKeyConstraint, tblCharset, tblCollate, dbCharset, dbCollate)
		if err != nil {
			return nil, nil, errors.Trace(err)
		}
		col.State = model.StatePublic
		constraints = append(constraints, cts...)
		cols = append(cols, col)
		colMap[colDef.Name.Name.L] = col
	}
	// Traverse table Constraints and set col.flag.
	for _, v := range constraints {
		setColumnFlagWithConstraint(colMap, v)
	}
	return cols, constraints, nil
}

// ResolveCharsetCollation will resolve the charset by the order: table charset > database charset > server default charset,
// and it will also resolve the collate by the order: table collate > database collate > server default collate.
func ResolveCharsetCollation(tblCharset, tblCollate, dbCharset, dbCollate string) (string, string, error) {
	if len(tblCharset) != 0 {
		// tblCollate is not specified by user.
		if len(tblCollate) == 0 {
			defCollate, err := charset.GetDefaultCollation(tblCharset)
			if err != nil {
				// return terror is better.
				return "", "", ErrUnknownCharacterSet.GenWithStackByArgs(tblCharset)
			}
			return tblCharset, defCollate, nil
		}
		return tblCharset, tblCollate, nil
	}

	if len(dbCharset) != 0 {
		// dbCollate is not specified by user.
		if len(dbCollate) == 0 {
			defCollate, err := charset.GetDefaultCollation(dbCharset)
			if err != nil {
				return "", "", ErrUnknownCharacterSet.GenWithStackByArgs(dbCharset)
			}
			return dbCharset, defCollate, nil
		}
		return dbCharset, dbCollate, nil
	}

	charset, collate := charset.GetDefaultCharsetAndCollate()
	return charset, collate, nil
}

func typesNeedCharset(tp byte) bool {
	switch tp {
	case mysql.TypeString, mysql.TypeVarchar, mysql.TypeVarString,
		mysql.TypeBlob, mysql.TypeTinyBlob, mysql.TypeMediumBlob, mysql.TypeLongBlob,
		mysql.TypeEnum, mysql.TypeSet:
		return true
	}
	return false
}

func setCharsetCollationFlenDecimal(tp *types.FieldType, specifiedCollates []string, tblCharset, tblCollate, dbCharset, dbCollate string) error {
	tp.Charset = strings.ToLower(tp.Charset)
	tp.Collate = strings.ToLower(tp.Collate)
	if len(tp.Charset) == 0 {
		if typesNeedCharset(tp.Tp) {
			if len(specifiedCollates) == 0 {
				// Both the charset and collate are not specified.
				var err error
				tp.Charset, tp.Collate, err = ResolveCharsetCollation(tblCharset, tblCollate, dbCharset, dbCollate)
				if err != nil {
					return errors.Trace(err)
				}
			} else {
				// The charset is not specified but the collate is.
				// We should derive charset from it's collate specified rather than getting from table and db.
				// It is handled like mysql's logic, use derived charset to judge conflict with next collate.
				for _, spc := range specifiedCollates {
					derivedCollation, err := collate.GetCollationByName(spc)
					if err != nil {
						return errors.Trace(err)
					}
					if len(tp.Charset) == 0 {
						tp.Charset = derivedCollation.CharsetName
					} else if tp.Charset != derivedCollation.CharsetName {
						return ErrCollationCharsetMismatch.GenWithStackByArgs(derivedCollation.Name, tp.Charset)
					}
					tp.Collate = derivedCollation.Name
				}
			}
		} else {
			tp.Charset = charset.CharsetBin
			tp.Collate = charset.CharsetBin
		}
	} else {
		if !charset.ValidCharsetAndCollation(tp.Charset, tp.Collate) {
			return errUnsupportedCharset.GenWithStackByArgs(tp.Charset, tp.Collate)
		}
		if len(tp.Collate) == 0 {
			if len(specifiedCollates) == 0 {
				// The charset is specified, but the collate is not.
				var err error
				tp.Collate, err = charset.GetDefaultCollation(tp.Charset)
				if err != nil {
					return errors.Trace(err)
				}
			} else {
				// Both the charset and collate are specified.
				for _, spc := range specifiedCollates {
					derivedCollation, err := collate.GetCollationByName(spc)
					if err != nil {
						return errors.Trace(err)
					}
					if tp.Charset != derivedCollation.CharsetName {
						return ErrCollationCharsetMismatch.GenWithStackByArgs(derivedCollation.Name, tp.Charset)
					}
					tp.Collate = derivedCollation.Name
				}
			}
		}
	}

	// Use default value for flen or decimal when they are unspecified.
	defaultFlen, defaultDecimal := mysql.GetDefaultFieldLengthAndDecimal(tp.Tp)
	if tp.Flen == types.UnspecifiedLength {
		tp.Flen = defaultFlen
		if mysql.HasUnsignedFlag(tp.Flag) && tp.Tp != mysql.TypeLonglong && mysql.IsIntegerType(tp.Tp) {
			// Issue #4684: the flen of unsigned integer(except bigint) is 1 digit shorter than signed integer
			// because it has no prefix "+" or "-" character.
			tp.Flen--
		}
	}
	if tp.Decimal == types.UnspecifiedLength {
		tp.Decimal = defaultDecimal
	}
	return nil
}

// outPriKeyConstraint is the primary key constraint out of column definition. such as: create table t1 (id int , age int, primary key(id));
func buildColumnAndConstraint(ctx sessionctx.Context, offset int,
	colDef *ast.ColumnDef, outPriKeyConstraint *ast.Constraint, tblCharset, tblCollate, dbCharset, dbCollate string) (*table.Column, []*ast.Constraint, error) {
	// specifiedCollates refers to collates in colDef.Options, should handle them together.
	specifiedCollates := extractCollateFromOption(colDef)

	if err := setCharsetCollationFlenDecimal(colDef.Tp, specifiedCollates, tblCharset, tblCollate, dbCharset, dbCollate); err != nil {
		return nil, nil, errors.Trace(err)
	}
	col, cts, err := columnDefToCol(ctx, offset, colDef, outPriKeyConstraint)
	if err != nil {
		return nil, nil, errors.Trace(err)
	}
	return col, cts, nil
}

// checkColumnDefaultValue checks the default value of the column.
// In non-strict SQL mode, if the default value of the column is an empty string, the default value can be ignored.
// In strict SQL mode, TEXT/BLOB/JSON can't have not null default values.
// In NO_ZERO_DATE SQL mode, TIMESTAMP/DATE/DATETIME type can't have zero date like '0000-00-00' or '0000-00-00 00:00:00'.
func checkColumnDefaultValue(ctx sessionctx.Context, col *table.Column, value interface{}) (bool, interface{}, error) {
	hasDefaultValue := true
	if value != nil && (col.Tp == mysql.TypeJSON ||
		col.Tp == mysql.TypeTinyBlob || col.Tp == mysql.TypeMediumBlob ||
		col.Tp == mysql.TypeLongBlob || col.Tp == mysql.TypeBlob) {
		// In non-strict SQL mode.
		if !ctx.GetSessionVars().SQLMode.HasStrictMode() && value == "" {
			if col.Tp == mysql.TypeBlob || col.Tp == mysql.TypeLongBlob {
				// The TEXT/BLOB default value can be ignored.
				hasDefaultValue = false
			}
			// In non-strict SQL mode, if the column type is json and the default value is null, it is initialized to an empty array.
			if col.Tp == mysql.TypeJSON {
				value = `null`
			}
			sc := ctx.GetSessionVars().StmtCtx
			sc.AppendWarning(errBlobCantHaveDefault.GenWithStackByArgs(col.Name.O))
			return hasDefaultValue, value, nil
		}
		// In strict SQL mode or default value is not an empty string.
		return hasDefaultValue, value, errBlobCantHaveDefault.GenWithStackByArgs(col.Name.O)
	}
	if value != nil && ctx.GetSessionVars().SQLMode.HasNoZeroDateMode() &&
		ctx.GetSessionVars().SQLMode.HasStrictMode() && types.IsTypeTime(col.Tp) {
		if vv, ok := value.(string); ok {
			timeValue, err := expression.GetTimeValue(ctx, vv, col.Tp, int8(col.Decimal))
			if err != nil {
				return hasDefaultValue, value, errors.Trace(err)
			}
			if timeValue.GetMysqlTime().CoreTime() == types.ZeroCoreTime {
				return hasDefaultValue, value, types.ErrInvalidDefault.GenWithStackByArgs(col.Name.O)
			}
		}
	}
	return hasDefaultValue, value, nil
}

func checkSequenceDefaultValue(col *table.Column) error {
	if mysql.IsIntegerType(col.Tp) {
		return nil
	}
	return ErrColumnTypeUnsupportedNextValue.GenWithStackByArgs(col.ColumnInfo.Name.O)
}

func convertTimestampDefaultValToUTC(ctx sessionctx.Context, defaultVal interface{}, col *table.Column) (interface{}, error) {
	if defaultVal == nil || col.Tp != mysql.TypeTimestamp {
		return defaultVal, nil
	}
	if vv, ok := defaultVal.(string); ok {
		if vv != types.ZeroDatetimeStr && !strings.EqualFold(vv, ast.CurrentTimestamp) {
			t, err := types.ParseTime(ctx.GetSessionVars().StmtCtx, vv, col.Tp, int8(col.Decimal))
			if err != nil {
				return defaultVal, errors.Trace(err)
			}
			err = t.ConvertTimeZone(ctx.GetSessionVars().Location(), time.UTC)
			if err != nil {
				return defaultVal, errors.Trace(err)
			}
			defaultVal = t.String()
		}
	}
	return defaultVal, nil
}

// isExplicitTimeStamp is used to check if explicit_defaults_for_timestamp is on or off.
// Check out this link for more details.
// https://dev.mysql.com/doc/refman/5.7/en/server-system-variables.html#sysvar_explicit_defaults_for_timestamp
func isExplicitTimeStamp() bool {
	// TODO: implement the behavior as MySQL when explicit_defaults_for_timestamp = off, then this function could return false.
	return true
}

// columnDefToCol converts ColumnDef to Col and TableConstraints.
// outPriKeyConstraint is the primary key constraint out of column definition. such as: create table t1 (id int , age int, primary key(id));
func columnDefToCol(ctx sessionctx.Context, offset int, colDef *ast.ColumnDef, outPriKeyConstraint *ast.Constraint) (*table.Column, []*ast.Constraint, error) {
	var constraints = make([]*ast.Constraint, 0)
	col := table.ToColumn(&model.ColumnInfo{
		Offset:    offset,
		Name:      colDef.Name.Name,
		FieldType: *colDef.Tp,
		// TODO: remove this version field after there is no old version.
		Version: model.CurrLatestColumnInfoVersion,
	})

	if !isExplicitTimeStamp() {
		// Check and set TimestampFlag, OnUpdateNowFlag and NotNullFlag.
		if col.Tp == mysql.TypeTimestamp {
			col.Flag |= mysql.TimestampFlag
			col.Flag |= mysql.OnUpdateNowFlag
			col.Flag |= mysql.NotNullFlag
		}
	}
	var err error
	setOnUpdateNow := false
	hasDefaultValue := false
	hasNullFlag := false
	if colDef.Options != nil {
		length := types.UnspecifiedLength

		keys := []*ast.IndexPartSpecification{
			{
				Column: colDef.Name,
				Length: length,
			},
		}

		var sb strings.Builder
		restoreFlags := format.RestoreStringSingleQuotes | format.RestoreKeyWordLowercase | format.RestoreNameBackQuotes |
			format.RestoreSpacesAroundBinaryOperation
		restoreCtx := format.NewRestoreCtx(restoreFlags, &sb)

		for _, v := range colDef.Options {
			switch v.Tp {
			case ast.ColumnOptionNotNull:
				col.Flag |= mysql.NotNullFlag
			case ast.ColumnOptionNull:
				col.Flag &= ^mysql.NotNullFlag
				removeOnUpdateNowFlag(col)
				hasNullFlag = true
			case ast.ColumnOptionAutoIncrement:
				col.Flag |= mysql.AutoIncrementFlag
			case ast.ColumnOptionPrimaryKey:
				// Check PriKeyFlag first to avoid extra duplicate constraints.
				if col.Flag&mysql.PriKeyFlag == 0 {
					constraint := &ast.Constraint{Tp: ast.ConstraintPrimaryKey, Keys: keys}
					constraints = append(constraints, constraint)
					col.Flag |= mysql.PriKeyFlag
				}
			case ast.ColumnOptionUniqKey:
				// Check UniqueFlag first to avoid extra duplicate constraints.
				if col.Flag&mysql.UniqueFlag == 0 {
					constraint := &ast.Constraint{Tp: ast.ConstraintUniqKey, Keys: keys}
					constraints = append(constraints, constraint)
					col.Flag |= mysql.UniqueKeyFlag
				}
			case ast.ColumnOptionDefaultValue:
				hasDefaultValue, err = setDefaultValue(ctx, col, v)
				if err != nil {
					return nil, nil, errors.Trace(err)
				}
				removeOnUpdateNowFlag(col)
			case ast.ColumnOptionOnUpdate:
				// TODO: Support other time functions.
				if col.Tp == mysql.TypeTimestamp || col.Tp == mysql.TypeDatetime {
					if !expression.IsValidCurrentTimestampExpr(v.Expr, colDef.Tp) {
						return nil, nil, ErrInvalidOnUpdate.GenWithStackByArgs(col.Name)
					}
				} else {
					return nil, nil, ErrInvalidOnUpdate.GenWithStackByArgs(col.Name)
				}
				col.Flag |= mysql.OnUpdateNowFlag
				setOnUpdateNow = true
			case ast.ColumnOptionComment:
				err := setColumnComment(ctx, col, v)
				if err != nil {
					return nil, nil, errors.Trace(err)
				}
			case ast.ColumnOptionGenerated:
				sb.Reset()
				err = v.Expr.Restore(restoreCtx)
				if err != nil {
					return nil, nil, errors.Trace(err)
				}
				col.GeneratedExprString = sb.String()
				col.GeneratedStored = v.Stored
				_, dependColNames := findDependedColumnNames(colDef)
				col.Dependences = dependColNames
			case ast.ColumnOptionCollate:
				if field_types.HasCharset(colDef.Tp) {
					col.FieldType.Collate = v.StrValue
				}
			case ast.ColumnOptionFulltext:
				ctx.GetSessionVars().StmtCtx.AppendWarning(ErrTableCantHandleFt)
			}
		}
	}

	setTimestampDefaultValue(col, hasDefaultValue, setOnUpdateNow)

	// Set `NoDefaultValueFlag` if this field doesn't have a default value and
	// it is `not null` and not an `AUTO_INCREMENT` field or `TIMESTAMP` field.
	setNoDefaultValueFlag(col, hasDefaultValue)
	if col.FieldType.EvalType().IsStringKind() && col.Charset == charset.CharsetBin {
		col.Flag |= mysql.BinaryFlag
	}
	if col.Tp == mysql.TypeBit {
		// For BIT field, it's charset is binary but does not have binary flag.
		col.Flag &= ^mysql.BinaryFlag
		col.Flag |= mysql.UnsignedFlag
	}
	if col.Tp == mysql.TypeYear {
		// For Year field, it's charset is binary but does not have binary flag.
		col.Flag &= ^mysql.BinaryFlag
		col.Flag |= mysql.ZerofillFlag
	}

	// If you specify ZEROFILL for a numeric column, MySQL automatically adds the UNSIGNED attribute to the column.
	// See https://dev.mysql.com/doc/refman/5.7/en/numeric-type-overview.html for more details.
	// But some types like bit and year, won't show its unsigned flag in `show create table`.
	if mysql.HasZerofillFlag(col.Flag) {
		col.Flag |= mysql.UnsignedFlag
	}
	err = checkPriKeyConstraint(col, hasDefaultValue, hasNullFlag, outPriKeyConstraint)
	if err != nil {
		return nil, nil, errors.Trace(err)
	}
	err = checkColumnValueConstraint(col)
	if err != nil {
		return nil, nil, errors.Trace(err)
	}
	err = checkDefaultValue(ctx, col, hasDefaultValue)
	if err != nil {
		return nil, nil, errors.Trace(err)
	}
	err = checkColumnFieldLength(col)
	if err != nil {
		return nil, nil, errors.Trace(err)
	}
	return col, constraints, nil
}

// getDefault value will get the default value for column.
// 1: get the expr restored string for the column which uses sequence next value as default value.
// 2: get specific default value for the other column.
func getDefaultValue(ctx sessionctx.Context, col *table.Column, c *ast.ColumnOption) (interface{}, bool, error) {
	tp, fsp := col.FieldType.Tp, col.FieldType.Decimal
	if tp == mysql.TypeTimestamp || tp == mysql.TypeDatetime {
		switch x := c.Expr.(type) {
		case *ast.FuncCallExpr:
			if x.FnName.L == ast.CurrentTimestamp {
				defaultFsp := 0
				if len(x.Args) == 1 {
					if val := x.Args[0].(*driver.ValueExpr); val != nil {
						defaultFsp = int(val.GetInt64())
					}
				}
				if defaultFsp != fsp {
					return nil, false, ErrInvalidDefaultValue.GenWithStackByArgs(col.Name.O)
				}
			}
		}
		vd, err := expression.GetTimeValue(ctx, c.Expr, tp, int8(fsp))
		value := vd.GetValue()
		if err != nil {
			return nil, false, ErrInvalidDefaultValue.GenWithStackByArgs(col.Name.O)
		}

		// Value is nil means `default null`.
		if value == nil {
			return nil, false, nil
		}

		// If value is types.Time, convert it to string.
		if vv, ok := value.(types.Time); ok {
			return vv.String(), false, nil
		}

		return value, false, nil
	}
	// handle default next value of sequence. (keep the expr string)
	str, isSeqExpr, err := tryToGetSequenceDefaultValue(c)
	if err != nil {
		return nil, false, errors.Trace(err)
	}
	if isSeqExpr {
		return str, true, nil
	}

	// evaluate the non-sequence expr to a certain value.
	v, err := expression.EvalAstExpr(ctx, c.Expr)
	if err != nil {
		return nil, false, errors.Trace(err)
	}

	if v.IsNull() {
		return nil, false, nil
	}

	if v.Kind() == types.KindBinaryLiteral || v.Kind() == types.KindMysqlBit {
		if tp == mysql.TypeBit ||
			tp == mysql.TypeString || tp == mysql.TypeVarchar || tp == mysql.TypeVarString ||
			tp == mysql.TypeBlob || tp == mysql.TypeLongBlob || tp == mysql.TypeMediumBlob || tp == mysql.TypeTinyBlob ||
			tp == mysql.TypeJSON {
			// For BinaryLiteral / string fields, when getting default value we cast the value into BinaryLiteral{}, thus we return
			// its raw string content here.
			return v.GetBinaryLiteral().ToString(), false, nil
		}
		// For other kind of fields (e.g. INT), we supply its integer as string value.
		value, err := v.GetBinaryLiteral().ToInt(ctx.GetSessionVars().StmtCtx)
		if err != nil {
			return nil, false, err
		}
		return strconv.FormatUint(value, 10), false, nil
	}

	switch tp {
	case mysql.TypeSet:
		val, err := setSetDefaultValue(v, col)
		return val, false, err
	case mysql.TypeDuration:
		if v, err = v.ConvertTo(ctx.GetSessionVars().StmtCtx, &col.FieldType); err != nil {
			return "", false, errors.Trace(err)
		}
	case mysql.TypeBit:
		if v.Kind() == types.KindInt64 || v.Kind() == types.KindUint64 {
			// For BIT fields, convert int into BinaryLiteral.
			return types.NewBinaryLiteralFromUint(v.GetUint64(), -1).ToString(), false, nil
		}
	}

	val, err := v.ToString()
	return val, false, err
}

func tryToGetSequenceDefaultValue(c *ast.ColumnOption) (expr string, isExpr bool, err error) {
	if f, ok := c.Expr.(*ast.FuncCallExpr); ok && f.FnName.L == ast.NextVal {
		var sb strings.Builder
		restoreFlags := format.RestoreStringSingleQuotes | format.RestoreKeyWordLowercase | format.RestoreNameBackQuotes |
			format.RestoreSpacesAroundBinaryOperation
		restoreCtx := format.NewRestoreCtx(restoreFlags, &sb)
		if err := c.Expr.Restore(restoreCtx); err != nil {
			return "", true, err
		}
		return sb.String(), true, nil
	}
	return "", false, nil
}

// setSetDefaultValue sets the default value for the set type. See https://dev.mysql.com/doc/refman/5.7/en/set.html.
func setSetDefaultValue(v types.Datum, col *table.Column) (string, error) {
	if v.Kind() == types.KindInt64 {
		setCnt := len(col.Elems)
		maxLimit := int64(1<<uint(setCnt) - 1)
		val := v.GetInt64()
		if val < 1 || val > maxLimit {
			return "", ErrInvalidDefaultValue.GenWithStackByArgs(col.Name.O)
		}
		setVal, err := types.ParseSetValue(col.Elems, uint64(val))
		if err != nil {
			return "", errors.Trace(err)
		}
		v.SetMysqlSet(setVal, col.Collate)
		return v.ToString()
	}

	str, err := v.ToString()
	if err != nil {
		return "", errors.Trace(err)
	}
	if str == "" {
		return str, nil
	}

	valMap := make(map[string]struct{}, len(col.Elems))
	dVals := strings.Split(strings.ToLower(str), ",")
	for _, dv := range dVals {
		valMap[dv] = struct{}{}
	}
	var existCnt int
	for dv := range valMap {
		for i := range col.Elems {
			e := strings.ToLower(col.Elems[i])
			if e == dv {
				existCnt++
				break
			}
		}
	}
	if existCnt != len(valMap) {
		return "", ErrInvalidDefaultValue.GenWithStackByArgs(col.Name.O)
	}
	setVal, err := types.ParseSetName(col.Elems, str)
	if err != nil {
		return "", ErrInvalidDefaultValue.GenWithStackByArgs(col.Name.O)
	}
	v.SetMysqlSet(setVal, col.Collate)

	return v.ToString()
}

func removeOnUpdateNowFlag(c *table.Column) {
	// For timestamp Col, if it is set null or default value,
	// OnUpdateNowFlag should be removed.
	if mysql.HasTimestampFlag(c.Flag) {
		c.Flag &= ^mysql.OnUpdateNowFlag
	}
}

func setTimestampDefaultValue(c *table.Column, hasDefaultValue bool, setOnUpdateNow bool) {
	if hasDefaultValue {
		return
	}

	// For timestamp Col, if is not set default value or not set null, use current timestamp.
	if mysql.HasTimestampFlag(c.Flag) && mysql.HasNotNullFlag(c.Flag) {
		if setOnUpdateNow {
			if err := c.SetDefaultValue(types.ZeroDatetimeStr); err != nil {
				context.Background()
				logutil.BgLogger().Error("set default value failed", zap.Error(err))
			}
		} else {
			if err := c.SetDefaultValue(strings.ToUpper(ast.CurrentTimestamp)); err != nil {
				logutil.BgLogger().Error("set default value failed", zap.Error(err))
			}
		}
	}
}

func setNoDefaultValueFlag(c *table.Column, hasDefaultValue bool) {
	if hasDefaultValue {
		return
	}

	if !mysql.HasNotNullFlag(c.Flag) {
		return
	}

	// Check if it is an `AUTO_INCREMENT` field or `TIMESTAMP` field.
	if !mysql.HasAutoIncrementFlag(c.Flag) && !mysql.HasTimestampFlag(c.Flag) {
		c.Flag |= mysql.NoDefaultValueFlag
	}
}

func checkDefaultValue(ctx sessionctx.Context, c *table.Column, hasDefaultValue bool) error {
	if !hasDefaultValue {
		return nil
	}

	if c.GetDefaultValue() != nil && !c.DefaultIsExpr {
		if _, err := table.GetColDefaultValue(ctx, c.ToInfo()); err != nil {
			return types.ErrInvalidDefault.GenWithStackByArgs(c.Name)
		}
		return nil
	}
	// Primary key default null is invalid.
	if mysql.HasPriKeyFlag(c.Flag) {
		return ErrPrimaryCantHaveNull
	}

	// Set not null but default null is invalid.
	if mysql.HasNotNullFlag(c.Flag) {
		return types.ErrInvalidDefault.GenWithStackByArgs(c.Name)
	}

	return nil
}

// checkPriKeyConstraint check all parts of a PRIMARY KEY must be NOT NULL
func checkPriKeyConstraint(col *table.Column, hasDefaultValue, hasNullFlag bool, outPriKeyConstraint *ast.Constraint) error {
	// Primary key should not be null.
	if mysql.HasPriKeyFlag(col.Flag) && hasDefaultValue && col.GetDefaultValue() == nil {
		return types.ErrInvalidDefault.GenWithStackByArgs(col.Name)
	}
	// Set primary key flag for outer primary key constraint.
	// Such as: create table t1 (id int , age int, primary key(id))
	if !mysql.HasPriKeyFlag(col.Flag) && outPriKeyConstraint != nil {
		for _, key := range outPriKeyConstraint.Keys {
			if key.Column.Name.L != col.Name.L {
				continue
			}
			col.Flag |= mysql.PriKeyFlag
			break
		}
	}
	// Primary key should not be null.
	if mysql.HasPriKeyFlag(col.Flag) && hasNullFlag {
		return ErrPrimaryCantHaveNull
	}
	return nil
}

func checkColumnValueConstraint(col *table.Column) error {
	if col.Tp != mysql.TypeEnum && col.Tp != mysql.TypeSet {
		return nil
	}
	valueMap := make(map[string]string, len(col.Elems))
	for i := range col.Elems {
		val := strings.ToLower(col.Elems[i])
		if _, ok := valueMap[val]; ok {
			tpStr := "ENUM"
			if col.Tp == mysql.TypeSet {
				tpStr = "SET"
			}
			return types.ErrDuplicatedValueInType.GenWithStackByArgs(col.Name, valueMap[val], tpStr)
		}
		valueMap[val] = col.Elems[i]
	}
	return nil
}

func checkDuplicateColumn(cols []*model.ColumnInfo) error {
	colNames := set.StringSet{}
	for _, col := range cols {
		colName := col.Name
		if colNames.Exist(colName.L) {
			return infoschema.ErrColumnExists.GenWithStackByArgs(colName.O)
		}
		colNames.Insert(colName.L)
	}
	return nil
}

func containsColumnOption(colDef *ast.ColumnDef, opTp ast.ColumnOptionType) bool {
	for _, option := range colDef.Options {
		if option.Tp == opTp {
			return true
		}
	}
	return false
}

func checkGeneratedColumn(colDefs []*ast.ColumnDef) error {
	var colName2Generation = make(map[string]columnGenerationInDDL, len(colDefs))
	var exists bool
	var autoIncrementColumn string
	for i, colDef := range colDefs {
		for _, option := range colDef.Options {
			if option.Tp == ast.ColumnOptionGenerated {
				if err := checkIllegalFn4GeneratedColumn(colDef.Name.Name.L, option.Expr); err != nil {
					return errors.Trace(err)
				}
			}
		}
		if containsColumnOption(colDef, ast.ColumnOptionAutoIncrement) {
			exists, autoIncrementColumn = true, colDef.Name.Name.L
		}
		generated, depCols := findDependedColumnNames(colDef)
		if !generated {
			colName2Generation[colDef.Name.Name.L] = columnGenerationInDDL{
				position:  i,
				generated: false,
			}
		} else {
			colName2Generation[colDef.Name.Name.L] = columnGenerationInDDL{
				position:    i,
				generated:   true,
				dependences: depCols,
			}
		}
	}

	// Check whether the generated column refers to any auto-increment columns
	if exists {
		for colName, generated := range colName2Generation {
			if _, found := generated.dependences[autoIncrementColumn]; found {
				return ErrGeneratedColumnRefAutoInc.GenWithStackByArgs(colName)
			}
		}
	}

	for _, colDef := range colDefs {
		colName := colDef.Name.Name.L
		if err := verifyColumnGeneration(colName2Generation, colName); err != nil {
			return errors.Trace(err)
		}
	}
	return nil
}

func checkTooLongColumn(cols []*model.ColumnInfo) error {
	for _, col := range cols {
		colName := col.Name.O
		if len(colName) > mysql.MaxColumnNameLength {
			return ErrTooLongIdent.GenWithStackByArgs(colName)
		}
	}
	return nil
}

func checkTooManyColumns(colDefs []*model.ColumnInfo) error {
	if uint32(len(colDefs)) > atomic.LoadUint32(&TableColumnCountLimit) {
		return errTooManyFields
	}
	return nil
}

// checkColumnsAttributes checks attributes for multiple columns.
func checkColumnsAttributes(colDefs []*model.ColumnInfo) error {
	for _, colDef := range colDefs {
		if err := checkColumnAttributes(colDef.Name.O, &colDef.FieldType); err != nil {
			return errors.Trace(err)
		}
	}
	return nil
}

func checkColumnFieldLength(col *table.Column) error {
	if col.Tp == mysql.TypeVarchar {
		if err := IsTooBigFieldLength(col.Flen, col.Name.O, col.Charset); err != nil {
			return errors.Trace(err)
		}
	}

	return nil
}

// IsTooBigFieldLength check if the varchar type column exceeds the maximum length limit.
func IsTooBigFieldLength(colDefTpFlen int, colDefName, setCharset string) error {
	desc, err := charset.GetCharsetDesc(setCharset)
	if err != nil {
		return errors.Trace(err)
	}
	maxFlen := mysql.MaxFieldVarCharLength
	maxFlen /= desc.Maxlen
	if colDefTpFlen != types.UnspecifiedLength && colDefTpFlen > maxFlen {
		return types.ErrTooBigFieldLength.GenWithStack("Column length too big for column '%s' (max = %d); use BLOB or TEXT instead", colDefName, maxFlen)
	}
	return nil
}

// checkColumnAttributes check attributes for single column.
func checkColumnAttributes(colName string, tp *types.FieldType) error {
	switch tp.Tp {
	case mysql.TypeNewDecimal, mysql.TypeDouble, mysql.TypeFloat:
		if tp.Flen < tp.Decimal {
			return types.ErrMBiggerThanD.GenWithStackByArgs(colName)
		}
	case mysql.TypeDatetime, mysql.TypeDuration, mysql.TypeTimestamp:
		if tp.Decimal != int(types.UnspecifiedFsp) && (tp.Decimal < int(types.MinFsp) || tp.Decimal > int(types.MaxFsp)) {
			return types.ErrTooBigPrecision.GenWithStackByArgs(tp.Decimal, colName, types.MaxFsp)
		}
	}
	return nil
}

func checkDuplicateConstraint(namesMap map[string]bool, name string, foreign bool) error {
	if name == "" {
		return nil
	}
	nameLower := strings.ToLower(name)
	if namesMap[nameLower] {
		if foreign {
			return infoschema.ErrCannotAddForeign
		}
		return ErrDupKeyName.GenWithStack("duplicate key name %s", name)
	}
	namesMap[nameLower] = true
	return nil
}

func setEmptyConstraintName(namesMap map[string]bool, constr *ast.Constraint, foreign bool) {
	if constr.Name == "" && len(constr.Keys) > 0 {
		colName := constr.Keys[0].Column.Name.L
		constrName := colName
		i := 2
		if strings.EqualFold(constrName, mysql.PrimaryKeyName) {
			constrName = fmt.Sprintf("%s_%d", constrName, 2)
			i = 3
		}
		for namesMap[constrName] {
			// We loop forever until we find constrName that haven't been used.
			if foreign {
				constrName = fmt.Sprintf("fk_%s_%d", colName, i)
			} else {
				constrName = fmt.Sprintf("%s_%d", colName, i)
			}
			i++
		}
		constr.Name = constrName
		namesMap[constrName] = true
	}
}

func checkConstraintNames(constraints []*ast.Constraint) error {
	constrNames := map[string]bool{}
	fkNames := map[string]bool{}

	// Check not empty constraint name whether is duplicated.
	for _, constr := range constraints {
		if constr.Tp == ast.ConstraintForeignKey {
			err := checkDuplicateConstraint(fkNames, constr.Name, true)
			if err != nil {
				return errors.Trace(err)
			}
		} else {
			err := checkDuplicateConstraint(constrNames, constr.Name, false)
			if err != nil {
				return errors.Trace(err)
			}
		}
	}

	// Set empty constraint names.
	for _, constr := range constraints {
		if constr.Tp == ast.ConstraintForeignKey {
			setEmptyConstraintName(fkNames, constr, true)
		} else {
			setEmptyConstraintName(constrNames, constr, false)
		}
	}

	return nil
}

func setTableAutoRandomBits(ctx sessionctx.Context, tbInfo *model.TableInfo, colDefs []*ast.ColumnDef) error {
	allowAutoRandom := config.GetGlobalConfig().Experimental.AllowAutoRandom
	pkColName := tbInfo.GetPkName()
	for _, col := range colDefs {
		if containsColumnOption(col, ast.ColumnOptionAutoRandom) {
			if !allowAutoRandom {
				return ErrInvalidAutoRandom.GenWithStackByArgs(autoid.AutoRandomExperimentalDisabledErrMsg)
			}
			if !tbInfo.PKIsHandle || col.Name.Name.L != pkColName.L {
				return ErrInvalidAutoRandom.GenWithStackByArgs(fmt.Sprintf(autoid.AutoRandomPKisNotHandleErrMsg, col.Name.Name.O))
			}
			if containsColumnOption(col, ast.ColumnOptionAutoIncrement) {
				return ErrInvalidAutoRandom.GenWithStackByArgs(autoid.AutoRandomIncompatibleWithAutoIncErrMsg)
			}
			if containsColumnOption(col, ast.ColumnOptionDefaultValue) {
				return ErrInvalidAutoRandom.GenWithStackByArgs(autoid.AutoRandomIncompatibleWithDefaultValueErrMsg)
			}

			autoRandBits, err := extractAutoRandomBitsFromColDef(col)
			if err != nil {
				return errors.Trace(err)
			}
			maxFieldTypeBitsLength := uint64(mysql.DefaultLengthOfMysqlTypes[col.Tp.Tp] * 8)
			if autoRandBits == 0 {
				return ErrInvalidAutoRandom.GenWithStackByArgs(autoid.AutoRandomNonPositive)
			} else if autoRandBits >= maxFieldTypeBitsLength {
				return ErrInvalidAutoRandom.GenWithStackByArgs(fmt.Sprintf(autoid.AutoRandomOverflowErrMsg, col.Name.Name.L, maxFieldTypeBitsLength, autoRandBits, col.Name.Name.L, maxFieldTypeBitsLength-1))
			}
			tbInfo.AutoRandomBits = autoRandBits

			availableBits := maxFieldTypeBitsLength - 1 - autoRandBits
			msg := fmt.Sprintf(autoid.AutoRandomAvailableAllocTimesNote, uint64(math.Pow(2, float64(availableBits)))-1)
			ctx.GetSessionVars().StmtCtx.AppendNote(errors.Errorf(msg))
		}
	}
	return nil
}

func extractAutoRandomBitsFromColDef(colDef *ast.ColumnDef) (uint64, error) {
	for _, op := range colDef.Options {
		if op.Tp == ast.ColumnOptionAutoRandom {
			return convertAutoRandomBitsToUnsigned(op.AutoRandomBitLength)
		}
	}
	return 0, nil
}

func convertAutoRandomBitsToUnsigned(autoRandomBits int) (uint64, error) {
	if autoRandomBits == types.UnspecifiedLength {
		return autoid.DefaultAutoRandomBits, nil
	} else if autoRandomBits < 0 {
		return 0, ErrInvalidAutoRandom.GenWithStackByArgs(autoid.AutoRandomNonPositive)
	}
	return uint64(autoRandomBits), nil
}

func buildTableInfo(ctx sessionctx.Context, tableName model.CIStr, cols []*table.Column, constraints []*ast.Constraint) (tbInfo *model.TableInfo, err error) {
	tbInfo = &model.TableInfo{
		Name:    tableName,
		Version: model.CurrLatestTableInfoVersion,
	}
	for _, v := range cols {
		v.ID = allocateColumnID(tbInfo)
		tbInfo.Columns = append(tbInfo.Columns, v.ToInfo())
	}
	for _, constr := range constraints {
		if constr.Tp == ast.ConstraintForeignKey {
			for _, fk := range tbInfo.ForeignKeys {
				if fk.Name.L == strings.ToLower(constr.Name) {
					return nil, infoschema.ErrCannotAddForeign
				}
			}
			fk, err := buildFKInfo(model.NewCIStr(constr.Name), constr.Keys, constr.Refer, cols, tbInfo)
			if err != nil {
				return nil, err
			}
			fk.State = model.StatePublic

			tbInfo.ForeignKeys = append(tbInfo.ForeignKeys, fk)
			continue
		}
		if constr.Tp == ast.ConstraintPrimaryKey {
			lastCol, err := checkPKOnGeneratedColumn(tbInfo, constr.Keys)
			if err != nil {
				return nil, err
			}
			if len(constr.Keys) == 1 && !config.GetGlobalConfig().AlterPrimaryKey {
				switch lastCol.Tp {
				case mysql.TypeLong, mysql.TypeLonglong,
					mysql.TypeTiny, mysql.TypeShort, mysql.TypeInt24:
					tbInfo.PKIsHandle = true
					// Avoid creating index for PK handle column.
					continue
				}
			}
		}

		if constr.Tp == ast.ConstraintFulltext {
			sc := ctx.GetSessionVars().StmtCtx
			sc.AppendWarning(ErrTableCantHandleFt)
			continue
		}
		// build index info.
		idxInfo, err := buildIndexInfo(tbInfo, model.NewCIStr(constr.Name), constr.Keys, model.StatePublic)
		if err != nil {
			return nil, errors.Trace(err)
		}
		// check if the index is primary or unique.
		switch constr.Tp {
		case ast.ConstraintPrimaryKey:
			idxInfo.Primary = true
			idxInfo.Unique = true
			idxInfo.Name = model.NewCIStr(mysql.PrimaryKeyName)
		case ast.ConstraintUniq, ast.ConstraintUniqKey, ast.ConstraintUniqIndex:
			idxInfo.Unique = true
		}
		// set index type.
		if constr.Option != nil {
			idxInfo.Comment, err = validateCommentLength(ctx.GetSessionVars(), idxInfo.Name.String(), constr.Option)
			if err != nil {
				return nil, errors.Trace(err)
			}
			if constr.Option.Visibility == ast.IndexVisibilityInvisible {
				idxInfo.Invisible = true
			}
			if constr.Option.Tp == model.IndexTypeInvalid {
				// Use btree as default index type.
				idxInfo.Tp = model.IndexTypeBtree
			} else {
				idxInfo.Tp = constr.Option.Tp
			}
		} else {
			// Use btree as default index type.
			idxInfo.Tp = model.IndexTypeBtree
		}
		idxInfo.ID = allocateIndexID(tbInfo)
		tbInfo.Indices = append(tbInfo.Indices, idxInfo)
	}
	return
}

// checkTableInfoValidExtra is like checkTableInfoValid, but also assumes the
// table info comes from untrusted source and performs further checks such as
// name length and column count.
// (checkTableInfoValid is also used in repairing objects which don't perform
// these checks. Perhaps the two functions should be merged together regardless?)
func checkTableInfoValidExtra(tbInfo *model.TableInfo) error {
	if err := checkTooLongTable(tbInfo.Name); err != nil {
		return err
	}

	if err := checkDuplicateColumn(tbInfo.Columns); err != nil {
		return err
	}
	if err := checkTooLongColumn(tbInfo.Columns); err != nil {
		return err
	}
	if err := checkTooManyColumns(tbInfo.Columns); err != nil {
		return errors.Trace(err)
	}
	if err := checkColumnsAttributes(tbInfo.Columns); err != nil {
		return errors.Trace(err)
	}

	// FIXME: perform checkConstraintNames
	if err := checkCharsetAndCollation(tbInfo.Charset, tbInfo.Collate); err != nil {
		return errors.Trace(err)
	}

	oldState := tbInfo.State
	tbInfo.State = model.StatePublic
	err := checkTableInfoValid(tbInfo)
	tbInfo.State = oldState
	return err
}

func checkTableInfoValidWithStmt(ctx sessionctx.Context, tbInfo *model.TableInfo, s *ast.CreateTableStmt) error {
	// All of these rely on the AST structure of expressions, which were
	// lost in the model (got serialized into strings).
	if err := checkGeneratedColumn(s.Cols); err != nil {
		return errors.Trace(err)
	}
	if s.Partition != nil {
		err := checkPartitionExprValid(ctx, tbInfo, s.Partition.Expr)
		if err != nil {
			return errors.Trace(err)
		}

		pi := tbInfo.Partition
		if pi != nil {
			switch pi.Type {
			case model.PartitionTypeRange:
				err = checkPartitionByRange(ctx, tbInfo, s)
			case model.PartitionTypeHash:
				err = checkPartitionByHash(ctx, tbInfo, s)
			}
			if err != nil {
				return errors.Trace(err)
			}
		}

		if err = checkRangePartitioningKeysConstraints(ctx, s, tbInfo); err != nil {
			return errors.Trace(err)
		}
	}
	return nil
}

// checkTableInfoValid uses to check table info valid. This is used to validate table info.
func checkTableInfoValid(tblInfo *model.TableInfo) error {
	_, err := tables.TableFromMeta(nil, tblInfo)
	return err
}

func buildTableInfoWithLike(ident ast.Ident, referTblInfo *model.TableInfo) *model.TableInfo {
	tblInfo := *referTblInfo
	// Check non-public column and adjust column offset.
	newColumns := referTblInfo.Cols()
	newIndices := make([]*model.IndexInfo, 0, len(tblInfo.Indices))
	for _, idx := range tblInfo.Indices {
		if idx.State == model.StatePublic {
			newIndices = append(newIndices, idx)
		}
	}
	tblInfo.Columns = newColumns
	tblInfo.Indices = newIndices
	tblInfo.Name = ident.Name
	tblInfo.AutoIncID = 0
	tblInfo.ForeignKeys = nil
	if tblInfo.TiFlashReplica != nil {
		replica := *tblInfo.TiFlashReplica
		// Keep the tiflash replica setting, remove the replica available status.
		replica.AvailablePartitionIDs = nil
		replica.Available = false
		tblInfo.TiFlashReplica = &replica
	}
	if referTblInfo.Partition != nil {
		pi := *referTblInfo.Partition
		pi.Definitions = make([]model.PartitionDefinition, len(referTblInfo.Partition.Definitions))
		copy(pi.Definitions, referTblInfo.Partition.Definitions)
		tblInfo.Partition = &pi
	}
	return &tblInfo
}

// BuildTableInfoFromAST builds model.TableInfo from a SQL statement.
// Note: TableID and PartitionID are left as uninitialized value.
func BuildTableInfoFromAST(s *ast.CreateTableStmt) (*model.TableInfo, error) {
	return buildTableInfoWithCheck(mock.NewContext(), s, mysql.DefaultCharset, "")
}

// buildTableInfoWithCheck builds model.TableInfo from a SQL statement.
// Note: TableID and PartitionIDs are left as uninitialized value.
func buildTableInfoWithCheck(ctx sessionctx.Context, s *ast.CreateTableStmt, dbCharset, dbCollate string) (*model.TableInfo, error) {
	tbInfo, err := buildTableInfoWithStmt(ctx, s, dbCharset, dbCollate)
	if err != nil {
		return nil, err
	}
	if err = checkTableInfoValidExtra(tbInfo); err != nil {
		return nil, err
	}
	if err = checkTableInfoValidWithStmt(ctx, tbInfo, s); err != nil {
		return nil, err
	}
	return tbInfo, nil
}

// buildTableInfoWithStmt builds model.TableInfo from a SQL statement without validity check
func buildTableInfoWithStmt(ctx sessionctx.Context, s *ast.CreateTableStmt, dbCharset, dbCollate string) (*model.TableInfo, error) {
	colDefs := s.Cols
	tableCharset, tableCollate, err := getCharsetAndCollateInTableOption(0, s.Options)
	if err != nil {
		return nil, err
	}

	// The column charset haven't been resolved here.
	cols, newConstraints, err := buildColumnsAndConstraints(ctx, colDefs, s.Constraints, tableCharset, tableCollate, dbCharset, dbCollate)
	if err != nil {
		return nil, errors.Trace(err)
	}
	err = checkConstraintNames(newConstraints)
	if err != nil {
		return nil, errors.Trace(err)
	}

	var tbInfo *model.TableInfo
	tbInfo, err = buildTableInfo(ctx, s.Table.Name, cols, newConstraints)
	if err != nil {
		return nil, errors.Trace(err)
	}
	tbInfo.Collate = tableCollate
	tbInfo.Charset = tableCharset

	if err = setTableAutoRandomBits(ctx, tbInfo, colDefs); err != nil {
		return nil, errors.Trace(err)
	}

	tbInfo.Partition, err = buildTablePartitionInfo(ctx, s)
	if err != nil {
		return nil, errors.Trace(err)
	}

	if err = handleTableOptions(s.Options, tbInfo); err != nil {
		return nil, errors.Trace(err)
	}

	if err = resolveDefaultTableCharsetAndCollation(tbInfo, dbCharset, dbCollate); err != nil {
		return nil, errors.Trace(err)
	}

	return tbInfo, nil
}

func (d *ddl) assignTableID(tbInfo *model.TableInfo) error {
	genIDs, err := d.genGlobalIDs(1)
	if err != nil {
		return errors.Trace(err)
	}
	tbInfo.ID = genIDs[0]
	return nil
}

func (d *ddl) assignPartitionIDs(tbInfo *model.TableInfo) error {
	if tbInfo.Partition == nil {
		return nil
	}
	partitionDefs := tbInfo.Partition.Definitions
	genIDs, err := d.genGlobalIDs(len(partitionDefs))
	if err != nil {
		return errors.Trace(err)
	}
	for i := range partitionDefs {
		partitionDefs[i].ID = genIDs[i]
	}
	return nil
}

func (d *ddl) CreateTable(ctx sessionctx.Context, s *ast.CreateTableStmt) (err error) {
	ident := ast.Ident{Schema: s.Table.Schema, Name: s.Table.Name}
	is := d.GetInfoSchemaWithInterceptor(ctx)
	schema, ok := is.SchemaByName(ident.Schema)
	if !ok {
		return infoschema.ErrDatabaseNotExists.GenWithStackByArgs(ident.Schema)
	}

	var referTbl table.Table
	if s.ReferTable != nil {
		referIdent := ast.Ident{Schema: s.ReferTable.Schema, Name: s.ReferTable.Name}
		_, ok := is.SchemaByName(referIdent.Schema)
		if !ok {
			return infoschema.ErrTableNotExists.GenWithStackByArgs(referIdent.Schema, referIdent.Name)
		}
		referTbl, err = is.TableByName(referIdent.Schema, referIdent.Name)
		if err != nil {
			return infoschema.ErrTableNotExists.GenWithStackByArgs(referIdent.Schema, referIdent.Name)
		}
	}

	// build tableInfo
	var tbInfo *model.TableInfo
	if s.ReferTable != nil {
		tbInfo = buildTableInfoWithLike(ident, referTbl.Meta())
	} else {
		tbInfo, err = buildTableInfoWithStmt(ctx, s, schema.Charset, schema.Collate)
	}
	if err != nil {
		return errors.Trace(err)
	}

	if err = checkTableInfoValidWithStmt(ctx, tbInfo, s); err != nil {
		return err
	}

	onExist := OnExistError
	if s.IfNotExists {
		onExist = OnExistIgnore
	}

	return d.CreateTableWithInfo(ctx, schema.Name, tbInfo, onExist, false /*tryRetainID*/)
}

func (d *ddl) CreateTableWithInfo(
	ctx sessionctx.Context,
	dbName model.CIStr,
	tbInfo *model.TableInfo,
	onExist OnExist,
	tryRetainID bool,
) (err error) {
	is := d.GetInfoSchemaWithInterceptor(ctx)
	schema, ok := is.SchemaByName(dbName)
	if !ok {
		return infoschema.ErrDatabaseNotExists.GenWithStackByArgs(dbName)
	}

	var oldViewTblID int64
	if oldTable, err := is.TableByName(schema.Name, tbInfo.Name); err == nil {
		err = infoschema.ErrTableExists.GenWithStackByArgs(ast.Ident{Schema: schema.Name, Name: tbInfo.Name})
		switch onExist {
		case OnExistIgnore:
			ctx.GetSessionVars().StmtCtx.AppendNote(err)
			return nil
		case OnExistReplace:
			// only CREATE OR REPLACE VIEW is supported at the moment.
			if tbInfo.View != nil {
				if oldTable.Meta().IsView() {
					oldViewTblID = oldTable.Meta().ID
					break
				}
				// The object to replace isn't a view.
				return ErrWrongObject.GenWithStackByArgs(dbName, tbInfo.Name, "VIEW")
			}
			return err
		default:
			return err
		}
	}

	// FIXME: Implement `tryRetainID`
	if err := d.assignTableID(tbInfo); err != nil {
		return errors.Trace(err)
	}
	if err := d.assignPartitionIDs(tbInfo); err != nil {
		return errors.Trace(err)
	}

	if err := checkTableInfoValidExtra(tbInfo); err != nil {
		return err
	}

	var actionType model.ActionType
	args := []interface{}{tbInfo}
	switch {
	case tbInfo.View != nil:
		actionType = model.ActionCreateView
		args = append(args, onExist == OnExistReplace, oldViewTblID)
	case tbInfo.Sequence != nil:
		actionType = model.ActionCreateSequence
	default:
		actionType = model.ActionCreateTable
	}

	job := &model.Job{
		SchemaID:   schema.ID,
		TableID:    tbInfo.ID,
		SchemaName: schema.Name.L,
		Type:       actionType,
		BinlogInfo: &model.HistoryInfo{},
		Args:       args,
	}

	err = d.doDDLJob(ctx, job)
	if err != nil {
		// table exists, but if_not_exists flags is true, so we ignore this error.
		if onExist == OnExistIgnore && infoschema.ErrTableExists.Equal(err) {
			ctx.GetSessionVars().StmtCtx.AppendNote(err)
			err = nil
		}
	} else if actionType == model.ActionCreateTable {
		d.preSplitAndScatter(ctx, tbInfo)
		if tbInfo.AutoIncID > 1 {
			// Default tableAutoIncID base is 0.
			// If the first ID is expected to greater than 1, we need to do rebase.
			err = d.handleAutoIncID(tbInfo, schema.ID)
		}
	}

	err = d.callHookOnChanged(err)
	return errors.Trace(err)
}

// preSplitAndScatter performs pre-split and scatter of the table's regions.
func (d *ddl) preSplitAndScatter(ctx sessionctx.Context, tbInfo *model.TableInfo) {
	sp, ok := d.store.(kv.SplittableStore)
	if !ok || atomic.LoadUint32(&EnableSplitTableRegion) == 0 {
		return
	}
	var (
		preSplit      func()
		scatterRegion bool
	)
	val, err := variable.GetGlobalSystemVar(ctx.GetSessionVars(), variable.TiDBScatterRegion)
	if err != nil {
		logutil.BgLogger().Warn("[ddl] won't scatter region", zap.Error(err))
	} else {
		scatterRegion = variable.TiDBOptOn(val)
	}
	pi := tbInfo.GetPartitionInfo()
	if pi != nil {
		preSplit = func() { splitPartitionTableRegion(sp, pi, scatterRegion) }
	} else {
		preSplit = func() { splitTableRegion(sp, tbInfo, scatterRegion) }
	}
	if scatterRegion {
		preSplit()
	} else {
		go preSplit()
	}
}

func (d *ddl) RecoverTable(ctx sessionctx.Context, recoverInfo *RecoverInfo) (err error) {
	is := d.GetInfoSchemaWithInterceptor(ctx)
	schemaID, tbInfo := recoverInfo.SchemaID, recoverInfo.TableInfo
	// Check schema exist.
	schema, ok := is.SchemaByID(schemaID)
	if !ok {
		return errors.Trace(infoschema.ErrDatabaseNotExists.GenWithStackByArgs(
			fmt.Sprintf("(Schema ID %d)", schemaID),
		))
	}
	// Check not exist table with same name.
	if ok := is.TableExists(schema.Name, tbInfo.Name); ok {
		return infoschema.ErrTableExists.GenWithStackByArgs(tbInfo.Name)
	}

	tbInfo.State = model.StateNone
	job := &model.Job{
		SchemaID:   schemaID,
		TableID:    tbInfo.ID,
		SchemaName: schema.Name.L,
		Type:       model.ActionRecoverTable,
		BinlogInfo: &model.HistoryInfo{},
		Args: []interface{}{tbInfo, recoverInfo.CurAutoIncID, recoverInfo.DropJobID,
			recoverInfo.SnapshotTS, recoverTableCheckFlagNone, recoverInfo.CurAutoRandID},
	}
	err = d.doDDLJob(ctx, job)
	err = d.callHookOnChanged(err)
	return errors.Trace(err)
}

func (d *ddl) CreateView(ctx sessionctx.Context, s *ast.CreateViewStmt) (err error) {
	viewInfo, err := buildViewInfo(ctx, s)
	if err != nil {
		return err
	}

	cols := make([]*table.Column, len(s.Cols))
	for i, v := range s.Cols {
		cols[i] = table.ToColumn(&model.ColumnInfo{
			Name:   v,
			ID:     int64(i),
			Offset: i,
			State:  model.StatePublic,
		})
	}

	tbInfo, err := buildTableInfo(ctx, s.ViewName.Name, cols, nil)
	if err != nil {
		return err
	}
	tbInfo.View = viewInfo

	if v, ok := ctx.GetSessionVars().GetSystemVar("character_set_client"); ok {
		tbInfo.Charset = v
	}
	if v, ok := ctx.GetSessionVars().GetSystemVar("collation_connection"); ok {
		tbInfo.Collate = v
	}

	onExist := OnExistError
	if s.OrReplace {
		onExist = OnExistReplace
	}

	return d.CreateTableWithInfo(ctx, s.ViewName.Schema, tbInfo, onExist, false /*tryRetainID*/)
}

func buildViewInfo(ctx sessionctx.Context, s *ast.CreateViewStmt) (*model.ViewInfo, error) {
	// Always Use `format.RestoreNameBackQuotes` to restore `SELECT` statement despite the `ANSI_QUOTES` SQL Mode is enabled or not.
	restoreFlag := format.RestoreStringSingleQuotes | format.RestoreKeyWordUppercase | format.RestoreNameBackQuotes
	var sb strings.Builder
	if err := s.Select.Restore(format.NewRestoreCtx(restoreFlag, &sb)); err != nil {
		return nil, err
	}

	return &model.ViewInfo{Definer: s.Definer, Algorithm: s.Algorithm,
		Security: s.Security, SelectStmt: sb.String(), CheckOption: s.CheckOption, Cols: nil}, nil
}

func checkPartitionByHash(ctx sessionctx.Context, tbInfo *model.TableInfo, s *ast.CreateTableStmt) error {
	pi := tbInfo.Partition
	if err := checkAddPartitionTooManyPartitions(pi.Num); err != nil {
		return err
	}
	if err := checkNoHashPartitions(ctx, pi.Num); err != nil {
		return err
	}
	if err := checkPartitionFuncValid(ctx, tbInfo, s.Partition.Expr); err != nil {
		return err
	}
	return checkPartitionFuncType(ctx, s, tbInfo)
}

// checkPartitionByRange checks validity of a "BY RANGE" partition.
func checkPartitionByRange(ctx sessionctx.Context, tbInfo *model.TableInfo, s *ast.CreateTableStmt) error {
	pi := tbInfo.Partition
	if err := checkPartitionNameUnique(pi); err != nil {
		return err
	}

	if err := checkAddPartitionTooManyPartitions(uint64(len(pi.Definitions))); err != nil {
		return err
	}

	if err := checkNoRangePartitions(len(pi.Definitions)); err != nil {
		return err
	}

	if len(pi.Columns) == 0 {
		if err := checkCreatePartitionValue(ctx, tbInfo); err != nil {
			return err
		}

		// s maybe nil when add partition.
		if s == nil {
			return nil
		}

		if err := checkPartitionFuncValid(ctx, tbInfo, s.Partition.Expr); err != nil {
			return err
		}
		return checkPartitionFuncType(ctx, s, tbInfo)
	}

	// Check for range columns partition.
	if err := checkRangeColumnsPartitionType(tbInfo); err != nil {
		return err
	}

	if s != nil {
		for _, def := range s.Partition.Definitions {
			exprs := def.Clause.(*ast.PartitionDefinitionClauseLessThan).Exprs
			if err := checkRangeColumnsTypeAndValuesMatch(ctx, tbInfo, exprs); err != nil {
				return err
			}
		}
	}

	return checkRangeColumnsPartitionValue(ctx, tbInfo)
}

func checkRangeColumnsPartitionType(tbInfo *model.TableInfo) error {
	for _, col := range tbInfo.Partition.Columns {
		colInfo := getColumnInfoByName(tbInfo, col.L)
		if colInfo == nil {
			return errors.Trace(ErrFieldNotFoundPart)
		}
		// The permitted data types are shown in the following list:
		// All integer types
		// DATE and DATETIME
		// CHAR, VARCHAR, BINARY, and VARBINARY
		// See https://dev.mysql.com/doc/mysql-partitioning-excerpt/5.7/en/partitioning-columns.html
		switch colInfo.FieldType.Tp {
		case mysql.TypeTiny, mysql.TypeShort, mysql.TypeInt24, mysql.TypeLong, mysql.TypeLonglong:
		case mysql.TypeDate, mysql.TypeDatetime:
		case mysql.TypeVarchar, mysql.TypeString:
		default:
			return ErrNotAllowedTypeInPartition.GenWithStackByArgs(col.O)
		}
	}
	return nil
}

func checkRangeColumnsPartitionValue(ctx sessionctx.Context, tbInfo *model.TableInfo) error {
	// Range columns partition key supports multiple data types with integer、datetime、string.
	pi := tbInfo.Partition
	defs := pi.Definitions
	if len(defs) < 1 {
		return ast.ErrPartitionsMustBeDefined.GenWithStackByArgs("RANGE")
	}

	curr := &defs[0]
	if len(curr.LessThan) != len(pi.Columns) {
		return errors.Trace(ast.ErrPartitionColumnList)
	}
	var prev *model.PartitionDefinition
	for i := 1; i < len(defs); i++ {
		prev, curr = curr, &defs[i]
		succ, err := checkTwoRangeColumns(ctx, curr, prev, pi, tbInfo)
		if err != nil {
			return err
		}
		if !succ {
			return errors.Trace(ErrRangeNotIncreasing)
		}
	}
	return nil
}

func checkTwoRangeColumns(ctx sessionctx.Context, curr, prev *model.PartitionDefinition, pi *model.PartitionInfo, tbInfo *model.TableInfo) (bool, error) {
	if len(curr.LessThan) != len(pi.Columns) {
		return false, errors.Trace(ast.ErrPartitionColumnList)
	}
	for i := 0; i < len(pi.Columns); i++ {
		// Special handling for MAXVALUE.
		if strings.EqualFold(curr.LessThan[i], partitionMaxValue) {
			// If current is maxvalue, it certainly >= previous.
			return true, nil
		}
		if strings.EqualFold(prev.LessThan[i], partitionMaxValue) {
			// Current is not maxvalue, and previous is maxvalue.
			return false, nil
		}

		// Current and previous is the same.
		if strings.EqualFold(curr.LessThan[i], prev.LessThan[i]) {
			continue
		}

		// The tuples of column values used to define the partitions are strictly increasing:
		// PARTITION p0 VALUES LESS THAN (5,10,'ggg')
		// PARTITION p1 VALUES LESS THAN (10,20,'mmm')
		// PARTITION p2 VALUES LESS THAN (15,30,'sss')
		succ, err := parseAndEvalBoolExpr(ctx, fmt.Sprintf("(%s) > (%s)", curr.LessThan[i], prev.LessThan[i]), tbInfo)
		if err != nil {
			return false, err
		}

		if succ {
			return true, nil
		}
	}
	return false, nil
}

func parseAndEvalBoolExpr(ctx sessionctx.Context, expr string, tbInfo *model.TableInfo) (bool, error) {
	e, err := expression.ParseSimpleExprWithTableInfo(ctx, expr, tbInfo)
	if err != nil {
		return false, err
	}
	res, _, err1 := e.EvalInt(ctx, chunk.Row{})
	if err1 != nil {
		return false, err1
	}
	return res > 0, nil
}

func checkCharsetAndCollation(cs string, co string) error {
	if !charset.ValidCharsetAndCollation(cs, co) {
		return ErrUnknownCharacterSet.GenWithStackByArgs(cs)
	}
	if co != "" {
		if _, err := collate.GetCollationByName(co); err != nil {
			return errors.Trace(err)
		}
	}
	return nil
}

// handleAutoIncID handles auto_increment option in DDL. It creates a ID counter for the table and initiates the counter to a proper value.
// For example if the option sets auto_increment to 10. The counter will be set to 9. So the next allocated ID will be 10.
func (d *ddl) handleAutoIncID(tbInfo *model.TableInfo, schemaID int64) error {
	allocs := autoid.NewAllocatorsFromTblInfo(d.store, schemaID, tbInfo)
	tbInfo.State = model.StatePublic
	tb, err := table.TableFromMeta(allocs, tbInfo)
	if err != nil {
		return errors.Trace(err)
	}
	// The operation of the minus 1 to make sure that the current value doesn't be used,
	// the next Alloc operation will get this value.
	// Its behavior is consistent with MySQL.
	if err = tb.RebaseAutoID(nil, tbInfo.AutoIncID-1, false); err != nil {
		return errors.Trace(err)
	}
	return nil
}

func resolveDefaultTableCharsetAndCollation(tbInfo *model.TableInfo, dbCharset, dbCollate string) (err error) {
	chr, collate, err := ResolveCharsetCollation(tbInfo.Charset, tbInfo.Collate, dbCharset, dbCollate)
	if err != nil {
		return errors.Trace(err)
	}
	if len(tbInfo.Charset) == 0 {
		tbInfo.Charset = chr
	}

	if len(tbInfo.Collate) == 0 {
		tbInfo.Collate = collate
	}
	return
}

// handleTableOptions updates tableInfo according to table options.
func handleTableOptions(options []*ast.TableOption, tbInfo *model.TableInfo) error {
	for _, op := range options {
		switch op.Tp {
		case ast.TableOptionAutoIncrement:
			tbInfo.AutoIncID = int64(op.UintValue)
		case ast.TableOptionComment:
			tbInfo.Comment = op.StrValue
		case ast.TableOptionCompression:
			tbInfo.Compression = op.StrValue
		case ast.TableOptionShardRowID:
			if op.UintValue > 0 && tbInfo.PKIsHandle {
				return errUnsupportedShardRowIDBits
			}
			tbInfo.ShardRowIDBits = op.UintValue
			if tbInfo.ShardRowIDBits > shardRowIDBitsMax {
				tbInfo.ShardRowIDBits = shardRowIDBitsMax
			}
			tbInfo.MaxShardRowIDBits = tbInfo.ShardRowIDBits
		case ast.TableOptionPreSplitRegion:
			tbInfo.PreSplitRegions = op.UintValue
		}
	}
	if tbInfo.PreSplitRegions > tbInfo.ShardRowIDBits {
		tbInfo.PreSplitRegions = tbInfo.ShardRowIDBits
	}
	return nil
}

// isIgnorableSpec checks if the spec type is ignorable.
// Some specs are parsed by ignored. This is for compatibility.
func isIgnorableSpec(tp ast.AlterTableType) bool {
	// AlterTableLock/AlterTableAlgorithm are ignored.
	return tp == ast.AlterTableLock || tp == ast.AlterTableAlgorithm
}

// getCharsetAndCollateInTableOption will iterate the charset and collate in the options,
// and returns the last charset and collate in options. If there is no charset in the options,
// the returns charset will be "", the same as collate.
func getCharsetAndCollateInTableOption(startIdx int, options []*ast.TableOption) (chs, coll string, err error) {
	for i := startIdx; i < len(options); i++ {
		opt := options[i]
		// we set the charset to the last option. example: alter table t charset latin1 charset utf8 collate utf8_bin;
		// the charset will be utf8, collate will be utf8_bin
		switch opt.Tp {
		case ast.TableOptionCharset:
			info, err := charset.GetCharsetDesc(opt.StrValue)
			if err != nil {
				return "", "", err
			}
			if len(chs) == 0 {
				chs = info.Name
			} else if chs != info.Name {
				return "", "", ErrConflictingDeclarations.GenWithStackByArgs(chs, info.Name)
			}
			if len(coll) == 0 {
				coll = info.DefaultCollation
			}
		case ast.TableOptionCollate:
			info, err := collate.GetCollationByName(opt.StrValue)
			if err != nil {
				return "", "", err
			}
			if len(chs) == 0 {
				chs = info.CharsetName
			} else if chs != info.CharsetName {
				return "", "", ErrCollationCharsetMismatch.GenWithStackByArgs(info.Name, chs)
			}
			coll = info.Name
		}
	}
	return
}

func needToOverwriteColCharset(options []*ast.TableOption) bool {
	for i := len(options) - 1; i >= 0; i-- {
		opt := options[i]
		switch opt.Tp {
		case ast.TableOptionCharset:
			// Only overwrite columns charset if the option contains `CONVERT TO`.
			return opt.UintValue == ast.TableOptionCharsetWithConvertTo
		}
	}
	return false
}

// resolveAlterTableSpec resolves alter table algorithm and removes ignore table spec in specs.
// returns valied specs, and the occurred error.
func resolveAlterTableSpec(ctx sessionctx.Context, specs []*ast.AlterTableSpec) ([]*ast.AlterTableSpec, error) {
	validSpecs := make([]*ast.AlterTableSpec, 0, len(specs))
	algorithm := ast.AlgorithmTypeDefault
	for _, spec := range specs {
		if spec.Tp == ast.AlterTableAlgorithm {
			// Find the last AlterTableAlgorithm.
			algorithm = spec.Algorithm
		}
		if isIgnorableSpec(spec.Tp) {
			continue
		}
		validSpecs = append(validSpecs, spec)
	}

	if len(validSpecs) > 1 {
		// Now we only allow one schema changing at the same time.
		return nil, errRunMultiSchemaChanges
	}

	// Verify whether the algorithm is supported.
	for _, spec := range validSpecs {
		resolvedAlgorithm, err := ResolveAlterAlgorithm(spec, algorithm)
		if err != nil {
			if algorithm != ast.AlgorithmTypeCopy {
				return nil, errors.Trace(err)
			}
			// For the compatibility, we return warning instead of error when the algorithm is COPY,
			// because the COPY ALGORITHM is not supported in TiDB.
			ctx.GetSessionVars().StmtCtx.AppendError(err)
		}

		spec.Algorithm = resolvedAlgorithm
	}

	// Only handle valid specs.
	return validSpecs, nil
}

func (d *ddl) AlterTable(ctx sessionctx.Context, ident ast.Ident, specs []*ast.AlterTableSpec) (err error) {
	validSpecs, err := resolveAlterTableSpec(ctx, specs)
	if err != nil {
		return errors.Trace(err)
	}

	is := d.infoHandle.Get()
	if is.TableIsView(ident.Schema, ident.Name) {
		return ErrWrongObject.GenWithStackByArgs(ident.Schema, ident.Name, "BASE TABLE")
	}

	for _, spec := range validSpecs {
		var handledCharsetOrCollate bool
		switch spec.Tp {
		case ast.AlterTableAddColumns:
			if len(spec.NewColumns) != 1 {
				return errRunMultiSchemaChanges
			}
			err = d.AddColumn(ctx, ident, spec)
		case ast.AlterTableAddPartitions:
			err = d.AddTablePartitions(ctx, ident, spec)
		case ast.AlterTableCoalescePartitions:
			err = d.CoalescePartitions(ctx, ident, spec)
		case ast.AlterTableDropColumn:
			err = d.DropColumn(ctx, ident, spec)
		case ast.AlterTableDropIndex:
			err = d.DropIndex(ctx, ident, model.NewCIStr(spec.Name), spec.IfExists)
		case ast.AlterTableDropPrimaryKey:
			err = d.DropIndex(ctx, ident, model.NewCIStr(mysql.PrimaryKeyName), spec.IfExists)
		case ast.AlterTableRenameIndex:
			err = d.RenameIndex(ctx, ident, spec)
		case ast.AlterTableDropPartition:
			err = d.DropTablePartition(ctx, ident, spec)
		case ast.AlterTableTruncatePartition:
			err = d.TruncateTablePartition(ctx, ident, spec)
		case ast.AlterTableAddConstraint:
			constr := spec.Constraint
			switch spec.Constraint.Tp {
			case ast.ConstraintKey, ast.ConstraintIndex:
				err = d.CreateIndex(ctx, ident, ast.IndexKeyTypeNone, model.NewCIStr(constr.Name),
					spec.Constraint.Keys, constr.Option, constr.IfNotExists)
			case ast.ConstraintUniq, ast.ConstraintUniqIndex, ast.ConstraintUniqKey:
				err = d.CreateIndex(ctx, ident, ast.IndexKeyTypeUnique, model.NewCIStr(constr.Name),
					spec.Constraint.Keys, constr.Option, false) // IfNotExists should be not applied
			case ast.ConstraintForeignKey:
				// NOTE: we do not handle `symbol` and `index_name` well in the parser and we do not check ForeignKey already exists,
				// so we just also ignore the `if not exists` check.
				err = d.CreateForeignKey(ctx, ident, model.NewCIStr(constr.Name), spec.Constraint.Keys, spec.Constraint.Refer)
			case ast.ConstraintPrimaryKey:
				err = d.CreatePrimaryKey(ctx, ident, model.NewCIStr(constr.Name), spec.Constraint.Keys, constr.Option)
			case ast.ConstraintFulltext:
				ctx.GetSessionVars().StmtCtx.AppendWarning(ErrTableCantHandleFt)
			default:
				// Nothing to do now.
			}
		case ast.AlterTableDropForeignKey:
			// NOTE: we do not check `if not exists` and `if exists` for ForeignKey now.
			err = d.DropForeignKey(ctx, ident, model.NewCIStr(spec.Name))
		case ast.AlterTableModifyColumn:
			err = d.ModifyColumn(ctx, ident, spec)
		case ast.AlterTableChangeColumn:
			err = d.ChangeColumn(ctx, ident, spec)
		case ast.AlterTableRenameColumn:
			err = d.RenameColumn(ctx, ident, spec)
		case ast.AlterTableAlterColumn:
			err = d.AlterColumn(ctx, ident, spec)
		case ast.AlterTableRenameTable:
			newIdent := ast.Ident{Schema: spec.NewTable.Schema, Name: spec.NewTable.Name}
			isAlterTable := true
			err = d.RenameTable(ctx, ident, newIdent, isAlterTable)
		case ast.AlterTablePartition:
			// Prevent silent succeed if user executes ALTER TABLE x PARTITION BY ...
			err = errors.New("alter table partition is unsupported")
		case ast.AlterTableOption:
			for i, opt := range spec.Options {
				switch opt.Tp {
				case ast.TableOptionShardRowID:
					if opt.UintValue > shardRowIDBitsMax {
						opt.UintValue = shardRowIDBitsMax
					}
					err = d.ShardRowID(ctx, ident, opt.UintValue)
				case ast.TableOptionAutoIncrement:
					err = d.RebaseAutoID(ctx, ident, int64(opt.UintValue))
				case ast.TableOptionComment:
					spec.Comment = opt.StrValue
					err = d.AlterTableComment(ctx, ident, spec)
				case ast.TableOptionCharset, ast.TableOptionCollate:
					// getCharsetAndCollateInTableOption will get the last charset and collate in the options,
					// so it should be handled only once.
					if handledCharsetOrCollate {
						continue
					}
					var toCharset, toCollate string
					toCharset, toCollate, err = getCharsetAndCollateInTableOption(i, spec.Options)
					if err != nil {
						return err
					}
					needsOverwriteCols := needToOverwriteColCharset(spec.Options)
					err = d.AlterTableCharsetAndCollate(ctx, ident, toCharset, toCollate, needsOverwriteCols)
					handledCharsetOrCollate = true
				}

				if err != nil {
					return errors.Trace(err)
				}
			}
		case ast.AlterTableSetTiFlashReplica:
			err = d.AlterTableSetTiFlashReplica(ctx, ident, spec.TiFlashReplica)
		case ast.AlterTableOrderByColumns:
			err = d.OrderByColumns(ctx, ident)
		default:
			// Nothing to do now.
		}

		if err != nil {
			return errors.Trace(err)
		}
	}

	return nil
}

func (d *ddl) RebaseAutoID(ctx sessionctx.Context, ident ast.Ident, newBase int64) error {
	schema, t, err := d.getSchemaAndTableByIdent(ctx, ident)
	if err != nil {
		return errors.Trace(err)
	}
	autoIncID, err := t.Allocators(ctx).Get(autoid.RowIDAllocType).NextGlobalAutoID(t.Meta().ID)
	if err != nil {
		return errors.Trace(err)
	}
	// If newBase < autoIncID, we need to do a rebase before returning.
	// Assume there are 2 TiDB servers: TiDB-A with allocator range of 0 ~ 30000; TiDB-B with allocator range of 30001 ~ 60000.
	// If the user sends SQL `alter table t1 auto_increment = 100` to TiDB-B,
	// and TiDB-B finds 100 < 30001 but returns without any handling,
	// then TiDB-A may still allocate 99 for auto_increment column. This doesn't make sense for the user.
	newBase = mathutil.MaxInt64(newBase, autoIncID)
	job := &model.Job{
		SchemaID:   schema.ID,
		TableID:    t.Meta().ID,
		SchemaName: schema.Name.L,
		Type:       model.ActionRebaseAutoID,
		BinlogInfo: &model.HistoryInfo{},
		Args:       []interface{}{newBase},
	}
	err = d.doDDLJob(ctx, job)
	err = d.callHookOnChanged(err)
	return errors.Trace(err)
}

// ShardRowID shards the implicit row ID by adding shard value to the row ID's first few bits.
func (d *ddl) ShardRowID(ctx sessionctx.Context, tableIdent ast.Ident, uVal uint64) error {
	schema, t, err := d.getSchemaAndTableByIdent(ctx, tableIdent)
	if err != nil {
		return errors.Trace(err)
	}
	if uVal == t.Meta().ShardRowIDBits {
		// Nothing need to do.
		return nil
	}
	if uVal > 0 && t.Meta().PKIsHandle {
		return errUnsupportedShardRowIDBits
	}
	err = verifyNoOverflowShardBits(d.sessPool, t, uVal)
	if err != nil {
		return err
	}
	job := &model.Job{
		Type:       model.ActionShardRowID,
		SchemaID:   schema.ID,
		TableID:    t.Meta().ID,
		SchemaName: schema.Name.L,
		BinlogInfo: &model.HistoryInfo{},
		Args:       []interface{}{uVal},
	}
	err = d.doDDLJob(ctx, job)
	err = d.callHookOnChanged(err)
	return errors.Trace(err)
}

func (d *ddl) getSchemaAndTableByIdent(ctx sessionctx.Context, tableIdent ast.Ident) (dbInfo *model.DBInfo, t table.Table, err error) {
	is := d.GetInfoSchemaWithInterceptor(ctx)
	schema, ok := is.SchemaByName(tableIdent.Schema)
	if !ok {
		return nil, nil, infoschema.ErrDatabaseNotExists.GenWithStackByArgs(tableIdent.Schema)
	}
	t, err = is.TableByName(tableIdent.Schema, tableIdent.Name)
	if err != nil {
		return nil, nil, infoschema.ErrTableNotExists.GenWithStackByArgs(tableIdent.Schema, tableIdent.Name)
	}
	return schema, t, nil
}

func checkUnsupportedColumnConstraint(col *ast.ColumnDef, ti ast.Ident) error {
	for _, constraint := range col.Options {
		switch constraint.Tp {
		case ast.ColumnOptionAutoIncrement:
			return errUnsupportedAddColumn.GenWithStack("unsupported add column '%s' constraint AUTO_INCREMENT when altering '%s.%s'", col.Name, ti.Schema, ti.Name)
		case ast.ColumnOptionPrimaryKey:
			return errUnsupportedAddColumn.GenWithStack("unsupported add column '%s' constraint PRIMARY KEY when altering '%s.%s'", col.Name, ti.Schema, ti.Name)
		case ast.ColumnOptionUniqKey:
			return errUnsupportedAddColumn.GenWithStack("unsupported add column '%s' constraint UNIQUE KEY when altering '%s.%s'", col.Name, ti.Schema, ti.Name)
		}
	}

	return nil
}

// AddColumn will add a new column to the table.
func (d *ddl) AddColumn(ctx sessionctx.Context, ti ast.Ident, spec *ast.AlterTableSpec) error {
	specNewColumn := spec.NewColumns[0]

	err := checkUnsupportedColumnConstraint(specNewColumn, ti)
	if err != nil {
		return errors.Trace(err)
	}

	colName := specNewColumn.Name.Name.O
	if err = checkColumnAttributes(colName, specNewColumn.Tp); err != nil {
		return errors.Trace(err)
	}

	schema, t, err := d.getSchemaAndTableByIdent(ctx, ti)
	if err != nil {
		return errors.Trace(err)
	}
	if err = checkAddColumnTooManyColumns(len(t.Cols()) + 1); err != nil {
		return errors.Trace(err)
	}
	// Check whether added column has existed.
	col := table.FindCol(t.Cols(), colName)
	if col != nil {
		err = infoschema.ErrColumnExists.GenWithStackByArgs(colName)
		if spec.IfNotExists {
			ctx.GetSessionVars().StmtCtx.AppendNote(err)
			return nil
		}
		return err
	}

	// If new column is a generated column, do validation.
	// NOTE: we do check whether the column refers other generated
	// columns occurring later in a table, but we don't handle the col offset.
	for _, option := range specNewColumn.Options {
		if option.Tp == ast.ColumnOptionGenerated {
			if err := checkIllegalFn4GeneratedColumn(specNewColumn.Name.Name.L, option.Expr); err != nil {
				return errors.Trace(err)
			}

			if option.Stored {
				return errUnsupportedOnGeneratedColumn.GenWithStackByArgs("Adding generated stored column through ALTER TABLE")
			}

			_, dependColNames := findDependedColumnNames(specNewColumn)
			if err = checkAutoIncrementRef(specNewColumn.Name.Name.L, dependColNames, t.Meta()); err != nil {
				return errors.Trace(err)
			}
			duplicateColNames := make(map[string]struct{}, len(dependColNames))
			for k := range dependColNames {
				duplicateColNames[k] = struct{}{}
			}
			cols := t.Cols()

			if err = checkDependedColExist(dependColNames, cols); err != nil {
				return errors.Trace(err)
			}

			if err = verifyColumnGenerationSingle(duplicateColNames, cols, spec.Position); err != nil {
				return errors.Trace(err)
			}
		}
	}

	if len(colName) > mysql.MaxColumnNameLength {
		return ErrTooLongIdent.GenWithStackByArgs(colName)
	}

	// Ignore table constraints now, maybe return error later.
	// We use length(t.Cols()) as the default offset firstly, we will change the
	// column's offset later.
	col, _, err = buildColumnAndConstraint(ctx, len(t.Cols()), specNewColumn, nil, t.Meta().Charset, t.Meta().Collate, schema.Charset, schema.Collate)
	if err != nil {
		return errors.Trace(err)
	}

	col.OriginDefaultValue, err = generateOriginDefaultValue(col.ToInfo())
	if err != nil {
		return errors.Trace(err)
	}

	job := &model.Job{
		SchemaID:   schema.ID,
		TableID:    t.Meta().ID,
		SchemaName: schema.Name.L,
		Type:       model.ActionAddColumn,
		BinlogInfo: &model.HistoryInfo{},
		Args:       []interface{}{col, spec.Position, 0},
	}

	err = d.doDDLJob(ctx, job)
	// column exists, but if_not_exists flags is true, so we ignore this error.
	if infoschema.ErrColumnExists.Equal(err) && spec.IfNotExists {
		ctx.GetSessionVars().StmtCtx.AppendNote(err)
		return nil
	}
	err = d.callHookOnChanged(err)
	return errors.Trace(err)
}

// AddTablePartitions will add a new partition to the table.
func (d *ddl) AddTablePartitions(ctx sessionctx.Context, ident ast.Ident, spec *ast.AlterTableSpec) error {
	is := d.infoHandle.Get()
	schema, ok := is.SchemaByName(ident.Schema)
	if !ok {
		return errors.Trace(infoschema.ErrDatabaseNotExists.GenWithStackByArgs(schema))
	}
	t, err := is.TableByName(ident.Schema, ident.Name)
	if err != nil {
		return errors.Trace(infoschema.ErrTableNotExists.GenWithStackByArgs(ident.Schema, ident.Name))
	}

	meta := t.Meta()
	pi := meta.GetPartitionInfo()
	if pi == nil {
		return errors.Trace(ErrPartitionMgmtOnNonpartitioned)
	}

	partInfo, err := buildPartitionInfo(ctx, meta, d, spec)
	if err != nil {
		return errors.Trace(err)
	}

	// partInfo contains only the new added partition, we have to combine it with the
	// old partitions to check all partitions is strictly increasing.
	tmp := *partInfo
	tmp.Definitions = append(pi.Definitions, tmp.Definitions...)
	meta.Partition = &tmp
	err = checkPartitionByRange(ctx, meta, nil)
	meta.Partition = pi
	if err != nil {
		if ErrSameNamePartition.Equal(err) && spec.IfNotExists {
			ctx.GetSessionVars().StmtCtx.AppendNote(err)
			return nil
		}
		return errors.Trace(err)
	}

	job := &model.Job{
		SchemaID:   schema.ID,
		TableID:    meta.ID,
		SchemaName: schema.Name.L,
		Type:       model.ActionAddTablePartition,
		BinlogInfo: &model.HistoryInfo{},
		Args:       []interface{}{partInfo},
	}

	err = d.doDDLJob(ctx, job)
	if ErrSameNamePartition.Equal(err) && spec.IfNotExists {
		ctx.GetSessionVars().StmtCtx.AppendNote(err)
		return nil
	}
	err = d.callHookOnChanged(err)
	return errors.Trace(err)
}

// CoalescePartitions coalesce partitions can be used with a table that is partitioned by hash or key to reduce the number of partitions by number.
func (d *ddl) CoalescePartitions(ctx sessionctx.Context, ident ast.Ident, spec *ast.AlterTableSpec) error {
	is := d.infoHandle.Get()
	schema, ok := is.SchemaByName(ident.Schema)
	if !ok {
		return errors.Trace(infoschema.ErrDatabaseNotExists.GenWithStackByArgs(schema))
	}
	t, err := is.TableByName(ident.Schema, ident.Name)
	if err != nil {
		return errors.Trace(infoschema.ErrTableNotExists.GenWithStackByArgs(ident.Schema, ident.Name))
	}

	meta := t.Meta()
	if meta.GetPartitionInfo() == nil {
		return errors.Trace(ErrPartitionMgmtOnNonpartitioned)
	}

	switch meta.Partition.Type {
	// We don't support coalesce partitions hash type partition now.
	case model.PartitionTypeHash:
		return errors.Trace(ErrUnsupportedCoalescePartition)

	// Key type partition cannot be constructed currently, ignoring it for now.
	case model.PartitionTypeKey:

	// Coalesce partition can only be used on hash/key partitions.
	default:
		return errors.Trace(ErrCoalesceOnlyOnHashPartition)
	}

	return errors.Trace(err)
}

func (d *ddl) TruncateTablePartition(ctx sessionctx.Context, ident ast.Ident, spec *ast.AlterTableSpec) error {
	// TODO: Support truncate multiple partitions
	if len(spec.PartitionNames) != 1 {
		return errRunMultiSchemaChanges
	}

	is := d.infoHandle.Get()
	schema, ok := is.SchemaByName(ident.Schema)
	if !ok {
		return errors.Trace(infoschema.ErrDatabaseNotExists.GenWithStackByArgs(schema))
	}
	t, err := is.TableByName(ident.Schema, ident.Name)
	if err != nil {
		return errors.Trace(infoschema.ErrTableNotExists.GenWithStackByArgs(ident.Schema, ident.Name))
	}
	meta := t.Meta()
	if meta.GetPartitionInfo() == nil {
		return errors.Trace(ErrPartitionMgmtOnNonpartitioned)
	}

	var pid int64
	pid, err = tables.FindPartitionByName(meta, spec.PartitionNames[0].L)
	if err != nil {
		return errors.Trace(err)
	}

	job := &model.Job{
		SchemaID:   schema.ID,
		TableID:    meta.ID,
		SchemaName: schema.Name.L,
		Type:       model.ActionTruncateTablePartition,
		BinlogInfo: &model.HistoryInfo{},
		Args:       []interface{}{pid},
	}

	err = d.doDDLJob(ctx, job)
	if err != nil {
		return errors.Trace(err)
	}
	err = d.callHookOnChanged(err)
	return errors.Trace(err)
}

func (d *ddl) DropTablePartition(ctx sessionctx.Context, ident ast.Ident, spec *ast.AlterTableSpec) error {
	// TODO: Support drop multiple partitions
	if len(spec.PartitionNames) != 1 {
		return errRunMultiSchemaChanges
	}

	is := d.infoHandle.Get()
	schema, ok := is.SchemaByName(ident.Schema)
	if !ok {
		return errors.Trace(infoschema.ErrDatabaseNotExists.GenWithStackByArgs(schema))
	}
	t, err := is.TableByName(ident.Schema, ident.Name)
	if err != nil {
		return errors.Trace(infoschema.ErrTableNotExists.GenWithStackByArgs(ident.Schema, ident.Name))
	}
	meta := t.Meta()
	if meta.GetPartitionInfo() == nil {
		return errors.Trace(ErrPartitionMgmtOnNonpartitioned)
	}

	partName := spec.PartitionNames[0].L
	err = checkDropTablePartition(meta, partName)
	if err != nil {
		if ErrDropPartitionNonExistent.Equal(err) && spec.IfExists {
			ctx.GetSessionVars().StmtCtx.AppendNote(err)
			return nil
		}
		return errors.Trace(err)
	}

	job := &model.Job{
		SchemaID:   schema.ID,
		TableID:    meta.ID,
		SchemaName: schema.Name.L,
		Type:       model.ActionDropTablePartition,
		BinlogInfo: &model.HistoryInfo{},
		Args:       []interface{}{partName},
	}

	err = d.doDDLJob(ctx, job)
	if err != nil {
		if ErrDropPartitionNonExistent.Equal(err) && spec.IfExists {
			ctx.GetSessionVars().StmtCtx.AppendNote(err)
			return nil
		}
		return errors.Trace(err)
	}
	err = d.callHookOnChanged(err)
	return errors.Trace(err)
}

// DropColumn will drop a column from the table, now we don't support drop the column with index covered.
func (d *ddl) DropColumn(ctx sessionctx.Context, ti ast.Ident, spec *ast.AlterTableSpec) error {
	schema, t, err := d.getSchemaAndTableByIdent(ctx, ti)
	if err != nil {
		return errors.Trace(err)
	}

	// Check whether dropped column has existed.
	colName := spec.OldColumnName.Name
	col := table.FindCol(t.VisibleCols(), colName.L)
	if col == nil {
		err = ErrCantDropFieldOrKey.GenWithStack("column %s doesn't exist", colName)
		if spec.IfExists {
			ctx.GetSessionVars().StmtCtx.AppendNote(err)
			return nil
		}
		return err
	}

	tblInfo := t.Meta()
	if err = isDroppableColumn(tblInfo, colName); err != nil {
		return errors.Trace(err)
	}
	// We don't support dropping column with PK handle covered now.
	if col.IsPKHandleColumn(tblInfo) {
		return errUnsupportedPKHandle
	}

	job := &model.Job{
		SchemaID:   schema.ID,
		TableID:    t.Meta().ID,
		SchemaName: schema.Name.L,
		Type:       model.ActionDropColumn,
		BinlogInfo: &model.HistoryInfo{},
		Args:       []interface{}{colName},
	}

	err = d.doDDLJob(ctx, job)
	// column not exists, but if_exists flags is true, so we ignore this error.
	if ErrCantDropFieldOrKey.Equal(err) && spec.IfExists {
		ctx.GetSessionVars().StmtCtx.AppendNote(err)
		return nil
	}
	err = d.callHookOnChanged(err)
	return errors.Trace(err)
}

// checkModifyCharsetAndCollation returns error when the charset or collation is not modifiable.
// needRewriteCollationData is used when trying to modify the collation of a column, it is true when the column is with
// index because index of a string column is collation-aware.
func checkModifyCharsetAndCollation(toCharset, toCollate, origCharset, origCollate string, needRewriteCollationData bool) error {
	if !charset.ValidCharsetAndCollation(toCharset, toCollate) {
		return ErrUnknownCharacterSet.GenWithStack("Unknown character set: '%s', collation: '%s'", toCharset, toCollate)
	}

	if needRewriteCollationData && collate.NewCollationEnabled() && !collate.CompatibleCollate(origCollate, toCollate) {
		return errUnsupportedModifyCollation.GenWithStackByArgs(origCollate, toCollate)
	}

	if (origCharset == charset.CharsetUTF8 && toCharset == charset.CharsetUTF8MB4) ||
		(origCharset == charset.CharsetUTF8 && toCharset == charset.CharsetUTF8) ||
		(origCharset == charset.CharsetUTF8MB4 && toCharset == charset.CharsetUTF8MB4) {
		// TiDB only allow utf8 to be changed to utf8mb4, or changing the collation when the charset is utf8/utf8mb4.
		return nil
	}

	if toCharset != origCharset {
		msg := fmt.Sprintf("charset from %s to %s", origCharset, toCharset)
		return errUnsupportedModifyCharset.GenWithStackByArgs(msg)
	}
	if toCollate != origCollate {
		msg := fmt.Sprintf("change collate from %s to %s", origCollate, toCollate)
		return errUnsupportedModifyCharset.GenWithStackByArgs(msg)
	}
	return nil
}

// checkModifyTypes checks if the 'origin' type can be modified to 'to' type with out the need to
// change or check existing data in the table.
<<<<<<< HEAD
// It returns true if the two types has the same Charset and Collation, the same sign, both are
// integer types or string types, and new Flen and Decimal must be greater than or equal to origin.
func modifiable(tbInfo *model.TableInfo, originalCol *model.ColumnInfo, to *types.FieldType) error {
	origin := &originalCol.FieldType
=======
// It returns error if the two types has incompatible Charset and Collation, different sign, different
// digital/string types, or length of new Flen and Decimal is less than origin.
func checkModifyTypes(origin *types.FieldType, to *types.FieldType, needRewriteCollationData bool) error {
>>>>>>> a5645ef6
	unsupportedMsg := fmt.Sprintf("type %v not match origin %v", to.CompactStr(), origin.CompactStr())
	switch origin.Tp {
	case mysql.TypeVarchar, mysql.TypeString, mysql.TypeVarString,
		mysql.TypeBlob, mysql.TypeTinyBlob, mysql.TypeMediumBlob, mysql.TypeLongBlob:
		switch to.Tp {
		case mysql.TypeVarchar, mysql.TypeString, mysql.TypeVarString,
			mysql.TypeBlob, mysql.TypeTinyBlob, mysql.TypeMediumBlob, mysql.TypeLongBlob:
		default:
			return errUnsupportedModifyColumn.GenWithStackByArgs(unsupportedMsg)
		}
	case mysql.TypeTiny, mysql.TypeShort, mysql.TypeInt24, mysql.TypeLong, mysql.TypeLonglong:
		switch to.Tp {
		case mysql.TypeTiny, mysql.TypeShort, mysql.TypeInt24, mysql.TypeLong, mysql.TypeLonglong:
		default:
			return errUnsupportedModifyColumn.GenWithStackByArgs(unsupportedMsg)
		}
	case mysql.TypeEnum:
		if origin.Tp != to.Tp {
			msg := fmt.Sprintf("cannot modify enum type column's to type %s", to.String())
			return errUnsupportedModifyColumn.GenWithStackByArgs(msg)
		}
		if len(to.Elems) < len(origin.Elems) {
			msg := fmt.Sprintf("the number of enum column's elements is less than the original: %d", len(origin.Elems))
			return errUnsupportedModifyColumn.GenWithStackByArgs(msg)
		}
		for index, originElem := range origin.Elems {
			toElem := to.Elems[index]
			if originElem != toElem {
				msg := fmt.Sprintf("cannot modify enum column value %s to %s", originElem, toElem)
				return errUnsupportedModifyColumn.GenWithStackByArgs(msg)
			}
		}
	case mysql.TypeNewDecimal:
		if to.Flen != origin.Flen || to.Decimal != origin.Decimal {
			for _, indexInfo := range tbInfo.Indices {
				containColumn := false
				for _, col := range indexInfo.Columns {
					if col.Name.L == originalCol.Name.L {
						containColumn = true
						break
					}
				}
				if containColumn {
					// The root cause is modifying decimal precision needs to rewrite binary representation of that decimal.
					// If has index cover this column, need to re-create the index to avoid data inconsistency.
					return errUnsupportedModifyColumn.GenWithStackByArgs("can't change decimal column precision with index covered now")
				}
			}
		}
	default:
		if origin.Tp != to.Tp {
			return errUnsupportedModifyColumn.GenWithStackByArgs(unsupportedMsg)
		}
	}

	if to.Flen > 0 && to.Flen < origin.Flen {
		msg := fmt.Sprintf("length %d is less than origin %d", to.Flen, origin.Flen)
		return errUnsupportedModifyColumn.GenWithStackByArgs(msg)
	}
	if to.Decimal > 0 && to.Decimal < origin.Decimal {
		msg := fmt.Sprintf("decimal %d is less than origin %d", to.Decimal, origin.Decimal)
		return errUnsupportedModifyColumn.GenWithStackByArgs(msg)
	}
	if (to.Flen - to.Decimal) < (origin.Flen - origin.Decimal) {
		msg := fmt.Sprintf("modify original decimal(%d,%d) to decimal(%d,%d) may cause out of range value error",
			origin.Flen, origin.Decimal, to.Flen, to.Decimal)
		return errUnsupportedModifyColumn.GenWithStackByArgs(msg)
	}

	toUnsigned := mysql.HasUnsignedFlag(to.Flag)
	originUnsigned := mysql.HasUnsignedFlag(origin.Flag)
	if originUnsigned != toUnsigned {
		msg := fmt.Sprintf("can't change unsigned integer to signed or vice versa")
		return errUnsupportedModifyColumn.GenWithStackByArgs(msg)
	}

	err := checkModifyCharsetAndCollation(to.Charset, to.Collate, origin.Charset, origin.Collate, needRewriteCollationData)
	return errors.Trace(err)
}

func setDefaultValue(ctx sessionctx.Context, col *table.Column, option *ast.ColumnOption) (bool, error) {
	hasDefaultValue := false
	value, isSeqExpr, err := getDefaultValue(ctx, col, option)
	if err != nil {
		return hasDefaultValue, errors.Trace(err)
	}
	if isSeqExpr {
		if err := checkSequenceDefaultValue(col); err != nil {
			return false, errors.Trace(err)
		}
		col.DefaultIsExpr = isSeqExpr
	}

	if hasDefaultValue, value, err = checkColumnDefaultValue(ctx, col, value); err != nil {
		return hasDefaultValue, errors.Trace(err)
	}
	value, err = convertTimestampDefaultValToUTC(ctx, value, col)
	if err != nil {
		return hasDefaultValue, errors.Trace(err)
	}
	err = col.SetDefaultValue(value)
	if err != nil {
		return hasDefaultValue, errors.Trace(err)
	}
	return hasDefaultValue, nil
}

func setColumnComment(ctx sessionctx.Context, col *table.Column, option *ast.ColumnOption) error {
	value, err := expression.EvalAstExpr(ctx, option.Expr)
	if err != nil {
		return errors.Trace(err)
	}
	col.Comment, err = value.ToString()
	return errors.Trace(err)
}

// processColumnOptions is only used in getModifiableColumnJob.
func processColumnOptions(ctx sessionctx.Context, col *table.Column, options []*ast.ColumnOption) error {
	var sb strings.Builder
	restoreFlags := format.RestoreStringSingleQuotes | format.RestoreKeyWordLowercase | format.RestoreNameBackQuotes |
		format.RestoreSpacesAroundBinaryOperation
	restoreCtx := format.NewRestoreCtx(restoreFlags, &sb)

	var hasDefaultValue, setOnUpdateNow bool
	var err error
	for _, opt := range options {
		switch opt.Tp {
		case ast.ColumnOptionDefaultValue:
			hasDefaultValue, err = setDefaultValue(ctx, col, opt)
			if err != nil {
				return errors.Trace(err)
			}
		case ast.ColumnOptionComment:
			err := setColumnComment(ctx, col, opt)
			if err != nil {
				return errors.Trace(err)
			}
		case ast.ColumnOptionNotNull:
			col.Flag |= mysql.NotNullFlag
		case ast.ColumnOptionNull:
			col.Flag &= ^mysql.NotNullFlag
		case ast.ColumnOptionAutoIncrement:
			col.Flag |= mysql.AutoIncrementFlag
		case ast.ColumnOptionPrimaryKey, ast.ColumnOptionUniqKey:
			return errUnsupportedModifyColumn.GenWithStack("can't change column constraint - %v", opt.Tp)
		case ast.ColumnOptionOnUpdate:
			// TODO: Support other time functions.
			if col.Tp == mysql.TypeTimestamp || col.Tp == mysql.TypeDatetime {
				if !expression.IsValidCurrentTimestampExpr(opt.Expr, &col.FieldType) {
					return ErrInvalidOnUpdate.GenWithStackByArgs(col.Name)
				}
			} else {
				return ErrInvalidOnUpdate.GenWithStackByArgs(col.Name)
			}
			col.Flag |= mysql.OnUpdateNowFlag
			setOnUpdateNow = true
		case ast.ColumnOptionGenerated:
			sb.Reset()
			err = opt.Expr.Restore(restoreCtx)
			if err != nil {
				return errors.Trace(err)
			}
			col.GeneratedExprString = sb.String()
			col.GeneratedStored = opt.Stored
			col.Dependences = make(map[string]struct{})
			col.GeneratedExpr = opt.Expr
			for _, colName := range findColumnNamesInExpr(opt.Expr) {
				col.Dependences[colName.Name.L] = struct{}{}
			}
		case ast.ColumnOptionCollate:
			col.Collate = opt.StrValue
		case ast.ColumnOptionReference:
			return errors.Trace(errUnsupportedModifyColumn.GenWithStackByArgs("can't modify with references"))
		case ast.ColumnOptionFulltext:
			return errors.Trace(errUnsupportedModifyColumn.GenWithStackByArgs("can't modify with full text"))
		// Ignore ColumnOptionAutoRandom. It will be handled later.
		case ast.ColumnOptionAutoRandom:
		default:
			return errors.Trace(errUnsupportedModifyColumn.GenWithStackByArgs(fmt.Sprintf("unknown column option type: %d", opt.Tp)))
		}
	}

	setTimestampDefaultValue(col, hasDefaultValue, setOnUpdateNow)

	// Set `NoDefaultValueFlag` if this field doesn't have a default value and
	// it is `not null` and not an `AUTO_INCREMENT` field or `TIMESTAMP` field.
	setNoDefaultValueFlag(col, hasDefaultValue)

	if col.Tp == mysql.TypeBit {
		col.Flag |= mysql.UnsignedFlag
	}

	if hasDefaultValue {
		return errors.Trace(checkDefaultValue(ctx, col, true))
	}

	return nil
}

func (d *ddl) getModifiableColumnJob(ctx sessionctx.Context, ident ast.Ident, originalColName model.CIStr,
	spec *ast.AlterTableSpec) (*model.Job, error) {
	specNewColumn := spec.NewColumns[0]
	is := d.infoHandle.Get()
	schema, ok := is.SchemaByName(ident.Schema)
	if !ok {
		return nil, errors.Trace(infoschema.ErrDatabaseNotExists)
	}
	t, err := is.TableByName(ident.Schema, ident.Name)
	if err != nil {
		return nil, errors.Trace(infoschema.ErrTableNotExists.GenWithStackByArgs(ident.Schema, ident.Name))
	}

	col := table.FindCol(t.Cols(), originalColName.L)
	if col == nil {
		return nil, infoschema.ErrColumnNotExists.GenWithStackByArgs(originalColName, ident.Name)
	}
	newColName := specNewColumn.Name.Name
	// If we want to rename the column name, we need to check whether it already exists.
	if newColName.L != originalColName.L {
		c := table.FindCol(t.Cols(), newColName.L)
		if c != nil {
			return nil, infoschema.ErrColumnExists.GenWithStackByArgs(newColName)
		}
	}
	// Check the column with foreign key.
	if fkInfo := getColumnForeignKeyInfo(originalColName.L, t.Meta().ForeignKeys); fkInfo != nil {
		return nil, errFKIncompatibleColumns.GenWithStackByArgs(originalColName, fkInfo.Name)
	}

	// Constraints in the new column means adding new constraints. Errors should thrown,
	// which will be done by `processColumnOptions` later.
	if specNewColumn.Tp == nil {
		// Make sure the column definition is simple field type.
		return nil, errors.Trace(errUnsupportedModifyColumn)
	}

	if err = checkColumnAttributes(specNewColumn.Name.OrigColName(), specNewColumn.Tp); err != nil {
		return nil, errors.Trace(err)
	}

	newCol := table.ToColumn(&model.ColumnInfo{
		ID: col.ID,
		// We use this PR(https://github.com/pingcap/tidb/pull/6274) as the dividing line to define whether it is a new version or an old version TiDB.
		// The old version TiDB initializes the column's offset and state here.
		// The new version TiDB doesn't initialize the column's offset and state, and it will do the initialization in run DDL function.
		// When we do the rolling upgrade the following may happen:
		// a new version TiDB builds the DDL job that doesn't be set the column's offset and state,
		// and the old version TiDB is the DDL owner, it doesn't get offset and state from the store. Then it will encounter errors.
		// So here we set offset and state to support the rolling upgrade.
		Offset:             col.Offset,
		State:              col.State,
		OriginDefaultValue: col.OriginDefaultValue,
		FieldType:          *specNewColumn.Tp,
		Name:               newColName,
		Version:            col.Version,
	})

	// TODO: Remove it when all table versions are greater than or equal to TableInfoVersion1.
	// If newCol's charset is empty and the table's version less than TableInfoVersion1,
	// we will not modify the charset of the column. This behavior is not compatible with MySQL.
	if len(newCol.FieldType.Charset) == 0 && t.Meta().Version < model.TableInfoVersion1 {
		newCol.FieldType.Charset = col.FieldType.Charset
		newCol.FieldType.Collate = col.FieldType.Collate
	}
	// specifiedCollates refers to collates in colDef.Option. When setting charset and collate here we
	// should take the collate in colDef.Option into consideration rather than handling it separately
	specifiedCollates := extractCollateFromOption(specNewColumn)

	err = setCharsetCollationFlenDecimal(&newCol.FieldType, specifiedCollates, t.Meta().Charset, t.Meta().Collate, schema.Charset, schema.Collate)
	if err != nil {
		return nil, errors.Trace(err)
	}

	if err = processColumnOptions(ctx, newCol, specNewColumn.Options); err != nil {
		return nil, errors.Trace(err)
	}

<<<<<<< HEAD
	if err = modifiable(t.Meta(), col.ColumnInfo, &newCol.FieldType); err != nil {
=======
	if err = checkModifyTypes(&col.FieldType, &newCol.FieldType, isColumnWithIndex(col.Name.L, t.Meta().Indices)); err != nil {
		if strings.Contains(err.Error(), "Unsupported modifying collation") {
			colErrMsg := "Unsupported modifying collation of column '%s' from '%s' to '%s' when index is defined on it."
			err = errUnsupportedModifyCollation.GenWithStack(colErrMsg, col.Name.L, col.Collate, newCol.Collate)
		}
>>>>>>> a5645ef6
		return nil, errors.Trace(err)
	}

	// Copy index related options to the new spec.
	indexFlags := col.FieldType.Flag & (mysql.PriKeyFlag | mysql.UniqueKeyFlag | mysql.MultipleKeyFlag)
	newCol.FieldType.Flag |= indexFlags
	if mysql.HasPriKeyFlag(col.FieldType.Flag) {
		newCol.FieldType.Flag |= mysql.NotNullFlag
		// TODO: If user explicitly set NULL, we should throw error ErrPrimaryCantHaveNull.
	}

	// We don't support modifying column from not_auto_increment to auto_increment.
	if !mysql.HasAutoIncrementFlag(col.Flag) && mysql.HasAutoIncrementFlag(newCol.Flag) {
		return nil, errUnsupportedModifyColumn.GenWithStackByArgs("can't set auto_increment")
	}
	// Disallow modifying column from auto_increment to not auto_increment if the session variable `AllowRemoveAutoInc` is false.
	if !ctx.GetSessionVars().AllowRemoveAutoInc && mysql.HasAutoIncrementFlag(col.Flag) && !mysql.HasAutoIncrementFlag(newCol.Flag) {
		return nil, errUnsupportedModifyColumn.GenWithStackByArgs("can't remove auto_increment without @@tidb_allow_remove_auto_inc enabled")
	}

	// We support modifying the type definitions of 'null' to 'not null' now.
	var modifyColumnTp byte
	if !mysql.HasNotNullFlag(col.Flag) && mysql.HasNotNullFlag(newCol.Flag) {
		if err = checkForNullValue(ctx, col.Tp != newCol.Tp, ident.Schema, ident.Name, newCol.Name, col.ColumnInfo); err != nil {
			return nil, errors.Trace(err)
		}
		// `modifyColumnTp` indicates that there is a type modification.
		modifyColumnTp = mysql.TypeNull
	}

	if err = checkColumnFieldLength(newCol); err != nil {
		return nil, err
	}

	if err = checkColumnWithIndexConstraint(t.Meta(), col.ColumnInfo, newCol.ColumnInfo); err != nil {
		return nil, err
	}

	// As same with MySQL, we don't support modifying the stored status for generated columns.
	if err = checkModifyGeneratedColumn(t, col, newCol, specNewColumn); err != nil {
		return nil, errors.Trace(err)
	}

	if err = checkAutoRandom(t.Meta(), col, specNewColumn); err != nil {
		return nil, errors.Trace(err)
	}

	job := &model.Job{
		SchemaID:   schema.ID,
		TableID:    t.Meta().ID,
		SchemaName: schema.Name.L,
		Type:       model.ActionModifyColumn,
		BinlogInfo: &model.HistoryInfo{},
		Args:       []interface{}{&newCol, originalColName, spec.Position, modifyColumnTp},
	}
	return job, nil
}

// checkColumnWithIndexConstraint is used to check the related index constraint of the modified column.
// Index has a max-prefix-length constraint. eg: a varchar(100), index idx(a), modifying column a to a varchar(4000)
// will cause index idx to break the max-prefix-length constraint.
func checkColumnWithIndexConstraint(tbInfo *model.TableInfo, originalCol, newCol *model.ColumnInfo) error {
	var columns []*model.ColumnInfo
	for _, indexInfo := range tbInfo.Indices {
		containColumn := false
		for _, col := range indexInfo.Columns {
			if col.Name.L == originalCol.Name.L {
				containColumn = true
				break
			}
		}
		if !containColumn {
			continue
		}
		if columns == nil {
			columns = make([]*model.ColumnInfo, 0, len(tbInfo.Columns))
			columns = append(columns, tbInfo.Columns...)
			// replace old column with new column.
			for i, col := range columns {
				if col.Name.L != originalCol.Name.L {
					continue
				}
				columns[i] = newCol.Clone()
				columns[i].Name = originalCol.Name
				break
			}
		}
		err := checkIndexPrefixLength(columns, indexInfo.Columns)
		if err != nil {
			return err
		}
	}
	return nil
}

func checkAutoRandom(tableInfo *model.TableInfo, originCol *table.Column, specNewColumn *ast.ColumnDef) error {
	if !config.GetGlobalConfig().Experimental.AllowAutoRandom && containsColumnOption(specNewColumn, ast.ColumnOptionAutoRandom) {
		return ErrInvalidAutoRandom.GenWithStackByArgs(autoid.AutoRandomExperimentalDisabledErrMsg)
	}
	// Disallow add/drop/modify actions on auto_random.
	newAutoRandomBit, err := extractAutoRandomBitsFromColDef(specNewColumn)
	if err != nil {
		return errors.Trace(err)
	}
	if tableInfo.AutoRandomBits != newAutoRandomBit {
		return ErrInvalidAutoRandom.GenWithStackByArgs(autoid.AutoRandomAlterErrMsg)
	}

	if tableInfo.AutoRandomBits != 0 {
		// Disallow changing the column field type.
		if originCol.Tp != specNewColumn.Tp.Tp {
			return ErrInvalidAutoRandom.GenWithStackByArgs(autoid.AutoRandomModifyColTypeErrMsg)
		}
		// Disallow changing auto_increment on auto_random column.
		if containsColumnOption(specNewColumn, ast.ColumnOptionAutoIncrement) != mysql.HasAutoIncrementFlag(originCol.Flag) {
			return ErrInvalidAutoRandom.GenWithStackByArgs(autoid.AutoRandomIncompatibleWithAutoIncErrMsg)
		}
		// Disallow specifying a default value on auto_random column.
		if containsColumnOption(specNewColumn, ast.ColumnOptionDefaultValue) {
			return ErrInvalidAutoRandom.GenWithStackByArgs(autoid.AutoRandomIncompatibleWithDefaultValueErrMsg)
		}
	}
	return nil
}

// ChangeColumn renames an existing column and modifies the column's definition,
// currently we only support limited kind of changes
// that do not need to change or check data on the table.
func (d *ddl) ChangeColumn(ctx sessionctx.Context, ident ast.Ident, spec *ast.AlterTableSpec) error {
	specNewColumn := spec.NewColumns[0]
	if len(specNewColumn.Name.Schema.O) != 0 && ident.Schema.L != specNewColumn.Name.Schema.L {
		return ErrWrongDBName.GenWithStackByArgs(specNewColumn.Name.Schema.O)
	}
	if len(spec.OldColumnName.Schema.O) != 0 && ident.Schema.L != spec.OldColumnName.Schema.L {
		return ErrWrongDBName.GenWithStackByArgs(spec.OldColumnName.Schema.O)
	}
	if len(specNewColumn.Name.Table.O) != 0 && ident.Name.L != specNewColumn.Name.Table.L {
		return ErrWrongTableName.GenWithStackByArgs(specNewColumn.Name.Table.O)
	}
	if len(spec.OldColumnName.Table.O) != 0 && ident.Name.L != spec.OldColumnName.Table.L {
		return ErrWrongTableName.GenWithStackByArgs(spec.OldColumnName.Table.O)
	}

	job, err := d.getModifiableColumnJob(ctx, ident, spec.OldColumnName.Name, spec)
	if err != nil {
		if infoschema.ErrColumnNotExists.Equal(err) && spec.IfExists {
			ctx.GetSessionVars().StmtCtx.AppendNote(infoschema.ErrColumnNotExists.GenWithStackByArgs(spec.OldColumnName.Name, ident.Name))
			return nil
		}
		return errors.Trace(err)
	}

	err = d.doDDLJob(ctx, job)
	// column not exists, but if_exists flags is true, so we ignore this error.
	if infoschema.ErrColumnNotExists.Equal(err) && spec.IfExists {
		ctx.GetSessionVars().StmtCtx.AppendNote(err)
		return nil
	}
	err = d.callHookOnChanged(err)
	return errors.Trace(err)
}

// RenameColumn renames an existing column.
func (d *ddl) RenameColumn(ctx sessionctx.Context, ident ast.Ident, spec *ast.AlterTableSpec) error {
	oldColName := spec.OldColumnName.Name
	newColName := spec.NewColumnName.Name
	if oldColName.L == newColName.L {
		return nil
	}

	schema, tbl, err := d.getSchemaAndTableByIdent(ctx, ident)
	if err != nil {
		return errors.Trace(err)
	}

	oldCol := table.FindCol(tbl.VisibleCols(), oldColName.L)
	if oldCol == nil {
		return infoschema.ErrColumnNotExists.GenWithStackByArgs(oldColName, ident.Name)
	}

	allCols := tbl.Cols()
	colWithNewNameAlreadyExist := table.FindCol(allCols, newColName.L) != nil
	if colWithNewNameAlreadyExist {
		return infoschema.ErrColumnExists.GenWithStackByArgs(newColName)
	}

	if fkInfo := getColumnForeignKeyInfo(oldColName.L, tbl.Meta().ForeignKeys); fkInfo != nil {
		return errFKIncompatibleColumns.GenWithStackByArgs(oldColName, fkInfo.Name)
	}

	// Check generated expression.
	for _, col := range allCols {
		if col.GeneratedExpr == nil {
			continue
		}
		dependedColNames := findColumnNamesInExpr(col.GeneratedExpr)
		for _, name := range dependedColNames {
			if name.Name.L == oldColName.L {
				return ErrBadField.GenWithStackByArgs(oldColName.O, "generated column function")
			}
		}
	}

	newCol := oldCol.Clone()
	newCol.Name = newColName
	job := &model.Job{
		SchemaID:   schema.ID,
		TableID:    tbl.Meta().ID,
		SchemaName: schema.Name.L,
		Type:       model.ActionModifyColumn,
		BinlogInfo: &model.HistoryInfo{},
		Args:       []interface{}{&newCol, oldColName, spec.Position, 0},
	}
	err = d.doDDLJob(ctx, job)
	err = d.callHookOnChanged(err)
	return errors.Trace(err)
}

// ModifyColumn does modification on an existing column, currently we only support limited kind of changes
// that do not need to change or check data on the table.
func (d *ddl) ModifyColumn(ctx sessionctx.Context, ident ast.Ident, spec *ast.AlterTableSpec) error {
	specNewColumn := spec.NewColumns[0]
	if len(specNewColumn.Name.Schema.O) != 0 && ident.Schema.L != specNewColumn.Name.Schema.L {
		return ErrWrongDBName.GenWithStackByArgs(specNewColumn.Name.Schema.O)
	}
	if len(specNewColumn.Name.Table.O) != 0 && ident.Name.L != specNewColumn.Name.Table.L {
		return ErrWrongTableName.GenWithStackByArgs(specNewColumn.Name.Table.O)
	}

	originalColName := specNewColumn.Name.Name
	job, err := d.getModifiableColumnJob(ctx, ident, originalColName, spec)
	if err != nil {
		if infoschema.ErrColumnNotExists.Equal(err) && spec.IfExists {
			ctx.GetSessionVars().StmtCtx.AppendNote(infoschema.ErrColumnNotExists.GenWithStackByArgs(originalColName, ident.Name))
			return nil
		}
		return errors.Trace(err)
	}

	err = d.doDDLJob(ctx, job)
	// column not exists, but if_exists flags is true, so we ignore this error.
	if infoschema.ErrColumnNotExists.Equal(err) && spec.IfExists {
		ctx.GetSessionVars().StmtCtx.AppendNote(err)
		return nil
	}
	err = d.callHookOnChanged(err)
	return errors.Trace(err)
}

func (d *ddl) AlterColumn(ctx sessionctx.Context, ident ast.Ident, spec *ast.AlterTableSpec) error {
	specNewColumn := spec.NewColumns[0]
	is := d.infoHandle.Get()
	schema, ok := is.SchemaByName(ident.Schema)
	if !ok {
		return infoschema.ErrTableNotExists.GenWithStackByArgs(ident.Schema, ident.Name)
	}
	t, err := is.TableByName(ident.Schema, ident.Name)
	if err != nil {
		return infoschema.ErrTableNotExists.GenWithStackByArgs(ident.Schema, ident.Name)
	}

	colName := specNewColumn.Name.Name
	// Check whether alter column has existed.
	col := table.FindCol(t.Cols(), colName.L)
	if col == nil {
		return ErrBadField.GenWithStackByArgs(colName, ident.Name)
	}

	// Clean the NoDefaultValueFlag value.
	col.Flag &= ^mysql.NoDefaultValueFlag
	if len(specNewColumn.Options) == 0 {
		err = col.SetDefaultValue(nil)
		if err != nil {
			return errors.Trace(err)
		}
		setNoDefaultValueFlag(col, false)
	} else {
		hasDefaultValue, err := setDefaultValue(ctx, col, specNewColumn.Options[0])
		if err != nil {
			return errors.Trace(err)
		}
		if err = checkDefaultValue(ctx, col, hasDefaultValue); err != nil {
			return errors.Trace(err)
		}
	}

	job := &model.Job{
		SchemaID:   schema.ID,
		TableID:    t.Meta().ID,
		SchemaName: schema.Name.L,
		Type:       model.ActionSetDefaultValue,
		BinlogInfo: &model.HistoryInfo{},
		Args:       []interface{}{col},
	}

	err = d.doDDLJob(ctx, job)
	err = d.callHookOnChanged(err)
	return errors.Trace(err)
}

// AlterTableComment updates the table comment information.
func (d *ddl) AlterTableComment(ctx sessionctx.Context, ident ast.Ident, spec *ast.AlterTableSpec) error {
	is := d.infoHandle.Get()
	schema, ok := is.SchemaByName(ident.Schema)
	if !ok {
		return infoschema.ErrDatabaseNotExists.GenWithStackByArgs(ident.Schema)
	}

	tb, err := is.TableByName(ident.Schema, ident.Name)
	if err != nil {
		return errors.Trace(infoschema.ErrTableNotExists.GenWithStackByArgs(ident.Schema, ident.Name))
	}

	job := &model.Job{
		SchemaID:   schema.ID,
		TableID:    tb.Meta().ID,
		SchemaName: schema.Name.L,
		Type:       model.ActionModifyTableComment,
		BinlogInfo: &model.HistoryInfo{},
		Args:       []interface{}{spec.Comment},
	}

	err = d.doDDLJob(ctx, job)
	err = d.callHookOnChanged(err)
	return errors.Trace(err)
}

// AlterTableCharset changes the table charset and collate.
func (d *ddl) AlterTableCharsetAndCollate(ctx sessionctx.Context, ident ast.Ident, toCharset, toCollate string, needsOverwriteCols bool) error {
	// use the last one.
	if toCharset == "" && toCollate == "" {
		return ErrUnknownCharacterSet.GenWithStackByArgs(toCharset)
	}

	is := d.infoHandle.Get()
	schema, ok := is.SchemaByName(ident.Schema)
	if !ok {
		return infoschema.ErrDatabaseNotExists.GenWithStackByArgs(ident.Schema)
	}

	tb, err := is.TableByName(ident.Schema, ident.Name)
	if err != nil {
		return errors.Trace(infoschema.ErrTableNotExists.GenWithStackByArgs(ident.Schema, ident.Name))
	}

	if toCharset == "" {
		// charset does not change.
		toCharset = tb.Meta().Charset
	}

	if toCollate == "" {
		// get the default collation of the charset.
		toCollate, err = charset.GetDefaultCollation(toCharset)
		if err != nil {
			return errors.Trace(err)
		}
	}
	doNothing, err := checkAlterTableCharset(tb.Meta(), schema, toCharset, toCollate, needsOverwriteCols)
	if err != nil {
		return err
	}
	if doNothing {
		return nil
	}

	job := &model.Job{
		SchemaID:   schema.ID,
		TableID:    tb.Meta().ID,
		SchemaName: schema.Name.L,
		Type:       model.ActionModifyTableCharsetAndCollate,
		BinlogInfo: &model.HistoryInfo{},
		Args:       []interface{}{toCharset, toCollate, needsOverwriteCols},
	}
	err = d.doDDLJob(ctx, job)
	err = d.callHookOnChanged(err)
	return errors.Trace(err)
}

// AlterTableSetTiFlashReplica sets the TiFlash replicas info.
func (d *ddl) AlterTableSetTiFlashReplica(ctx sessionctx.Context, ident ast.Ident, replicaInfo *ast.TiFlashReplicaSpec) error {
	schema, tb, err := d.getSchemaAndTableByIdent(ctx, ident)
	if err != nil {
		return errors.Trace(err)
	}

	tbReplicaInfo := tb.Meta().TiFlashReplica
	if tbReplicaInfo != nil && tbReplicaInfo.Count == replicaInfo.Count &&
		len(tbReplicaInfo.LocationLabels) == len(replicaInfo.Labels) {
		changed := false
		for i, lable := range tbReplicaInfo.LocationLabels {
			if replicaInfo.Labels[i] != lable {
				changed = true
				break
			}
		}
		if !changed {
			return nil
		}
	}

	job := &model.Job{
		SchemaID:   schema.ID,
		TableID:    tb.Meta().ID,
		SchemaName: schema.Name.L,
		Type:       model.ActionSetTiFlashReplica,
		BinlogInfo: &model.HistoryInfo{},
		Args:       []interface{}{*replicaInfo},
	}
	err = d.doDDLJob(ctx, job)
	err = d.callHookOnChanged(err)
	return errors.Trace(err)
}

// UpdateTableReplicaInfo updates the table flash replica infos.
func (d *ddl) UpdateTableReplicaInfo(ctx sessionctx.Context, physicalID int64, available bool) error {
	is := d.infoHandle.Get()
	tb, ok := is.TableByID(physicalID)
	if !ok {
		tb, _ = is.FindTableByPartitionID(physicalID)
		if tb == nil {
			return infoschema.ErrTableNotExists.GenWithStack("Table which ID = %d does not exist.", physicalID)
		}
	}
	tbInfo := tb.Meta()
	if tbInfo.TiFlashReplica == nil || (tbInfo.ID == physicalID && tbInfo.TiFlashReplica.Available == available) ||
		(tbInfo.ID != physicalID && available == tbInfo.TiFlashReplica.IsPartitionAvailable(physicalID)) {
		return nil
	}

	db, ok := is.SchemaByTable(tbInfo)
	if !ok {
		return infoschema.ErrDatabaseNotExists.GenWithStack("Database of table `%s` does not exist.", tb.Meta().Name)
	}

	job := &model.Job{
		SchemaID:   db.ID,
		TableID:    tb.Meta().ID,
		SchemaName: db.Name.L,
		Type:       model.ActionUpdateTiFlashReplicaStatus,
		BinlogInfo: &model.HistoryInfo{},
		Args:       []interface{}{available, physicalID},
	}
	err := d.doDDLJob(ctx, job)
	err = d.callHookOnChanged(err)
	return errors.Trace(err)
}

// checkAlterTableCharset uses to check is it possible to change the charset of table.
// This function returns 2 variable:
// doNothing: if doNothing is true, means no need to change any more, because the target charset is same with the charset of table.
// err: if err is not nil, means it is not possible to change table charset to target charset.
func checkAlterTableCharset(tblInfo *model.TableInfo, dbInfo *model.DBInfo, toCharset, toCollate string, needsOverwriteCols bool) (doNothing bool, err error) {
	origCharset := tblInfo.Charset
	origCollate := tblInfo.Collate
	// Old version schema charset maybe modified when load schema if TreatOldVersionUTF8AsUTF8MB4 was enable.
	// So even if the origCharset equal toCharset, we still need to do the ddl for old version schema.
	if origCharset == toCharset && origCollate == toCollate && tblInfo.Version >= model.TableInfoVersion2 {
		// nothing to do.
		doNothing = true
		for _, col := range tblInfo.Columns {
			if col.Charset == charset.CharsetBin {
				continue
			}
			if col.Charset == toCharset && col.Collate == toCollate {
				continue
			}
			doNothing = false
		}
		if doNothing {
			return doNothing, nil
		}
	}

	if len(origCharset) == 0 {
		// The table charset may be "", if the table is create in old TiDB version, such as v2.0.8.
		// This DDL will update the table charset to default charset.
		origCharset, origCollate, err = ResolveCharsetCollation("", "", dbInfo.Charset, dbInfo.Collate)
		if err != nil {
			return doNothing, err
		}
	}

	if err = checkModifyCharsetAndCollation(toCharset, toCollate, origCharset, origCollate, false); err != nil {
		return doNothing, err
	}
	if !needsOverwriteCols {
		// If we don't change the charset and collation of columns, skip the next checks.
		return doNothing, nil
	}

	for _, col := range tblInfo.Columns {
		if col.Tp == mysql.TypeVarchar {
			if err = IsTooBigFieldLength(col.Flen, col.Name.O, toCharset); err != nil {
				return doNothing, err
			}
		}
		if col.Charset == charset.CharsetBin {
			continue
		}
		if len(col.Charset) == 0 {
			continue
		}
		if err = checkModifyCharsetAndCollation(toCharset, toCollate, col.Charset, col.Collate, isColumnWithIndex(col.Name.L, tblInfo.Indices)); err != nil {
			if strings.Contains(err.Error(), "Unsupported modifying collation") {
				colErrMsg := "Unsupported converting collation of column '%s' from '%s' to '%s' when index is defined on it."
				err = errUnsupportedModifyCollation.GenWithStack(colErrMsg, col.Name.L, col.Collate, toCollate)
			}
			return doNothing, err
		}
	}
	return doNothing, nil
}

// RenameIndex renames an index.
// In TiDB, indexes are case-insensitive (so index 'a' and 'A" are considered the same index),
// but index names are case-sensitive (we can rename index 'a' to 'A')
func (d *ddl) RenameIndex(ctx sessionctx.Context, ident ast.Ident, spec *ast.AlterTableSpec) error {
	is := d.infoHandle.Get()
	schema, ok := is.SchemaByName(ident.Schema)
	if !ok {
		return infoschema.ErrDatabaseNotExists.GenWithStackByArgs(ident.Schema)
	}

	tb, err := is.TableByName(ident.Schema, ident.Name)
	if err != nil {
		return errors.Trace(infoschema.ErrTableNotExists.GenWithStackByArgs(ident.Schema, ident.Name))
	}
	duplicate, err := validateRenameIndex(spec.FromKey, spec.ToKey, tb.Meta())
	if duplicate {
		return nil
	}
	if err != nil {
		return errors.Trace(err)
	}

	job := &model.Job{
		SchemaID:   schema.ID,
		TableID:    tb.Meta().ID,
		SchemaName: schema.Name.L,
		Type:       model.ActionRenameIndex,
		BinlogInfo: &model.HistoryInfo{},
		Args:       []interface{}{spec.FromKey, spec.ToKey},
	}

	err = d.doDDLJob(ctx, job)
	err = d.callHookOnChanged(err)
	return errors.Trace(err)
}

// DropTable will proceed even if some table in the list does not exists.
func (d *ddl) DropTable(ctx sessionctx.Context, ti ast.Ident) (err error) {
	schema, tb, err := d.getSchemaAndTableByIdent(ctx, ti)
	if err != nil {
		return errors.Trace(err)
	}

	if tb.Meta().IsView() {
		return infoschema.ErrTableNotExists.GenWithStackByArgs(ti.Schema, ti.Name)
	}
	if tb.Meta().IsSequence() {
		return infoschema.ErrTableNotExists.GenWithStackByArgs(ti.Schema, ti.Name)
	}

	job := &model.Job{
		SchemaID:   schema.ID,
		TableID:    tb.Meta().ID,
		SchemaName: schema.Name.L,
		Type:       model.ActionDropTable,
		BinlogInfo: &model.HistoryInfo{},
	}

	err = d.doDDLJob(ctx, job)
	err = d.callHookOnChanged(err)
	if err != nil {
		return errors.Trace(err)
	}
	if !config.TableLockEnabled() {
		return nil
	}
	if ok, _ := ctx.CheckTableLocked(tb.Meta().ID); ok {
		ctx.ReleaseTableLockByTableIDs([]int64{tb.Meta().ID})
	}
	return nil
}

// DropView will proceed even if some view in the list does not exists.
func (d *ddl) DropView(ctx sessionctx.Context, ti ast.Ident) (err error) {
	schema, tb, err := d.getSchemaAndTableByIdent(ctx, ti)
	if err != nil {
		return errors.Trace(err)
	}

	if !tb.Meta().IsView() {
		return ErrWrongObject.GenWithStackByArgs(ti.Schema, ti.Name, "VIEW")
	}

	job := &model.Job{
		SchemaID:   schema.ID,
		TableID:    tb.Meta().ID,
		SchemaName: schema.Name.L,
		Type:       model.ActionDropView,
		BinlogInfo: &model.HistoryInfo{},
	}

	err = d.doDDLJob(ctx, job)
	err = d.callHookOnChanged(err)
	return errors.Trace(err)
}

func (d *ddl) TruncateTable(ctx sessionctx.Context, ti ast.Ident) error {
	schema, tb, err := d.getSchemaAndTableByIdent(ctx, ti)
	if err != nil {
		return errors.Trace(err)
	}
	genIDs, err := d.genGlobalIDs(1)
	if err != nil {
		return errors.Trace(err)
	}
	newTableID := genIDs[0]
	job := &model.Job{
		SchemaID:   schema.ID,
		TableID:    tb.Meta().ID,
		SchemaName: schema.Name.L,
		Type:       model.ActionTruncateTable,
		BinlogInfo: &model.HistoryInfo{},
		Args:       []interface{}{newTableID},
	}
	if ok, _ := ctx.CheckTableLocked(tb.Meta().ID); ok && config.TableLockEnabled() {
		// AddTableLock here to avoid this ddl job was executed successfully but the session was been kill before return.
		// The session will release all table locks it holds, if we don't add the new locking table id here,
		// the session may forget to release the new locked table id when this ddl job was executed successfully
		// but the session was killed before return.
		ctx.AddTableLock([]model.TableLockTpInfo{{SchemaID: schema.ID, TableID: newTableID, Tp: tb.Meta().Lock.Tp}})
	}
	err = d.doDDLJob(ctx, job)
	err = d.callHookOnChanged(err)
	if err != nil {
		if config.TableLockEnabled() {
			ctx.ReleaseTableLockByTableIDs([]int64{newTableID})
		}
		return errors.Trace(err)
	}
	if !config.TableLockEnabled() {
		return nil
	}
	if ok, _ := ctx.CheckTableLocked(tb.Meta().ID); ok {
		ctx.ReleaseTableLockByTableIDs([]int64{tb.Meta().ID})
	}
	return nil
}

func (d *ddl) RenameTable(ctx sessionctx.Context, oldIdent, newIdent ast.Ident, isAlterTable bool) error {
	is := d.GetInfoSchemaWithInterceptor(ctx)
	oldSchema, ok := is.SchemaByName(oldIdent.Schema)
	if !ok {
		if isAlterTable {
			return infoschema.ErrTableNotExists.GenWithStackByArgs(oldIdent.Schema, oldIdent.Name)
		}
		if is.TableExists(newIdent.Schema, newIdent.Name) {
			return infoschema.ErrTableExists.GenWithStackByArgs(newIdent)
		}
		return errFileNotFound.GenWithStackByArgs(oldIdent.Schema, oldIdent.Name)
	}
	oldTbl, err := is.TableByName(oldIdent.Schema, oldIdent.Name)
	if err != nil {
		if isAlterTable {
			return infoschema.ErrTableNotExists.GenWithStackByArgs(oldIdent.Schema, oldIdent.Name)
		}
		if is.TableExists(newIdent.Schema, newIdent.Name) {
			return infoschema.ErrTableExists.GenWithStackByArgs(newIdent)
		}
		return errFileNotFound.GenWithStackByArgs(oldIdent.Schema, oldIdent.Name)
	}
	if isAlterTable && newIdent.Schema.L == oldIdent.Schema.L && newIdent.Name.L == oldIdent.Name.L {
		// oldIdent is equal to newIdent, do nothing
		return nil
	}
	newSchema, ok := is.SchemaByName(newIdent.Schema)
	if !ok {
		return ErrErrorOnRename.GenWithStackByArgs(
			fmt.Sprintf("%s.%s", oldIdent.Schema, oldIdent.Name),
			fmt.Sprintf("%s.%s", newIdent.Schema, newIdent.Name),
			168,
			fmt.Sprintf("Database `%s` doesn't exist", newIdent.Schema))
	}
	if is.TableExists(newIdent.Schema, newIdent.Name) {
		return infoschema.ErrTableExists.GenWithStackByArgs(newIdent)
	}
	if err := checkTooLongTable(newIdent.Name); err != nil {
		return errors.Trace(err)
	}

	job := &model.Job{
		SchemaID:   newSchema.ID,
		TableID:    oldTbl.Meta().ID,
		SchemaName: newSchema.Name.L,
		Type:       model.ActionRenameTable,
		BinlogInfo: &model.HistoryInfo{},
		Args:       []interface{}{oldSchema.ID, newIdent.Name},
	}

	err = d.doDDLJob(ctx, job)
	err = d.callHookOnChanged(err)
	return errors.Trace(err)
}

func getAnonymousIndex(t table.Table, colName model.CIStr) model.CIStr {
	id := 2
	l := len(t.Indices())
	indexName := colName
	if strings.EqualFold(indexName.L, mysql.PrimaryKeyName) {
		indexName = model.NewCIStr(fmt.Sprintf("%s_%d", colName.O, id))
		id = 3
	}
	for i := 0; i < l; i++ {
		if t.Indices()[i].Meta().Name.L == indexName.L {
			indexName = model.NewCIStr(fmt.Sprintf("%s_%d", colName.O, id))
			i = -1
			id++
		}
	}
	return indexName
}

func (d *ddl) CreatePrimaryKey(ctx sessionctx.Context, ti ast.Ident, indexName model.CIStr,
	indexPartSpecifications []*ast.IndexPartSpecification, indexOption *ast.IndexOption) error {
	if !config.GetGlobalConfig().AlterPrimaryKey {
		return ErrUnsupportedModifyPrimaryKey.GenWithStack("Unsupported add primary key, alter-primary-key is false")
	}

	schema, t, err := d.getSchemaAndTableByIdent(ctx, ti)
	if err != nil {
		return errors.Trace(err)
	}

	if err = checkTooLongIndex(indexName); err != nil {
		return ErrTooLongIdent.GenWithStackByArgs(mysql.PrimaryKeyName)
	}

	indexName = model.NewCIStr(mysql.PrimaryKeyName)
	if indexInfo := t.Meta().FindIndexByName(indexName.L); indexInfo != nil {
		return infoschema.ErrMultiplePriKey
	}

	// Primary keys cannot include expression index parts. A primary key requires the generated column to be stored,
	// but expression index parts are implemented as virtual generated columns, not stored generated columns.
	for _, idxPart := range indexPartSpecifications {
		if idxPart.Expr != nil {
			return ErrFunctionalIndexPrimaryKey
		}
	}

	tblInfo := t.Meta()
	// Check before the job is put to the queue.
	// This check is redundant, but useful. If DDL check fail before the job is put
	// to job queue, the fail path logic is super fast.
	// After DDL job is put to the queue, and if the check fail, TiDB will run the DDL cancel logic.
	// The recover step causes DDL wait a few seconds, makes the unit test painfully slow.
	indexColumns, err := buildIndexColumns(tblInfo.Columns, indexPartSpecifications)
	if err != nil {
		return errors.Trace(err)
	}
	if _, err = checkPKOnGeneratedColumn(tblInfo, indexPartSpecifications); err != nil {
		return err
	}

	if tblInfo.GetPartitionInfo() != nil {
		if err := checkPartitionKeysConstraint(tblInfo.GetPartitionInfo(), indexColumns, tblInfo, true); err != nil {
			return err
		}
	}

	// May be truncate comment here, when index comment too long and sql_mode is't strict.
	if _, err = validateCommentLength(ctx.GetSessionVars(), indexName.String(), indexOption); err != nil {
		return errors.Trace(err)
	}

	unique := true
	sqlMode := ctx.GetSessionVars().SQLMode
	job := &model.Job{
		SchemaID:   schema.ID,
		TableID:    t.Meta().ID,
		SchemaName: schema.Name.L,
		Type:       model.ActionAddPrimaryKey,
		BinlogInfo: &model.HistoryInfo{},
		Args:       []interface{}{unique, indexName, indexPartSpecifications, indexOption, sqlMode},
		Priority:   ctx.GetSessionVars().DDLReorgPriority,
	}

	err = d.doDDLJob(ctx, job)
	err = d.callHookOnChanged(err)
	return errors.Trace(err)
}

func buildHiddenColumnInfo(ctx sessionctx.Context, t table.Table, indexPartSpecifications []*ast.IndexPartSpecification, indexName model.CIStr) ([]*model.ColumnInfo, error) {
	tblInfo := t.Meta()
	hiddenCols := make([]*model.ColumnInfo, 0, len(indexPartSpecifications))
	for i, idxPart := range indexPartSpecifications {
		if idxPart.Expr == nil {
			continue
		}
		idxPart.Column = &ast.ColumnName{Name: model.NewCIStr(fmt.Sprintf("%s_%s_%d", expressionIndexPrefix, indexName, i))}
		// Check whether the hidden columns have existed.
		col := table.FindCol(t.Cols(), idxPart.Column.Name.L)
		if col != nil {
			// TODO: Use expression index related error.
			return nil, infoschema.ErrColumnExists.GenWithStackByArgs(col.Name.String())
		}
		idxPart.Length = types.UnspecifiedLength
		// The index part is an expression, prepare a hidden column for it.
		if len(idxPart.Column.Name.L) > mysql.MaxColumnNameLength {
			// TODO: Refine the error message.
			return nil, ErrTooLongIdent.GenWithStackByArgs("hidden column")
		}
		// TODO: refine the error message.
		if err := checkIllegalFn4GeneratedColumn("expression index", idxPart.Expr); err != nil {
			return nil, errors.Trace(err)
		}

		var sb strings.Builder
		restoreFlags := format.RestoreStringSingleQuotes | format.RestoreKeyWordLowercase | format.RestoreNameBackQuotes |
			format.RestoreSpacesAroundBinaryOperation
		restoreCtx := format.NewRestoreCtx(restoreFlags, &sb)
		sb.Reset()
		err := idxPart.Expr.Restore(restoreCtx)
		if err != nil {
			return nil, errors.Trace(err)
		}
		expr, err := expression.RewriteSimpleExprWithTableInfo(ctx, tblInfo, idxPart.Expr)
		if err != nil {
			// TODO: refine the error message.
			return nil, err
		}
		if _, ok := expr.(*expression.Column); ok {
			return nil, ErrFunctionalIndexOnField
		}

		colInfo := &model.ColumnInfo{
			Name:                idxPart.Column.Name,
			GeneratedExprString: sb.String(),
			GeneratedStored:     false,
			Version:             model.CurrLatestColumnInfoVersion,
			Dependences:         make(map[string]struct{}),
			Hidden:              true,
			FieldType:           *expr.GetType(),
		}
		checkDependencies := make(map[string]struct{})
		for _, colName := range findColumnNamesInExpr(idxPart.Expr) {
			colInfo.Dependences[colName.Name.O] = struct{}{}
			checkDependencies[colName.Name.O] = struct{}{}
		}
		if err = checkDependedColExist(checkDependencies, t.Cols()); err != nil {
			return nil, errors.Trace(err)
		}
		if err = checkAutoIncrementRef("", colInfo.Dependences, tblInfo); err != nil {
			return nil, errors.Trace(err)
		}
		idxPart.Expr = nil
		hiddenCols = append(hiddenCols, colInfo)
	}
	return hiddenCols, nil
}

func (d *ddl) CreateIndex(ctx sessionctx.Context, ti ast.Ident, keyType ast.IndexKeyType, indexName model.CIStr,
	indexPartSpecifications []*ast.IndexPartSpecification, indexOption *ast.IndexOption, ifNotExists bool) error {
	// not support Spatial and FullText index
	if keyType == ast.IndexKeyTypeFullText || keyType == ast.IndexKeyTypeSpatial {
		return errUnsupportedIndexType.GenWithStack("FULLTEXT and SPATIAL index is not supported")
	}
	unique := keyType == ast.IndexKeyTypeUnique
	schema, t, err := d.getSchemaAndTableByIdent(ctx, ti)
	if err != nil {
		return errors.Trace(err)
	}

	// Deal with anonymous index.
	if len(indexName.L) == 0 {
		colName := model.NewCIStr("expression_index")
		if indexPartSpecifications[0].Column != nil {
			colName = indexPartSpecifications[0].Column.Name
		}
		indexName = getAnonymousIndex(t, colName)
	}

	if indexInfo := t.Meta().FindIndexByName(indexName.L); indexInfo != nil {
		err = ErrDupKeyName.GenWithStack("index already exist %s", indexName)
		if ifNotExists {
			ctx.GetSessionVars().StmtCtx.AppendNote(err)
			return nil
		}
		return err
	}

	if err = checkTooLongIndex(indexName); err != nil {
		return errors.Trace(err)
	}

	tblInfo := t.Meta()

	// Build hidden columns if necessary.
	hiddenCols, err := buildHiddenColumnInfo(ctx, t, indexPartSpecifications, indexName)
	if err != nil {
		return err
	}
	if len(hiddenCols) > 0 && !config.GetGlobalConfig().Experimental.AllowsExpressionIndex {
		return ErrUnsupportedExpressionIndex
	}
	if err = checkAddColumnTooManyColumns(len(t.Cols()) + len(hiddenCols)); err != nil {
		return errors.Trace(err)
	}

	// Check before the job is put to the queue.
	// This check is redundant, but useful. If DDL check fail before the job is put
	// to job queue, the fail path logic is super fast.
	// After DDL job is put to the queue, and if the check fail, TiDB will run the DDL cancel logic.
	// The recover step causes DDL wait a few seconds, makes the unit test painfully slow.
	indexColumns, err := buildIndexColumns(append(tblInfo.Columns, hiddenCols...), indexPartSpecifications)
	if err != nil {
		return errors.Trace(err)
	}
	if unique && tblInfo.GetPartitionInfo() != nil {
		if err := checkPartitionKeysConstraint(tblInfo.GetPartitionInfo(), indexColumns, tblInfo, false); err != nil {
			return err
		}
	}
	// May be truncate comment here, when index comment too long and sql_mode is't strict.
	if _, err = validateCommentLength(ctx.GetSessionVars(), indexName.String(), indexOption); err != nil {
		return errors.Trace(err)
	}
	job := &model.Job{
		SchemaID:   schema.ID,
		TableID:    t.Meta().ID,
		SchemaName: schema.Name.L,
		Type:       model.ActionAddIndex,
		BinlogInfo: &model.HistoryInfo{},
		Args:       []interface{}{unique, indexName, indexPartSpecifications, indexOption, hiddenCols},
		Priority:   ctx.GetSessionVars().DDLReorgPriority,
	}

	err = d.doDDLJob(ctx, job)
	// key exists, but if_not_exists flags is true, so we ignore this error.
	if ErrDupKeyName.Equal(err) && ifNotExists {
		ctx.GetSessionVars().StmtCtx.AppendNote(err)
		return nil
	}
	err = d.callHookOnChanged(err)
	return errors.Trace(err)
}

func buildFKInfo(fkName model.CIStr, keys []*ast.IndexPartSpecification, refer *ast.ReferenceDef, cols []*table.Column, tbInfo *model.TableInfo) (*model.FKInfo, error) {
	if len(keys) != len(refer.IndexPartSpecifications) {
		return nil, infoschema.ErrForeignKeyNotMatch.GenWithStackByArgs("foreign key without name")
	}

	// all base columns of stored generated columns
	baseCols := make(map[string]struct{})
	for _, col := range cols {
		if col.IsGenerated() && col.GeneratedStored {
			for name := range col.Dependences {
				baseCols[name] = struct{}{}
			}
		}
	}

	fkInfo := &model.FKInfo{
		Name:     fkName,
		RefTable: refer.Table.Name,
		Cols:     make([]model.CIStr, len(keys)),
	}

	for i, key := range keys {
		// Check add foreign key to generated columns
		// For more detail, see https://dev.mysql.com/doc/refman/8.0/en/innodb-foreign-key-constraints.html#innodb-foreign-key-generated-columns
		for _, col := range cols {
			if col.Name.L != key.Column.Name.L {
				continue
			}
			if col.IsGenerated() {
				// Check foreign key on virtual generated columns
				if !col.GeneratedStored {
					return nil, infoschema.ErrCannotAddForeign
				}

				// Check wrong reference options of foreign key on stored generated columns
				switch refer.OnUpdate.ReferOpt {
				case ast.ReferOptionCascade, ast.ReferOptionSetNull, ast.ReferOptionSetDefault:
					return nil, errWrongFKOptionForGeneratedColumn.GenWithStackByArgs("ON UPDATE " + refer.OnUpdate.ReferOpt.String())
				}
				switch refer.OnDelete.ReferOpt {
				case ast.ReferOptionSetNull, ast.ReferOptionSetDefault:
					return nil, errWrongFKOptionForGeneratedColumn.GenWithStackByArgs("ON DELETE " + refer.OnDelete.ReferOpt.String())
				}
				continue
			}
			// Check wrong reference options of foreign key on base columns of stored generated columns
			if _, ok := baseCols[col.Name.L]; ok {
				switch refer.OnUpdate.ReferOpt {
				case ast.ReferOptionCascade, ast.ReferOptionSetNull, ast.ReferOptionSetDefault:
					return nil, infoschema.ErrCannotAddForeign
				}
				switch refer.OnDelete.ReferOpt {
				case ast.ReferOptionCascade, ast.ReferOptionSetNull, ast.ReferOptionSetDefault:
					return nil, infoschema.ErrCannotAddForeign
				}
			}
		}
		if table.FindCol(cols, key.Column.Name.O) == nil {
			return nil, errKeyColumnDoesNotExits.GenWithStackByArgs(key.Column.Name)
		}
		fkInfo.Cols[i] = key.Column.Name
	}

	fkInfo.RefCols = make([]model.CIStr, len(refer.IndexPartSpecifications))
	for i, key := range refer.IndexPartSpecifications {
		fkInfo.RefCols[i] = key.Column.Name
	}

	fkInfo.OnDelete = int(refer.OnDelete.ReferOpt)
	fkInfo.OnUpdate = int(refer.OnUpdate.ReferOpt)

	return fkInfo, nil
}

func (d *ddl) CreateForeignKey(ctx sessionctx.Context, ti ast.Ident, fkName model.CIStr, keys []*ast.IndexPartSpecification, refer *ast.ReferenceDef) error {
	is := d.infoHandle.Get()
	schema, ok := is.SchemaByName(ti.Schema)
	if !ok {
		return infoschema.ErrDatabaseNotExists.GenWithStackByArgs(ti.Schema)
	}

	t, err := is.TableByName(ti.Schema, ti.Name)
	if err != nil {
		return errors.Trace(infoschema.ErrTableNotExists.GenWithStackByArgs(ti.Schema, ti.Name))
	}

	fkInfo, err := buildFKInfo(fkName, keys, refer, t.Cols(), t.Meta())
	if err != nil {
		return errors.Trace(err)
	}

	job := &model.Job{
		SchemaID:   schema.ID,
		TableID:    t.Meta().ID,
		SchemaName: schema.Name.L,
		Type:       model.ActionAddForeignKey,
		BinlogInfo: &model.HistoryInfo{},
		Args:       []interface{}{fkInfo},
	}

	err = d.doDDLJob(ctx, job)
	err = d.callHookOnChanged(err)
	return errors.Trace(err)

}

func (d *ddl) DropForeignKey(ctx sessionctx.Context, ti ast.Ident, fkName model.CIStr) error {
	is := d.infoHandle.Get()
	schema, ok := is.SchemaByName(ti.Schema)
	if !ok {
		return infoschema.ErrDatabaseNotExists.GenWithStackByArgs(ti.Schema)
	}

	t, err := is.TableByName(ti.Schema, ti.Name)
	if err != nil {
		return errors.Trace(infoschema.ErrTableNotExists.GenWithStackByArgs(ti.Schema, ti.Name))
	}

	job := &model.Job{
		SchemaID:   schema.ID,
		TableID:    t.Meta().ID,
		SchemaName: schema.Name.L,
		Type:       model.ActionDropForeignKey,
		BinlogInfo: &model.HistoryInfo{},
		Args:       []interface{}{fkName},
	}

	err = d.doDDLJob(ctx, job)
	err = d.callHookOnChanged(err)
	return errors.Trace(err)
}

func (d *ddl) DropIndex(ctx sessionctx.Context, ti ast.Ident, indexName model.CIStr, ifExists bool) error {
	is := d.infoHandle.Get()
	schema, ok := is.SchemaByName(ti.Schema)
	if !ok {
		return errors.Trace(infoschema.ErrDatabaseNotExists)
	}
	t, err := is.TableByName(ti.Schema, ti.Name)
	if err != nil {
		return errors.Trace(infoschema.ErrTableNotExists.GenWithStackByArgs(ti.Schema, ti.Name))
	}

	indexInfo := t.Meta().FindIndexByName(indexName.L)
	var isPK bool
	if indexName.L == strings.ToLower(mysql.PrimaryKeyName) &&
		// Before we fixed #14243, there might be a general index named `primary` but not a primary key.
		(indexInfo == nil || indexInfo.Primary) {
		isPK = true
	}
	if isPK {
		if !config.GetGlobalConfig().AlterPrimaryKey {
			return ErrUnsupportedModifyPrimaryKey.GenWithStack("Unsupported drop primary key when alter-primary-key is false")

		}
		// If the table's PKIsHandle is true, we can't find the index from the table. So we check the value of PKIsHandle.
		if indexInfo == nil && !t.Meta().PKIsHandle {
			return ErrCantDropFieldOrKey.GenWithStack("Can't DROP 'PRIMARY'; check that column/key exists")
		}
		if t.Meta().PKIsHandle {
			return ErrUnsupportedModifyPrimaryKey.GenWithStack("Unsupported drop primary key when the table's pkIsHandle is true")
		}
	}
	if indexInfo == nil {
		err = ErrCantDropFieldOrKey.GenWithStack("index %s doesn't exist", indexName)
		if ifExists {
			ctx.GetSessionVars().StmtCtx.AppendNote(err)
			return nil
		}
		return err
	}

	// Check for drop index on auto_increment column.
	err = checkDropIndexOnAutoIncrementColumn(t.Meta(), indexInfo)
	if err != nil {
		return errors.Trace(err)
	}

	jobTp := model.ActionDropIndex
	if isPK {
		jobTp = model.ActionDropPrimaryKey
	}

	job := &model.Job{
		SchemaID:   schema.ID,
		TableID:    t.Meta().ID,
		SchemaName: schema.Name.L,
		Type:       jobTp,
		BinlogInfo: &model.HistoryInfo{},
		Args:       []interface{}{indexName},
	}

	err = d.doDDLJob(ctx, job)
	// index not exists, but if_exists flags is true, so we ignore this error.
	if ErrCantDropFieldOrKey.Equal(err) && ifExists {
		ctx.GetSessionVars().StmtCtx.AppendNote(err)
		return nil
	}
	err = d.callHookOnChanged(err)
	return errors.Trace(err)
}

func isDroppableColumn(tblInfo *model.TableInfo, colName model.CIStr) error {
	// Check whether there are other columns depend on this column or not.
	for _, col := range tblInfo.Columns {
		for dep := range col.Dependences {
			if dep == colName.L {
				return errDependentByGeneratedColumn.GenWithStackByArgs(dep)
			}
		}
	}
	if len(tblInfo.Columns) == 1 {
		return ErrCantRemoveAllFields.GenWithStack("can't drop only column %s in table %s",
			colName, tblInfo.Name)
	}
	// We don't support dropping column with index covered now.
	// We must drop the index first, then drop the column.
	if isColumnWithIndex(colName.L, tblInfo.Indices) {
		return errCantDropColWithIndex.GenWithStack("can't drop column %s with index covered now", colName)
	}
	// Check the column with foreign key.
	if fkInfo := getColumnForeignKeyInfo(colName.L, tblInfo.ForeignKeys); fkInfo != nil {
		return errFkColumnCannotDrop.GenWithStackByArgs(colName, fkInfo.Name)
	}
	return nil
}

// validateCommentLength checks comment length of table, column, index and partition.
// If comment length is more than the standard length truncate it
// and store the comment length upto the standard comment length size.
func validateCommentLength(vars *variable.SessionVars, indexName string, indexOption *ast.IndexOption) (string, error) {
	if indexOption == nil {
		return "", nil
	}

	maxLen := MaxCommentLength
	if len(indexOption.Comment) > maxLen {
		err := errTooLongIndexComment.GenWithStackByArgs(indexName, maxLen)
		if vars.StrictSQLMode {
			return "", err
		}
		vars.StmtCtx.AppendWarning(err)
		indexOption.Comment = indexOption.Comment[:maxLen]
	}
	return indexOption.Comment, nil
}

func buildPartitionInfo(ctx sessionctx.Context, meta *model.TableInfo, d *ddl, spec *ast.AlterTableSpec) (*model.PartitionInfo, error) {
	if meta.Partition.Type == model.PartitionTypeRange {
		if len(spec.PartDefinitions) == 0 {
			return nil, ast.ErrPartitionsMustBeDefined.GenWithStackByArgs(meta.Partition.Type)
		}
	} else {
		// we don't support ADD PARTITION for all other partition types yet.
		return nil, errors.Trace(ErrUnsupportedAddPartition)
	}

	part := &model.PartitionInfo{
		Type:    meta.Partition.Type,
		Expr:    meta.Partition.Expr,
		Columns: meta.Partition.Columns,
		Enable:  meta.Partition.Enable,
	}

	genIDs, err := d.genGlobalIDs(len(spec.PartDefinitions))
	if err != nil {
		return nil, err
	}
	for ith, def := range spec.PartDefinitions {
		if err := def.Clause.Validate(part.Type, len(part.Columns)); err != nil {
			return nil, errors.Trace(err)
		}
		// For RANGE partition only VALUES LESS THAN should be possible.
		clause := def.Clause.(*ast.PartitionDefinitionClauseLessThan)
		if len(part.Columns) > 0 {
			if err := checkRangeColumnsTypeAndValuesMatch(ctx, meta, clause.Exprs); err != nil {
				return nil, err
			}
		}

		comment, _ := def.Comment()
		piDef := model.PartitionDefinition{
			Name:    def.Name,
			ID:      genIDs[ith],
			Comment: comment,
		}

		buf := new(bytes.Buffer)
		for _, expr := range clause.Exprs {
			expr.Format(buf)
			piDef.LessThan = append(piDef.LessThan, buf.String())
			buf.Reset()
		}
		part.Definitions = append(part.Definitions, piDef)
	}
	return part, nil
}

func checkRangeColumnsTypeAndValuesMatch(ctx sessionctx.Context, meta *model.TableInfo, exprs []ast.ExprNode) error {
	// Validate() has already checked len(colNames) = len(exprs)
	// create table ... partition by range columns (cols)
	// partition p0 values less than (expr)
	// check the type of cols[i] and expr is consistent.
	colNames := meta.Partition.Columns
	for i, colExpr := range exprs {
		if _, ok := colExpr.(*ast.MaxValueExpr); ok {
			continue
		}

		colName := colNames[i]
		colInfo := getColumnInfoByName(meta, colName.L)
		if colInfo == nil {
			return errors.Trace(ErrFieldNotFoundPart)
		}
		colType := &colInfo.FieldType

		val, err := expression.EvalAstExpr(ctx, colExpr)
		if err != nil {
			return err
		}

		// Check val.ConvertTo(colType) doesn't work, so we need this case by case check.
		switch colType.Tp {
		case mysql.TypeDate, mysql.TypeDatetime:
			switch val.Kind() {
			case types.KindString, types.KindBytes:
			default:
				return ErrWrongTypeColumnValue.GenWithStackByArgs()
			}
		}
	}
	return nil
}

// LockTables uses to execute lock tables statement.
func (d *ddl) LockTables(ctx sessionctx.Context, stmt *ast.LockTablesStmt) error {
	lockTables := make([]model.TableLockTpInfo, 0, len(stmt.TableLocks))
	sessionInfo := model.SessionInfo{
		ServerID:  d.GetID(),
		SessionID: ctx.GetSessionVars().ConnectionID,
	}
	uniqueTableID := make(map[int64]struct{})
	// Check whether the table was already locked by another.
	for _, tl := range stmt.TableLocks {
		tb := tl.Table
		err := throwErrIfInMemOrSysDB(ctx, tb.Schema.L)
		if err != nil {
			return err
		}
		schema, t, err := d.getSchemaAndTableByIdent(ctx, ast.Ident{Schema: tb.Schema, Name: tb.Name})
		if err != nil {
			return errors.Trace(err)
		}
		if t.Meta().IsView() {
			return table.ErrUnsupportedOp.GenWithStackByArgs()
		}
		err = checkTableLocked(t.Meta(), tl.Type, sessionInfo)
		if err != nil {
			return err
		}
		if _, ok := uniqueTableID[t.Meta().ID]; ok {
			return infoschema.ErrNonuniqTable.GenWithStackByArgs(t.Meta().Name)
		}
		uniqueTableID[t.Meta().ID] = struct{}{}
		lockTables = append(lockTables, model.TableLockTpInfo{SchemaID: schema.ID, TableID: t.Meta().ID, Tp: tl.Type})
	}

	unlockTables := ctx.GetAllTableLocks()
	arg := &lockTablesArg{
		LockTables:   lockTables,
		UnlockTables: unlockTables,
		SessionInfo:  sessionInfo,
	}
	job := &model.Job{
		SchemaID:   lockTables[0].SchemaID,
		TableID:    lockTables[0].TableID,
		Type:       model.ActionLockTable,
		BinlogInfo: &model.HistoryInfo{},
		Args:       []interface{}{arg},
	}
	// AddTableLock here is avoiding this job was executed successfully but the session was killed before return.
	ctx.AddTableLock(lockTables)
	err := d.doDDLJob(ctx, job)
	if err == nil {
		ctx.ReleaseTableLocks(unlockTables)
		ctx.AddTableLock(lockTables)
	}
	err = d.callHookOnChanged(err)
	return errors.Trace(err)
}

// UnlockTables uses to execute unlock tables statement.
func (d *ddl) UnlockTables(ctx sessionctx.Context, unlockTables []model.TableLockTpInfo) error {
	if len(unlockTables) == 0 {
		return nil
	}
	arg := &lockTablesArg{
		UnlockTables: unlockTables,
		SessionInfo: model.SessionInfo{
			ServerID:  d.GetID(),
			SessionID: ctx.GetSessionVars().ConnectionID,
		},
	}
	job := &model.Job{
		SchemaID:   unlockTables[0].SchemaID,
		TableID:    unlockTables[0].TableID,
		Type:       model.ActionUnlockTable,
		BinlogInfo: &model.HistoryInfo{},
		Args:       []interface{}{arg},
	}

	err := d.doDDLJob(ctx, job)
	if err == nil {
		ctx.ReleaseAllTableLocks()
	}
	err = d.callHookOnChanged(err)
	return errors.Trace(err)
}

func throwErrIfInMemOrSysDB(ctx sessionctx.Context, dbLowerName string) error {
	if util.IsMemOrSysDB(dbLowerName) {
		if ctx.GetSessionVars().User != nil {
			return infoschema.ErrAccessDenied.GenWithStackByArgs(ctx.GetSessionVars().User.Username, ctx.GetSessionVars().User.Hostname)
		}
		return infoschema.ErrAccessDenied.GenWithStackByArgs("", "")
	}
	return nil
}

func (d *ddl) CleanupTableLock(ctx sessionctx.Context, tables []*ast.TableName) error {
	uniqueTableID := make(map[int64]struct{})
	cleanupTables := make([]model.TableLockTpInfo, 0, len(tables))
	unlockedTablesNum := 0
	// Check whether the table was already locked by another.
	for _, tb := range tables {
		err := throwErrIfInMemOrSysDB(ctx, tb.Schema.L)
		if err != nil {
			return err
		}
		schema, t, err := d.getSchemaAndTableByIdent(ctx, ast.Ident{Schema: tb.Schema, Name: tb.Name})
		if err != nil {
			return errors.Trace(err)
		}
		if t.Meta().IsView() {
			return table.ErrUnsupportedOp
		}
		// Maybe the table t was not locked, but still try to unlock this table.
		// If we skip unlock the table here, the job maybe not consistent with the job.Query.
		// eg: unlock tables t1,t2;  If t2 is not locked and skip here, then the job will only unlock table t1,
		// and this behaviour is not consistent with the sql query.
		if !t.Meta().IsLocked() {
			unlockedTablesNum++
		}
		if _, ok := uniqueTableID[t.Meta().ID]; ok {
			return infoschema.ErrNonuniqTable.GenWithStackByArgs(t.Meta().Name)
		}
		uniqueTableID[t.Meta().ID] = struct{}{}
		cleanupTables = append(cleanupTables, model.TableLockTpInfo{SchemaID: schema.ID, TableID: t.Meta().ID})
	}
	// If the num of cleanupTables is 0, or all cleanupTables is unlocked, just return here.
	if len(cleanupTables) == 0 || len(cleanupTables) == unlockedTablesNum {
		return nil
	}

	arg := &lockTablesArg{
		UnlockTables: cleanupTables,
		IsCleanup:    true,
	}
	job := &model.Job{
		SchemaID:   cleanupTables[0].SchemaID,
		TableID:    cleanupTables[0].TableID,
		Type:       model.ActionUnlockTable,
		BinlogInfo: &model.HistoryInfo{},
		Args:       []interface{}{arg},
	}
	err := d.doDDLJob(ctx, job)
	if err == nil {
		ctx.ReleaseTableLocks(cleanupTables)
	}
	err = d.callHookOnChanged(err)
	return errors.Trace(err)
}

type lockTablesArg struct {
	LockTables    []model.TableLockTpInfo
	IndexOfLock   int
	UnlockTables  []model.TableLockTpInfo
	IndexOfUnlock int
	SessionInfo   model.SessionInfo
	IsCleanup     bool
}

// extractCollateFromOption take collates(may multiple) in option into consideration
// when handle charset and collate of a column, rather than handling it separately.
func extractCollateFromOption(def *ast.ColumnDef) []string {
	var specifiedCollates []string
	for i := 0; i < len(def.Options); i++ {
		op := def.Options[i]
		if op.Tp == ast.ColumnOptionCollate {
			specifiedCollates = append(specifiedCollates, op.StrValue)
			def.Options = append(def.Options[:i], def.Options[i+1:]...)
			// maintain the correct index
			i--
		}
	}
	return specifiedCollates
}

func (d *ddl) RepairTable(ctx sessionctx.Context, table *ast.TableName, createStmt *ast.CreateTableStmt) error {
	// Existence of DB and table has been checked in the preprocessor.
	oldTableInfo, ok := (ctx.Value(domainutil.RepairedTable)).(*model.TableInfo)
	if !ok || oldTableInfo == nil {
		return ErrRepairTableFail.GenWithStack("Failed to get the repaired table")
	}
	oldDBInfo, ok := (ctx.Value(domainutil.RepairedDatabase)).(*model.DBInfo)
	if !ok || oldDBInfo == nil {
		return ErrRepairTableFail.GenWithStack("Failed to get the repaired database")
	}
	// By now only support same DB repair.
	if createStmt.Table.Schema.L != oldDBInfo.Name.L {
		return ErrRepairTableFail.GenWithStack("Repaired table should in same database with the old one")
	}

	// It is necessary to specify the table.ID and partition.ID manually.
	newTableInfo, err := buildTableInfoWithCheck(ctx, createStmt, oldTableInfo.Charset, oldTableInfo.Collate)
	if err != nil {
		return errors.Trace(err)
	}
	// Override newTableInfo with oldTableInfo's element necessary.
	// TODO: There may be more element assignments here, and the new TableInfo should be verified with the actual data.
	newTableInfo.ID = oldTableInfo.ID
	if err = checkAndOverridePartitionID(newTableInfo, oldTableInfo); err != nil {
		return err
	}
	newTableInfo.AutoIncID = oldTableInfo.AutoIncID
	// If any old columnInfo has lost, that means the old column ID lost too, repair failed.
	for i, newOne := range newTableInfo.Columns {
		old := getColumnInfoByName(oldTableInfo, newOne.Name.L)
		if old == nil {
			return ErrRepairTableFail.GenWithStackByArgs("Column " + newOne.Name.L + " has lost")
		}
		if newOne.Tp != old.Tp {
			return ErrRepairTableFail.GenWithStackByArgs("Column " + newOne.Name.L + " type should be the same")
		}
		if newOne.Flen != old.Flen {
			logutil.BgLogger().Warn("[ddl] admin repair table : Column " + newOne.Name.L + " flen is not equal to the old one")
		}
		newTableInfo.Columns[i].ID = old.ID
	}
	// If any old indexInfo has lost, that means the index ID lost too, so did the data, repair failed.
	for i, newOne := range newTableInfo.Indices {
		old := getIndexInfoByNameAndColumn(oldTableInfo, newOne)
		if old == nil {
			return ErrRepairTableFail.GenWithStackByArgs("Index " + newOne.Name.L + " has lost")
		}
		if newOne.Tp != old.Tp {
			return ErrRepairTableFail.GenWithStackByArgs("Index " + newOne.Name.L + " type should be the same")
		}
		newTableInfo.Indices[i].ID = old.ID
	}

	newTableInfo.State = model.StatePublic
	err = checkTableInfoValid(newTableInfo)
	if err != nil {
		return err
	}
	newTableInfo.State = model.StateNone

	job := &model.Job{
		SchemaID:   oldDBInfo.ID,
		TableID:    newTableInfo.ID,
		SchemaName: oldDBInfo.Name.L,
		Type:       model.ActionRepairTable,
		BinlogInfo: &model.HistoryInfo{},
		Args:       []interface{}{newTableInfo},
	}
	err = d.doDDLJob(ctx, job)
	if err == nil {
		// Remove the old TableInfo from repairInfo before domain reload.
		domainutil.RepairInfo.RemoveFromRepairInfo(oldDBInfo.Name.L, oldTableInfo.Name.L)
	}
	err = d.callHookOnChanged(err)
	return errors.Trace(err)
}

func (d *ddl) OrderByColumns(ctx sessionctx.Context, ident ast.Ident) error {
	_, tb, err := d.getSchemaAndTableByIdent(ctx, ident)
	if err != nil {
		return errors.Trace(err)
	}
	if tb.Meta().GetPkColInfo() != nil {
		ctx.GetSessionVars().StmtCtx.AppendWarning(errors.Errorf("ORDER BY ignored as there is a user-defined clustered index in the table '%s'", ident.Name))
	}
	return nil
}

func (d *ddl) CreateSequence(ctx sessionctx.Context, stmt *ast.CreateSequenceStmt) error {
	ident := ast.Ident{Name: stmt.Name.Name, Schema: stmt.Name.Schema}
	sequenceInfo, err := buildSequenceInfo(stmt, ident)
	if err != nil {
		return err
	}
	// TiDB describe the sequence within a tableInfo, as a same-level object of a table and view.
	tbInfo, err := buildTableInfo(ctx, ident.Name, nil, nil)
	if err != nil {
		return err
	}
	tbInfo.Sequence = sequenceInfo

	onExist := OnExistError
	if stmt.IfNotExists {
		onExist = OnExistIgnore
	}

	return d.CreateTableWithInfo(ctx, ident.Schema, tbInfo, onExist, false /*tryRetainID*/)
}

func (d *ddl) DropSequence(ctx sessionctx.Context, ti ast.Ident, ifExists bool) (err error) {
	schema, tbl, err := d.getSchemaAndTableByIdent(ctx, ti)
	if err != nil {
		return errors.Trace(err)
	}

	if !tbl.Meta().IsSequence() {
		err = ErrWrongObject.GenWithStackByArgs(ti.Schema, ti.Name, "SEQUENCE")
		if ifExists {
			ctx.GetSessionVars().StmtCtx.AppendNote(err)
			return nil
		}
		return err
	}

	job := &model.Job{
		SchemaID:   schema.ID,
		TableID:    tbl.Meta().ID,
		SchemaName: schema.Name.L,
		Type:       model.ActionDropSequence,
		BinlogInfo: &model.HistoryInfo{},
	}

	err = d.doDDLJob(ctx, job)
	err = d.callHookOnChanged(err)
	return errors.Trace(err)
}<|MERGE_RESOLUTION|>--- conflicted
+++ resolved
@@ -2614,16 +2614,10 @@
 
 // checkModifyTypes checks if the 'origin' type can be modified to 'to' type with out the need to
 // change or check existing data in the table.
-<<<<<<< HEAD
-// It returns true if the two types has the same Charset and Collation, the same sign, both are
-// integer types or string types, and new Flen and Decimal must be greater than or equal to origin.
-func modifiable(tbInfo *model.TableInfo, originalCol *model.ColumnInfo, to *types.FieldType) error {
-	origin := &originalCol.FieldType
-=======
 // It returns error if the two types has incompatible Charset and Collation, different sign, different
 // digital/string types, or length of new Flen and Decimal is less than origin.
-func checkModifyTypes(origin *types.FieldType, to *types.FieldType, needRewriteCollationData bool) error {
->>>>>>> a5645ef6
+func checkModifyTypes(tbInfo *model.TableInfo, originalCol *model.ColumnInfo, to *types.FieldType, needRewriteCollationData bool) error {
+	origin := &originalCol.FieldType
 	unsupportedMsg := fmt.Sprintf("type %v not match origin %v", to.CompactStr(), origin.CompactStr())
 	switch origin.Tp {
 	case mysql.TypeVarchar, mysql.TypeString, mysql.TypeVarString,
@@ -2901,15 +2895,11 @@
 		return nil, errors.Trace(err)
 	}
 
-<<<<<<< HEAD
-	if err = modifiable(t.Meta(), col.ColumnInfo, &newCol.FieldType); err != nil {
-=======
-	if err = checkModifyTypes(&col.FieldType, &newCol.FieldType, isColumnWithIndex(col.Name.L, t.Meta().Indices)); err != nil {
+	if err = checkModifyTypes(t.Meta(), col.ColumnInfo, &newCol.FieldType, isColumnWithIndex(col.Name.L, t.Meta().Indices)); err != nil {
 		if strings.Contains(err.Error(), "Unsupported modifying collation") {
 			colErrMsg := "Unsupported modifying collation of column '%s' from '%s' to '%s' when index is defined on it."
 			err = errUnsupportedModifyCollation.GenWithStack(colErrMsg, col.Name.L, col.Collate, newCol.Collate)
 		}
->>>>>>> a5645ef6
 		return nil, errors.Trace(err)
 	}
 
