--- conflicted
+++ resolved
@@ -401,11 +401,7 @@
 				constraints = append(constraints, constraint)
 				col.Flag |= mysql.UniqueKeyFlag
 			case ast.ColumnOptionDefaultValue:
-<<<<<<< HEAD
 				hasDefaultValue, err = setDefaultValue(ctx, col, v)
-=======
-				value, err := getDefaultValue(ctx, v, colDef.Tp)
->>>>>>> eb2578bc
 				if err != nil {
 					return nil, nil, errors.Trace(err)
 				}
@@ -1962,14 +1958,9 @@
 	return errUnsupportedModifyColumn.GenWithStackByArgs(msg)
 }
 
-<<<<<<< HEAD
 func setDefaultValue(ctx sessionctx.Context, col *table.Column, option *ast.ColumnOption) (bool, error) {
 	hasDefaultValue := false
-	value, err := getDefaultValue(ctx, option, col.Tp, col.Decimal)
-=======
-func setDefaultValue(ctx sessionctx.Context, col *table.Column, option *ast.ColumnOption) error {
 	value, err := getDefaultValue(ctx, option, &col.FieldType)
->>>>>>> eb2578bc
 	if err != nil {
 		return hasDefaultValue, ErrColumnBadNull.GenWithStack("invalid default value - %s", err)
 	}
@@ -2008,11 +1999,7 @@
 	for _, opt := range options {
 		switch opt.Tp {
 		case ast.ColumnOptionDefaultValue:
-<<<<<<< HEAD
 			hasDefaultValue, err = setDefaultValue(ctx, col, opt)
-=======
-			value, err := getDefaultValue(ctx, opt, &col.FieldType)
->>>>>>> eb2578bc
 			if err != nil {
 				return errors.Trace(err)
 			}
