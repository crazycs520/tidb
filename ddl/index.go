--- conflicted
+++ resolved
@@ -515,7 +515,6 @@
 func newAddIndexWorker(sessCtx sessionctx.Context, worker *worker, id int, t table.PhysicalTable, indexInfo *model.IndexInfo,
 	decodeColMap map[int64]decoder.Column, indexColumns []*model.ColumnInfo, colFieldTypes []*types.FieldType) *addIndexWorker {
 	index := tables.NewIndex(t.GetPhysicalID(), t.Meta(), indexInfo)
-<<<<<<< HEAD
 	w := &addIndexWorker{
 		id:            id,
 		ddlWorker:     worker,
@@ -543,22 +542,6 @@
 			tps[col.Offset] = &col.FieldType
 		}
 		w.mutRow = chunk.MutRowFromTypes(tps)
-=======
-	rowDecoder := decoder.NewRowDecoder(t.Cols(), decodeColMap)
-	return &addIndexWorker{
-		id:          id,
-		ddlWorker:   worker,
-		batchCnt:    int(variable.GetDDLReorgBatchSize()),
-		sessCtx:     sessCtx,
-		taskCh:      make(chan *reorgIndexTask, 1),
-		resultCh:    make(chan *addIndexResult, 1),
-		index:       index,
-		table:       t,
-		rowDecoder:  rowDecoder,
-		priority:    kv.PriorityLow,
-		defaultVals: make([]types.Datum, len(t.Cols())),
-		rowMap:      make(map[int64]types.Datum, len(decodeColMap)),
->>>>>>> 6e2d6c7a
 	}
 	w.sessCtx.GetSessionVars().MaxChunkSize = w.batchCnt
 	return w
