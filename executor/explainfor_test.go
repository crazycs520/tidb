--- conflicted
+++ resolved
@@ -110,19 +110,13 @@
 			}
 		}
 		c.Assert(buf.String(), Matches, ""+
-			"TableReader_5 10000.00 0 root  time:.*, loops:1, cop_task: {num:.*, max:.*, proc_keys: 0, rpc_num: 1, rpc_time:.*, copr_cache_hit_ratio: 0.00} data:TableFullScan_4 N/A N/A\n"+
-			"└─TableFullScan_4 10000.00 0 cop.* table:t1 time:.*, loops:0, tikv_task:{time:.*, loops:0} keep order:false, stats:pseudo N/A N/A")
-	}
-<<<<<<< HEAD
-	c.Assert(buf.String(), Matches, ""+
-		"TableReader_5 10000.00 0 root  time:.*, loops:1, cop_task: {num:.*, max:.*, proc_keys: 0, rpc_num: 1, rpc_time:.*} data:TableFullScan_4 N/A N/A\n"+
-		"└─TableFullScan_4 10000.00 0 cop.* table:t1 tikv_task:{time:.*, loops:0} keep order:false, stats:pseudo N/A N/A")
-=======
+			"TableReader_5 10000.00 0 root  time:.*, loops:1, cop_task: {num:.*, max:.*, proc_keys: 0, rpc_num: 1, rpc_time:.*} data:TableFullScan_4 N/A N/A\n"+
+			"└─TableFullScan_4 10000.00 0 cop.* table:t1 tikv_task:{time:.*, loops:0} keep order:false, stats:pseudo N/A N/A")
+	}
 	tkRoot.MustQuery("select * from t1;")
 	check()
 	tkRoot.MustQuery("explain analyze select * from t1;")
 	check()
->>>>>>> 1689eeab
 	err := tkUser.ExecToErr(fmt.Sprintf("explain for connection %d", tkRootProcess.ID))
 	c.Check(core.ErrAccessDenied.Equal(err), IsTrue)
 	err = tkUser.ExecToErr("explain for connection 42")
