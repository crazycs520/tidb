// Copyright 2018 PingCAP, Inc.
//
// Licensed under the Apache License, Version 2.0 (the "License");
// you may not use this file except in compliance with the License.
// You may obtain a copy of the License at
//
//     http://www.apache.org/licenses/LICENSE-2.0
//
// Unless required by applicable law or agreed to in writing, software
// distributed under the License is distributed on an "AS IS" BASIS,
// See the License for the specific language governing permissions and
// limitations under the License.

package executor_test

import (
	"fmt"

	. "github.com/pingcap/check"
	"github.com/pingcap/tidb/executor"
	"github.com/pingcap/tidb/model"
	"github.com/pingcap/tidb/table/tables"
	"github.com/pingcap/tidb/types"
	"github.com/pingcap/tidb/util/mock"
	"github.com/pingcap/tidb/util/testkit"
	"golang.org/x/net/context"
)

func (s *testSuite) TestAdminCheckIndexRange(c *C) {
	tk := testkit.NewTestKit(c, s.store)
	tk.MustExec("use test")
	tk.MustExec(`drop table if exists check_index_test;`)
	tk.MustExec(`create table check_index_test (a int, b varchar(10), index a_b (a, b), index b (b))`)
	tk.MustExec(`insert check_index_test values (3, "ab"),(2, "cd"),(1, "ef"),(-1, "hi")`)
	result := tk.MustQuery("admin check index check_index_test a_b (2, 4);")
	result.Check(testkit.Rows("1 ef 3", "2 cd 2"))

	result = tk.MustQuery("admin check index check_index_test a_b (3, 5);")
	result.Check(testkit.Rows("-1 hi 4", "1 ef 3"))

	tk.MustExec("use mysql")
	result = tk.MustQuery("admin check index test.check_index_test a_b (2, 3), (4, 5);")
	result.Check(testkit.Rows("-1 hi 4", "2 cd 2"))
}

func findIndexByName(idxName string, indices []*model.IndexInfo) *model.IndexInfo {
	for _, idx := range indices {
		if idx.Name.L == idxName {
			return idx
		}
	}
	return nil
}

func (s *testSuite) TestAdminRecoverIndex(c *C) {
	tk := testkit.NewTestKit(c, s.store)
	tk.MustExec("use test")
	tk.MustExec("drop table if exists admin_test")
	tk.MustExec("create table admin_test (c1 int, c2 int, c3 int default 1, index (c1), unique key(c2))")
	tk.MustExec("insert admin_test (c1, c2) values (1, 1), (2, 2), (NULL, NULL)")

	r := tk.MustQuery("admin recover index admin_test c1")
	r.Check(testkit.Rows("0 3"))

	r = tk.MustQuery("admin recover index admin_test c2")
	r.Check(testkit.Rows("0 3"))

	tk.MustExec("admin check index admin_test c1")
	tk.MustExec("admin check index admin_test c2")

	tk.MustExec("drop table if exists admin_test")
	tk.MustExec("create table admin_test (c1 int, c2 int, c3 int default 1, primary key(c1), unique key(c2))")
	tk.MustExec("insert admin_test (c1, c2) values (1, 1), (2, 2), (3, 3), (10, 10), (20, 20)")
	// pk is handle, no additional unique index, no way to recover
	_, err := tk.Exec("admin recover index admin_test c1")
	// err:index is not found
	c.Assert(err, NotNil)

	r = tk.MustQuery("admin recover index admin_test c2")
	r.Check(testkit.Rows("0 5"))
	tk.MustExec("admin check index admin_test c2")

	// Make some corrupted index.
	s.ctx = mock.NewContext()
	s.ctx.Store = s.store
	is := s.domain.InfoSchema()
	dbName := model.NewCIStr("test")
	tblName := model.NewCIStr("admin_test")
	tbl, err := is.TableByName(dbName, tblName)
	c.Assert(err, IsNil)

	tblInfo := tbl.Meta()
	idxInfo := findIndexByName("c2", tblInfo.Indices)
	indexOpr := tables.NewIndex(tblInfo.ID, tblInfo, idxInfo)
	sc := s.ctx.GetSessionVars().StmtCtx
	txn, err := s.store.Begin()
	c.Assert(err, IsNil)
	err = indexOpr.Delete(sc, txn, types.MakeDatums(1), 1)
	c.Assert(err, IsNil)
	err = txn.Commit(context.Background())
	c.Assert(err, IsNil)
	_, err = tk.Exec("admin check table admin_test")
	c.Assert(err, NotNil)
	c.Assert(executor.ErrAdminCheckTable.Equal(err), IsTrue)
	_, err = tk.Exec("admin check index admin_test c2")
	c.Assert(err, NotNil)

	r = tk.MustQuery("SELECT COUNT(*) FROM admin_test USE INDEX(c2)")
	r.Check(testkit.Rows("4"))

	r = tk.MustQuery("admin recover index admin_test c2")
	r.Check(testkit.Rows("1 5"))

	r = tk.MustQuery("SELECT COUNT(*) FROM admin_test USE INDEX(c2)")
	r.Check(testkit.Rows("5"))
	tk.MustExec("admin check index admin_test c2")
	tk.MustExec("admin check table admin_test")

	txn, err = s.store.Begin()
	c.Assert(err, IsNil)
	err = indexOpr.Delete(sc, txn, types.MakeDatums(10), 10)
	c.Assert(err, IsNil)
	err = txn.Commit(context.Background())
	c.Assert(err, IsNil)

	_, err = tk.Exec("admin check index admin_test c2")
	c.Assert(err, NotNil)
	r = tk.MustQuery("admin recover index admin_test c2")
	r.Check(testkit.Rows("1 5"))
	tk.MustExec("admin check index admin_test c2")
	tk.MustExec("admin check table admin_test")

	txn, err = s.store.Begin()
	c.Assert(err, IsNil)
	err = indexOpr.Delete(sc, txn, types.MakeDatums(1), 1)
	c.Assert(err, IsNil)
	err = indexOpr.Delete(sc, txn, types.MakeDatums(2), 2)
	c.Assert(err, IsNil)
	err = indexOpr.Delete(sc, txn, types.MakeDatums(3), 3)
	c.Assert(err, IsNil)
	err = indexOpr.Delete(sc, txn, types.MakeDatums(10), 10)
	c.Assert(err, IsNil)
	err = indexOpr.Delete(sc, txn, types.MakeDatums(20), 20)
	c.Assert(err, IsNil)
	err = txn.Commit(context.Background())
	c.Assert(err, IsNil)

	_, err = tk.Exec("admin check table admin_test")
	c.Assert(err, NotNil)
	_, err = tk.Exec("admin check index admin_test c2")
	c.Assert(err, NotNil)

	r = tk.MustQuery("SELECT COUNT(*) FROM admin_test USE INDEX(c2)")
	r.Check(testkit.Rows("0"))

	r = tk.MustQuery("SELECT COUNT(*) FROM admin_test")
	r.Check(testkit.Rows("5"))

	r = tk.MustQuery("admin recover index admin_test c2")
	r.Check(testkit.Rows("5 5"))

	r = tk.MustQuery("SELECT COUNT(*) FROM admin_test USE INDEX(c2)")
	r.Check(testkit.Rows("5"))

	tk.MustExec("admin check index admin_test c2")
	tk.MustExec("admin check table admin_test")
}

func (s *testSuite) TestAdminRecoverIndex1(c *C) {
	tk := testkit.NewTestKit(c, s.store)
	s.ctx = mock.NewContext()
	s.ctx.Store = s.store
	dbName := model.NewCIStr("test")
	tblName := model.NewCIStr("admin_test")
	sc := s.ctx.GetSessionVars().StmtCtx
	tk.MustExec("use test")
	tk.MustExec("drop table if exists admin_test")
	tk.MustExec("create table admin_test (c1 varchar(255), c2 int, c3 int default 1, primary key(c1), unique key(c2))")
	tk.MustExec("insert admin_test (c1, c2) values ('1', 1), ('2', 2), ('3', 3), ('10', 10), ('20', 20)")

	r := tk.MustQuery("SELECT COUNT(*) FROM admin_test USE INDEX(`primary`)")
	r.Check(testkit.Rows("5"))

	is := s.domain.InfoSchema()
	tbl, err := is.TableByName(dbName, tblName)
	c.Assert(err, IsNil)

	tblInfo := tbl.Meta()
	idxInfo := findIndexByName("primary", tblInfo.Indices)
	c.Assert(idxInfo, NotNil)
	indexOpr := tables.NewIndex(tblInfo.ID, tblInfo, idxInfo)

	txn, err := s.store.Begin()
	c.Assert(err, IsNil)
	err = indexOpr.Delete(sc, txn, types.MakeDatums("1"), 1)
	c.Assert(err, IsNil)
	err = indexOpr.Delete(sc, txn, types.MakeDatums("2"), 2)
	c.Assert(err, IsNil)
	err = indexOpr.Delete(sc, txn, types.MakeDatums("3"), 3)
	c.Assert(err, IsNil)
	err = indexOpr.Delete(sc, txn, types.MakeDatums("10"), 4)
	c.Assert(err, IsNil)
	err = txn.Commit(context.Background())
	c.Assert(err, IsNil)

	r = tk.MustQuery("SELECT COUNT(*) FROM admin_test USE INDEX(`primary`)")
	r.Check(testkit.Rows("1"))

	r = tk.MustQuery("admin recover index admin_test `primary`")
	r.Check(testkit.Rows("4 5"))

	r = tk.MustQuery("SELECT COUNT(*) FROM admin_test USE INDEX(`primary`)")
	r.Check(testkit.Rows("5"))

	tk.MustExec("admin check table admin_test")
	tk.MustExec("admin check index admin_test c2")
	tk.MustExec("admin check index admin_test `primary`")
}

func (s *testSuite) TestAdminCleanupIndex(c *C) {
	tk := testkit.NewTestKit(c, s.store)
	tk.MustExec("use test")
	tk.MustExec("drop table if exists admin_test")
	tk.MustExec("create table admin_test (c1 int, c2 int, c3 int default 1, primary key (c1), unique key(c2), key (c3))")
	tk.MustExec("insert admin_test (c1, c2) values (1, 2), (3, 4), (-5, NULL)")
	tk.MustExec("insert admin_test (c1, c3) values (7, 100), (9, 100), (11, NULL)")

	// pk is handle, no need to cleanup
	_, err := tk.Exec("admin cleanup index admin_test `primary`")
	c.Assert(err, NotNil)
	r := tk.MustQuery("admin cleanup index admin_test c2")
	r.Check(testkit.Rows("0"))
	r = tk.MustQuery("admin cleanup index admin_test c3")
	r.Check(testkit.Rows("0"))

	// Make some dangling index.
	s.ctx = mock.NewContext()
	s.ctx.Store = s.store
	is := s.domain.InfoSchema()
	dbName := model.NewCIStr("test")
	tblName := model.NewCIStr("admin_test")
	tbl, err := is.TableByName(dbName, tblName)
	c.Assert(err, IsNil)

	tblInfo := tbl.Meta()
	idxInfo2 := findIndexByName("c2", tblInfo.Indices)
	indexOpr2 := tables.NewIndex(tblInfo.ID, tblInfo, idxInfo2)
	idxInfo3 := findIndexByName("c3", tblInfo.Indices)
	indexOpr3 := tables.NewIndex(tblInfo.ID, tblInfo, idxInfo3)

	txn, err := s.store.Begin()
	c.Assert(err, IsNil)
	_, err = indexOpr2.Create(s.ctx, txn, types.MakeDatums(1), -100)
	c.Assert(err, IsNil)
	_, err = indexOpr2.Create(s.ctx, txn, types.MakeDatums(6), 100)
	c.Assert(err, IsNil)
	_, err = indexOpr2.Create(s.ctx, txn, types.MakeDatums(8), 100)
	c.Assert(err, IsNil)
	_, err = indexOpr2.Create(s.ctx, txn, types.MakeDatums(nil), 101)
	c.Assert(err, IsNil)
	_, err = indexOpr2.Create(s.ctx, txn, types.MakeDatums(nil), 102)
	c.Assert(err, IsNil)
	_, err = indexOpr3.Create(s.ctx, txn, types.MakeDatums(6), 200)
	c.Assert(err, IsNil)
	_, err = indexOpr3.Create(s.ctx, txn, types.MakeDatums(6), -200)
	c.Assert(err, IsNil)
	_, err = indexOpr3.Create(s.ctx, txn, types.MakeDatums(8), -200)
	c.Assert(err, IsNil)
	err = txn.Commit(context.Background())
	c.Assert(err, IsNil)

	_, err = tk.Exec("admin check table admin_test")
	c.Assert(err, NotNil)
	_, err = tk.Exec("admin check index admin_test c2")
	c.Assert(err, NotNil)
	r = tk.MustQuery("SELECT COUNT(*) FROM admin_test USE INDEX(c2)")
	r.Check(testkit.Rows("11"))
	r = tk.MustQuery("admin cleanup index admin_test c2")
	r.Check(testkit.Rows("5"))
	r = tk.MustQuery("SELECT COUNT(*) FROM admin_test USE INDEX(c2)")
	r.Check(testkit.Rows("6"))
	tk.MustExec("admin check index admin_test c2")

	_, err = tk.Exec("admin check table admin_test")
	c.Assert(err, NotNil)
	_, err = tk.Exec("admin check index admin_test c3")
	c.Assert(err, NotNil)
	r = tk.MustQuery("SELECT COUNT(*) FROM admin_test USE INDEX(c3)")
	r.Check(testkit.Rows("9"))
	r = tk.MustQuery("admin cleanup index admin_test c3")
	r.Check(testkit.Rows("3"))
	r = tk.MustQuery("SELECT COUNT(*) FROM admin_test USE INDEX(c3)")
	r.Check(testkit.Rows("6"))
	tk.MustExec("admin check index admin_test c3")

	tk.MustExec("admin check table admin_test")
}

func (s *testSuite) TestAdminCleanupIndexPKNotHandle(c *C) {
	tk := testkit.NewTestKit(c, s.store)
	tk.MustExec("use test")
	tk.MustExec("drop table if exists admin_test")
	tk.MustExec("create table admin_test (c1 int, c2 int, c3 int, primary key (c1, c2))")
	tk.MustExec("insert admin_test (c1, c2) values (1, 2), (3, 4), (-5, 5)")

	r := tk.MustQuery("admin cleanup index admin_test `primary`")
	r.Check(testkit.Rows("0"))

	// Make some dangling index.
	s.ctx = mock.NewContext()
	s.ctx.Store = s.store
	is := s.domain.InfoSchema()
	dbName := model.NewCIStr("test")
	tblName := model.NewCIStr("admin_test")
	tbl, err := is.TableByName(dbName, tblName)
	c.Assert(err, IsNil)

	tblInfo := tbl.Meta()
	idxInfo := findIndexByName("primary", tblInfo.Indices)
	indexOpr := tables.NewIndex(tblInfo.ID, tblInfo, idxInfo)

	txn, err := s.store.Begin()
	c.Assert(err, IsNil)
	_, err = indexOpr.Create(s.ctx, txn, types.MakeDatums(7, 10), -100)
	c.Assert(err, IsNil)
	_, err = indexOpr.Create(s.ctx, txn, types.MakeDatums(4, 6), 100)
	c.Assert(err, IsNil)
	_, err = indexOpr.Create(s.ctx, txn, types.MakeDatums(-7, 4), 101)
	c.Assert(err, IsNil)
	err = txn.Commit(context.Background())
	c.Assert(err, IsNil)

	_, err = tk.Exec("admin check table admin_test")
	c.Assert(err, NotNil)
	_, err = tk.Exec("admin check index admin_test `primary`")
	c.Assert(err, NotNil)
	r = tk.MustQuery("SELECT COUNT(*) FROM admin_test USE INDEX(`primary`)")
	r.Check(testkit.Rows("6"))
	r = tk.MustQuery("admin cleanup index admin_test `primary`")
	r.Check(testkit.Rows("3"))
	r = tk.MustQuery("SELECT COUNT(*) FROM admin_test USE INDEX(`primary`)")
	r.Check(testkit.Rows("3"))
	tk.MustExec("admin check index admin_test `primary`")
	tk.MustExec("admin check table admin_test")
}

func (s *testSuite) TestAdminCleanupIndexMore(c *C) {
	tk := testkit.NewTestKit(c, s.store)
	tk.MustExec("use test")
	tk.MustExec("drop table if exists admin_test")
	tk.MustExec("create table admin_test (c1 int, c2 int, unique key (c1, c2), key (c2))")
	tk.MustExec("insert admin_test values (1, 2), (3, 4), (5, 6)")

	tk.MustExec("admin cleanup index admin_test c1")
	tk.MustExec("admin cleanup index admin_test c2")

	// Make some dangling index.
	s.ctx = mock.NewContext()
	s.ctx.Store = s.store
	is := s.domain.InfoSchema()
	dbName := model.NewCIStr("test")
	tblName := model.NewCIStr("admin_test")
	tbl, err := is.TableByName(dbName, tblName)
	c.Assert(err, IsNil)

	tblInfo := tbl.Meta()
	idxInfo1 := findIndexByName("c1", tblInfo.Indices)
	indexOpr1 := tables.NewIndex(tblInfo.ID, tblInfo, idxInfo1)
	idxInfo2 := findIndexByName("c2", tblInfo.Indices)
	indexOpr2 := tables.NewIndex(tblInfo.ID, tblInfo, idxInfo2)

	txn, err := s.store.Begin()
	c.Assert(err, IsNil)
	for i := 0; i < 2000; i++ {
		c1 := int64(2*i + 7)
		c2 := int64(2*i + 8)
		_, err = indexOpr1.Create(s.ctx, txn, types.MakeDatums(c1, c2), c1)
		c.Assert(err, IsNil)
		_, err = indexOpr2.Create(s.ctx, txn, types.MakeDatums(c2), c1)
		c.Assert(err, IsNil)
	}
	err = txn.Commit(context.Background())
	c.Assert(err, IsNil)

	_, err = tk.Exec("admin check table admin_test")
	c.Assert(err, NotNil)
	_, err = tk.Exec("admin check index admin_test c1")
	c.Assert(err, NotNil)
	_, err = tk.Exec("admin check index admin_test c2")
	c.Assert(err, NotNil)
	r := tk.MustQuery("SELECT COUNT(*) FROM admin_test")
	r.Check(testkit.Rows("3"))
	r = tk.MustQuery("SELECT COUNT(*) FROM admin_test USE INDEX(c1)")
	r.Check(testkit.Rows("2003"))
	r = tk.MustQuery("SELECT COUNT(*) FROM admin_test USE INDEX(c2)")
	r.Check(testkit.Rows("2003"))
	r = tk.MustQuery("admin cleanup index admin_test c1")
	r.Check(testkit.Rows("2000"))
	r = tk.MustQuery("admin cleanup index admin_test c2")
	r.Check(testkit.Rows("2000"))
	r = tk.MustQuery("SELECT COUNT(*) FROM admin_test USE INDEX(c1)")
	r.Check(testkit.Rows("3"))
	r = tk.MustQuery("SELECT COUNT(*) FROM admin_test USE INDEX(c2)")
	r.Check(testkit.Rows("3"))
	tk.MustExec("admin check index admin_test c1")
	tk.MustExec("admin check index admin_test c2")
	tk.MustExec("admin check table admin_test")
}

func (s *testSuite) TestAdminCheckTable(c *C) {
	// test NULL value.
	tk := testkit.NewTestKit(c, s.store)
	tk.MustExec("use test")
	tk.MustExec(`CREATE TABLE test_null (
		a int(11) NOT NULL,
		c int(11) NOT NULL,
		PRIMARY KEY (a, c),
		KEY idx_a (a)
		) ENGINE=InnoDB DEFAULT CHARSET=utf8 COLLATE=utf8_bin`)

	tk.MustExec(`insert into test_null(a, c) values(2, 2);`)
	tk.MustExec(`ALTER TABLE test_null ADD COLUMN b int NULL DEFAULT '1795454803' AFTER a;`)
	tk.MustExec(`ALTER TABLE test_null add index b(b);`)
	tk.MustExec("ADMIN CHECK TABLE test_null")

	// Fix unflatten issue in CheckExec.
	tk.MustExec(`drop table if exists test`)
	tk.MustExec(`create table test (
		a time,
 		PRIMARY KEY (a)
 		);`)

	tk.MustExec(`insert into test set a='12:10:36';`)
	tk.MustExec(`admin check table test`)

	// Test decimal
	tk.MustExec(`drop table if exists test`)
	tk.MustExec("CREATE TABLE test (  a decimal, PRIMARY KEY (a));")
	tk.MustExec("insert into test set a=10;")
	tk.MustExec("admin check table test;")

	// Test timestamp type check table.
	tk.MustExec(`drop table if exists test`)
	tk.MustExec(`create table test ( a  TIMESTAMP, primary key(a) );`)
	tk.MustExec(`insert into test set a='2015-08-10 04:18:49';`)
	tk.MustExec(`admin check table test;`)

	// Test partitioned table.
	tk.MustExec(`drop table if exists test`)
	tk.MustExec(`set @@tidb_enable_table_partition = 1`)
	tk.MustExec(`create table test (
		      a int not null,
		      c int not null,
		      primary key (a, c),
		      key idx_a (a)) partition by range (c) (
		      partition p1 values less than (1),
		      partition p2 values less than (4),
		      partition p3 values less than (7),
		      partition p4 values less than (11))`)
	for i := 1; i <= 10; i++ {
		tk.MustExec(fmt.Sprintf("insert into test values (%d, %d);", i, i))
	}
	tk.MustExec(`admin check table test;`)

	// Test prefix index.
	tk.MustExec(`drop table if exists t`)
	tk.MustExec(`CREATE TABLE t (
  			ID CHAR(32) NOT NULL,
  			name CHAR(32) NOT NULL,
  			value CHAR(255),
  			INDEX indexIDname (ID(8),name(8)));`)
	tk.MustExec(`INSERT INTO t VALUES ('keyword','urlprefix','text/ /text');`)
	tk.MustExec(`admin check table t;`)
<<<<<<< HEAD

	tk.MustExec("use mysql")
	tk.MustExec(`admin check table test.t;`)
	_, err := tk.Exec("admin check table t")
	c.Assert(err, NotNil)
=======
}

func (s *testSuite) TestAdminCheckPrimaryIndex(c *C) {
	tk := testkit.NewTestKit(c, s.store)
	tk.MustExec("use test")
	tk.MustExec("create table t(a bigint unsigned primary key, b int, c int, index idx(a, b));")
	tk.MustExec("insert into t values(1, 1, 1), (9223372036854775807, 2, 2);")
	tk.MustExec("admin check index t idx;")
>>>>>>> 34b0c6cb
}<|MERGE_RESOLUTION|>--- conflicted
+++ resolved
@@ -471,13 +471,11 @@
   			INDEX indexIDname (ID(8),name(8)));`)
 	tk.MustExec(`INSERT INTO t VALUES ('keyword','urlprefix','text/ /text');`)
 	tk.MustExec(`admin check table t;`)
-<<<<<<< HEAD
 
 	tk.MustExec("use mysql")
 	tk.MustExec(`admin check table test.t;`)
 	_, err := tk.Exec("admin check table t")
 	c.Assert(err, NotNil)
-=======
 }
 
 func (s *testSuite) TestAdminCheckPrimaryIndex(c *C) {
@@ -486,5 +484,4 @@
 	tk.MustExec("create table t(a bigint unsigned primary key, b int, c int, index idx(a, b));")
 	tk.MustExec("insert into t values(1, 1, 1), (9223372036854775807, 2, 2);")
 	tk.MustExec("admin check index t idx;")
->>>>>>> 34b0c6cb
 }