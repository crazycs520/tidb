// Copyright 2016 PingCAP, Inc.
//
// Licensed under the Apache License, Version 2.0 (the "License");
// you may not use this file except in compliance with the License.
// You may obtain a copy of the License at
//
//     http://www.apache.org/licenses/LICENSE-2.0
//
// Unless required by applicable law or agreed to in writing, software
// distributed under the License is distributed on an "AS IS" BASIS,
// See the License for the specific language governing permissions and
// limitations under the License.

package executor

import (
	"bytes"
	"context"
	"fmt"
	"runtime/trace"
	"strconv"
	"sync"
	"sync/atomic"
	"time"

	"github.com/pingcap/errors"
	"github.com/pingcap/failpoint"
	"github.com/pingcap/parser/terror"
	"github.com/pingcap/tidb/config"
	"github.com/pingcap/tidb/expression"
	plannercore "github.com/pingcap/tidb/planner/core"
	"github.com/pingcap/tidb/sessionctx"
	"github.com/pingcap/tidb/types"
	"github.com/pingcap/tidb/util"
	"github.com/pingcap/tidb/util/bitmap"
	"github.com/pingcap/tidb/util/chunk"
	"github.com/pingcap/tidb/util/codec"
	"github.com/pingcap/tidb/util/disk"
	"github.com/pingcap/tidb/util/execdetails"
	"github.com/pingcap/tidb/util/memory"
)

var (
	_ Executor = &HashJoinExec{}
	_ Executor = &NestedLoopApplyExec{}
)

// HashJoinExec implements the hash join algorithm.
type HashJoinExec struct {
	baseExecutor

	probeSideExec     Executor
	buildSideExec     Executor
	buildSideEstCount float64
	outerFilter       expression.CNFExprs
	probeKeys         []*expression.Column
	buildKeys         []*expression.Column
	isNullEQ          []bool
	probeTypes        []*types.FieldType
	buildTypes        []*types.FieldType

	// concurrency is the number of partition, build and join workers.
	concurrency   uint
	rowContainer  *hashRowContainer
	buildFinished chan error

	// closeCh add a lock for closing executor.
	closeCh      chan struct{}
	joinType     plannercore.JoinType
	requiredRows int64

	// We build individual joiner for each join worker when use chunk-based
	// execution, to avoid the concurrency of joiner.chk and joiner.selected.
	joiners []joiner

	probeChkResourceCh chan *probeChkResource
	probeResultChs     []chan *chunk.Chunk
	joinChkResourceCh  []chan *chunk.Chunk
	joinResultCh       chan *hashjoinWorkerResult

	memTracker  *memory.Tracker // track memory usage.
	diskTracker *disk.Tracker   // track disk usage.

	outerMatchedStatus []*bitmap.ConcurrentBitmap
	useOuterToBuild    bool

	prepared    bool
	isOuterJoin bool

	// joinWorkerWaitGroup is for sync multiple join workers.
	joinWorkerWaitGroup sync.WaitGroup
	finished            atomic.Value

	stats *hashJoinRuntimeStats
}

// probeChkResource stores the result of the join probe side fetch worker,
// `dest` is for Chunk reuse: after join workers process the probe side chunk which is read from `dest`,
// they'll store the used chunk as `chk`, and then the probe side fetch worker will put new data into `chk` and write `chk` into dest.
type probeChkResource struct {
	chk  *chunk.Chunk
	dest chan<- *chunk.Chunk
}

// hashjoinWorkerResult stores the result of join workers,
// `src` is for Chunk reuse: the main goroutine will get the join result chunk `chk`,
// and push `chk` into `src` after processing, join worker goroutines get the empty chunk from `src`
// and push new data into this chunk.
type hashjoinWorkerResult struct {
	chk *chunk.Chunk
	err error
	src chan<- *chunk.Chunk
}

// Close implements the Executor Close interface.
func (e *HashJoinExec) Close() error {
	close(e.closeCh)
	e.finished.Store(true)
	if e.prepared {
		if e.buildFinished != nil {
			for range e.buildFinished {
			}
		}
		if e.joinResultCh != nil {
			for range e.joinResultCh {
			}
		}
		if e.probeChkResourceCh != nil {
			close(e.probeChkResourceCh)
			for range e.probeChkResourceCh {
			}
		}
		for i := range e.probeResultChs {
			for range e.probeResultChs[i] {
			}
		}
		for i := range e.joinChkResourceCh {
			close(e.joinChkResourceCh[i])
			for range e.joinChkResourceCh[i] {
			}
		}
		e.probeChkResourceCh = nil
		e.joinChkResourceCh = nil
		terror.Call(e.rowContainer.Close)
	}
	e.outerMatchedStatus = e.outerMatchedStatus[:0]

<<<<<<< HEAD
	if e.runtimeStats != nil {
		concurrency := cap(e.joiners)
		runtimeStats := newJoinRuntimeStats()
		e.ctx.GetSessionVars().StmtCtx.RuntimeStatsColl.RegisterStats(e.id, runtimeStats)
		runtimeStats.SetConcurrencyInfo(execdetails.NewConcurrencyInfo("Concurrency", concurrency))
		if e.rowContainer != nil {
			runtimeStats.setHashStat(e.rowContainer.stat)
		}
=======
	if e.stats != nil && e.rowContainer != nil {
		e.stats.hashStat = e.rowContainer.stat
>>>>>>> 72634114
	}
	err := e.baseExecutor.Close()
	return err
}

// Open implements the Executor Open interface.
func (e *HashJoinExec) Open(ctx context.Context) error {
	if err := e.baseExecutor.Open(ctx); err != nil {
		return err
	}

	e.prepared = false
	e.memTracker = memory.NewTracker(e.id, -1)
	e.memTracker.AttachTo(e.ctx.GetSessionVars().StmtCtx.MemTracker)

	e.diskTracker = disk.NewTracker(e.id, -1)
	e.diskTracker.AttachTo(e.ctx.GetSessionVars().StmtCtx.DiskTracker)

	e.closeCh = make(chan struct{})
	e.finished.Store(false)
	e.joinWorkerWaitGroup = sync.WaitGroup{}

	if e.probeTypes == nil {
		e.probeTypes = retTypes(e.probeSideExec)
	}
	if e.buildTypes == nil {
		e.buildTypes = retTypes(e.buildSideExec)
	}
	if e.runtimeStats != nil {
		e.stats = &hashJoinRuntimeStats{
			BasicRuntimeStats: e.runtimeStats,
			concurrent:        cap(e.joiners),
		}
		e.ctx.GetSessionVars().StmtCtx.RuntimeStatsColl.RegisterStats(e.id, e.stats)
	}
	return nil
}

// fetchProbeSideChunks get chunks from fetches chunks from the big table in a background goroutine
// and sends the chunks to multiple channels which will be read by multiple join workers.
func (e *HashJoinExec) fetchProbeSideChunks(ctx context.Context) {
	hasWaitedForBuild := false
	for {
		if e.finished.Load().(bool) {
			return
		}

		var probeSideResource *probeChkResource
		var ok bool
		select {
		case <-e.closeCh:
			return
		case probeSideResource, ok = <-e.probeChkResourceCh:
			if !ok {
				return
			}
		}
		probeSideResult := probeSideResource.chk
		if e.isOuterJoin {
			required := int(atomic.LoadInt64(&e.requiredRows))
			probeSideResult.SetRequiredRows(required, e.maxChunkSize)
		}
		err := Next(ctx, e.probeSideExec, probeSideResult)
		if err != nil {
			e.joinResultCh <- &hashjoinWorkerResult{
				err: err,
			}
			return
		}
		if !hasWaitedForBuild {
			if probeSideResult.NumRows() == 0 && !e.useOuterToBuild {
				e.finished.Store(true)
				return
			}
			emptyBuild, buildErr := e.wait4BuildSide()
			if buildErr != nil {
				e.joinResultCh <- &hashjoinWorkerResult{
					err: buildErr,
				}
				return
			} else if emptyBuild {
				return
			}
			hasWaitedForBuild = true
		}

		if probeSideResult.NumRows() == 0 {
			return
		}

		probeSideResource.dest <- probeSideResult
	}
}

func (e *HashJoinExec) wait4BuildSide() (emptyBuild bool, err error) {
	select {
	case <-e.closeCh:
		return true, nil
	case err := <-e.buildFinished:
		if err != nil {
			return false, err
		}
	}
	if e.rowContainer.Len() == uint64(0) && (e.joinType == plannercore.InnerJoin || e.joinType == plannercore.SemiJoin) {
		return true, nil
	}
	return false, nil
}

// fetchBuildSideRows fetches all rows from build side executor, and append them
// to e.buildSideResult.
func (e *HashJoinExec) fetchBuildSideRows(ctx context.Context, chkCh chan<- *chunk.Chunk, doneCh <-chan struct{}) {
	defer close(chkCh)
	var err error
	for {
		if e.finished.Load().(bool) {
			return
		}
		chk := chunk.NewChunkWithCapacity(e.buildSideExec.base().retFieldTypes, e.ctx.GetSessionVars().MaxChunkSize)
		err = Next(ctx, e.buildSideExec, chk)
		if err != nil {
			e.buildFinished <- errors.Trace(err)
			return
		}
		failpoint.Inject("errorFetchBuildSideRowsMockOOMPanic", nil)
		if chk.NumRows() == 0 {
			return
		}
		select {
		case <-doneCh:
			return
		case <-e.closeCh:
			return
		case chkCh <- chk:
		}
	}
}

func (e *HashJoinExec) initializeForProbe() {
	// e.probeResultChs is for transmitting the chunks which store the data of
	// probeSideExec, it'll be written by probe side worker goroutine, and read by join
	// workers.
	e.probeResultChs = make([]chan *chunk.Chunk, e.concurrency)
	for i := uint(0); i < e.concurrency; i++ {
		e.probeResultChs[i] = make(chan *chunk.Chunk, 1)
	}

	// e.probeChkResourceCh is for transmitting the used probeSideExec chunks from
	// join workers to probeSideExec worker.
	e.probeChkResourceCh = make(chan *probeChkResource, e.concurrency)
	for i := uint(0); i < e.concurrency; i++ {
		e.probeChkResourceCh <- &probeChkResource{
			chk:  newFirstChunk(e.probeSideExec),
			dest: e.probeResultChs[i],
		}
	}

	// e.joinChkResourceCh is for transmitting the reused join result chunks
	// from the main thread to join worker goroutines.
	e.joinChkResourceCh = make([]chan *chunk.Chunk, e.concurrency)
	for i := uint(0); i < e.concurrency; i++ {
		e.joinChkResourceCh[i] = make(chan *chunk.Chunk, 1)
		e.joinChkResourceCh[i] <- newFirstChunk(e)
	}

	// e.joinResultCh is for transmitting the join result chunks to the main
	// thread.
	e.joinResultCh = make(chan *hashjoinWorkerResult, e.concurrency+1)
}

func (e *HashJoinExec) fetchAndProbeHashTable(ctx context.Context) {
	e.initializeForProbe()
	e.joinWorkerWaitGroup.Add(1)
	go util.WithRecovery(func() {
		defer trace.StartRegion(ctx, "HashJoinProbeSideFetcher").End()
		e.fetchProbeSideChunks(ctx)
	}, e.handleProbeSideFetcherPanic)

	probeKeyColIdx := make([]int, len(e.probeKeys))
	for i := range e.probeKeys {
		probeKeyColIdx[i] = e.probeKeys[i].Index
	}

	// Start e.concurrency join workers to probe hash table and join build side and
	// probe side rows.
	for i := uint(0); i < e.concurrency; i++ {
		e.joinWorkerWaitGroup.Add(1)
		workID := i
		go util.WithRecovery(func() {
			defer trace.StartRegion(ctx, "HashJoinWorker").End()
			e.runJoinWorker(workID, probeKeyColIdx)
		}, e.handleJoinWorkerPanic)
	}
	go util.WithRecovery(e.waitJoinWorkersAndCloseResultChan, nil)
}

func (e *HashJoinExec) handleProbeSideFetcherPanic(r interface{}) {
	for i := range e.probeResultChs {
		close(e.probeResultChs[i])
	}
	if r != nil {
		e.joinResultCh <- &hashjoinWorkerResult{err: errors.Errorf("%v", r)}
	}
	e.joinWorkerWaitGroup.Done()
}

func (e *HashJoinExec) handleJoinWorkerPanic(r interface{}) {
	if r != nil {
		e.joinResultCh <- &hashjoinWorkerResult{err: errors.Errorf("%v", r)}
	}
	e.joinWorkerWaitGroup.Done()
}

// Concurrently handling unmatched rows from the hash table
func (e *HashJoinExec) handleUnmatchedRowsFromHashTable(workerID uint) {
	ok, joinResult := e.getNewJoinResult(workerID)
	if !ok {
		return
	}
	numChks := e.rowContainer.NumChunks()
	for i := int(workerID); i < numChks; i += int(e.concurrency) {
		chk, err := e.rowContainer.GetChunk(i)
		if err != nil {
			// Catching the error and send it
			joinResult.err = err
			e.joinResultCh <- joinResult
			return
		}
		for j := 0; j < chk.NumRows(); j++ {
			if !e.outerMatchedStatus[i].UnsafeIsSet(j) { // process unmatched outer rows
				e.joiners[workerID].onMissMatch(false, chk.GetRow(j), joinResult.chk)
			}
			if joinResult.chk.IsFull() {
				e.joinResultCh <- joinResult
				ok, joinResult = e.getNewJoinResult(workerID)
				if !ok {
					return
				}
			}
		}
	}

	if joinResult == nil {
		return
	} else if joinResult.err != nil || (joinResult.chk != nil && joinResult.chk.NumRows() > 0) {
		e.joinResultCh <- joinResult
	}
}

func (e *HashJoinExec) waitJoinWorkersAndCloseResultChan() {
	e.joinWorkerWaitGroup.Wait()
	if e.useOuterToBuild {
		// Concurrently handling unmatched rows from the hash table at the tail
		for i := uint(0); i < e.concurrency; i++ {
			var workerID = i
			e.joinWorkerWaitGroup.Add(1)
			go util.WithRecovery(func() { e.handleUnmatchedRowsFromHashTable(workerID) }, e.handleJoinWorkerPanic)
		}
		e.joinWorkerWaitGroup.Wait()
	}
	close(e.joinResultCh)
}

func (e *HashJoinExec) runJoinWorker(workerID uint, probeKeyColIdx []int) {
	probeTime := int64(0)
	if e.stats != nil {
		start := time.Now()
		defer func() {
			t := time.Since(start)
			atomic.AddInt64(&e.stats.probe, probeTime)
			atomic.AddInt64(&e.stats.fetchAndProbe, int64(t))
			e.stats.setMaxFetchAndProbeTime(int64(t))
		}()
	}

	var (
		probeSideResult *chunk.Chunk
		selected        = make([]bool, 0, chunk.InitialCapacity)
	)
	ok, joinResult := e.getNewJoinResult(workerID)
	if !ok {
		return
	}

	// Read and filter probeSideResult, and join the probeSideResult with the build side rows.
	emptyProbeSideResult := &probeChkResource{
		dest: e.probeResultChs[workerID],
	}
	hCtx := &hashContext{
		allTypes:  e.probeTypes,
		keyColIdx: probeKeyColIdx,
	}
	for ok := true; ok; {
		if e.finished.Load().(bool) {
			break
		}
		select {
		case <-e.closeCh:
			return
		case probeSideResult, ok = <-e.probeResultChs[workerID]:
		}
		if !ok {
			break
		}
		start := time.Now()
		if e.useOuterToBuild {
			ok, joinResult = e.join2ChunkForOuterHashJoin(workerID, probeSideResult, hCtx, joinResult)
		} else {
			ok, joinResult = e.join2Chunk(workerID, probeSideResult, hCtx, joinResult, selected)
		}
		probeTime += int64(time.Since(start))
		if !ok {
			break
		}
		probeSideResult.Reset()
		emptyProbeSideResult.chk = probeSideResult
		e.probeChkResourceCh <- emptyProbeSideResult
	}
	// note joinResult.chk may be nil when getNewJoinResult fails in loops
	if joinResult == nil {
		return
	} else if joinResult.err != nil || (joinResult.chk != nil && joinResult.chk.NumRows() > 0) {
		e.joinResultCh <- joinResult
	} else if joinResult.chk != nil && joinResult.chk.NumRows() == 0 {
		e.joinChkResourceCh[workerID] <- joinResult.chk
	}
}

func (e *HashJoinExec) joinMatchedProbeSideRow2ChunkForOuterHashJoin(workerID uint, probeKey uint64, probeSideRow chunk.Row, hCtx *hashContext,
	joinResult *hashjoinWorkerResult) (bool, *hashjoinWorkerResult) {
	buildSideRows, rowsPtrs, err := e.rowContainer.GetMatchedRowsAndPtrs(probeKey, probeSideRow, hCtx)
	if err != nil {
		joinResult.err = err
		return false, joinResult
	}
	if len(buildSideRows) == 0 {
		return true, joinResult
	}

	iter := chunk.NewIterator4Slice(buildSideRows)
	var outerMatchStatus []outerRowStatusFlag
	rowIdx := 0
	for iter.Begin(); iter.Current() != iter.End(); {
		outerMatchStatus, err = e.joiners[workerID].tryToMatchOuters(iter, probeSideRow, joinResult.chk, outerMatchStatus)
		if err != nil {
			joinResult.err = err
			return false, joinResult
		}
		for i := range outerMatchStatus {
			if outerMatchStatus[i] == outerRowMatched {
				e.outerMatchedStatus[rowsPtrs[rowIdx+i].ChkIdx].Set(int(rowsPtrs[rowIdx+i].RowIdx))
			}
		}
		rowIdx += len(outerMatchStatus)
		if joinResult.chk.IsFull() {
			e.joinResultCh <- joinResult
			ok, joinResult := e.getNewJoinResult(workerID)
			if !ok {
				return false, joinResult
			}
		}
	}
	return true, joinResult
}
func (e *HashJoinExec) joinMatchedProbeSideRow2Chunk(workerID uint, probeKey uint64, probeSideRow chunk.Row, hCtx *hashContext,
	joinResult *hashjoinWorkerResult) (bool, *hashjoinWorkerResult) {
	buildSideRows, _, err := e.rowContainer.GetMatchedRowsAndPtrs(probeKey, probeSideRow, hCtx)
	if err != nil {
		joinResult.err = err
		return false, joinResult
	}
	if len(buildSideRows) == 0 {
		e.joiners[workerID].onMissMatch(false, probeSideRow, joinResult.chk)
		return true, joinResult
	}
	iter := chunk.NewIterator4Slice(buildSideRows)
	hasMatch, hasNull := false, false
	for iter.Begin(); iter.Current() != iter.End(); {
		matched, isNull, err := e.joiners[workerID].tryToMatchInners(probeSideRow, iter, joinResult.chk)
		if err != nil {
			joinResult.err = err
			return false, joinResult
		}
		hasMatch = hasMatch || matched
		hasNull = hasNull || isNull

		if joinResult.chk.IsFull() {
			e.joinResultCh <- joinResult
			ok, joinResult := e.getNewJoinResult(workerID)
			if !ok {
				return false, joinResult
			}
		}
	}
	if !hasMatch {
		e.joiners[workerID].onMissMatch(hasNull, probeSideRow, joinResult.chk)
	}
	return true, joinResult
}

func (e *HashJoinExec) getNewJoinResult(workerID uint) (bool, *hashjoinWorkerResult) {
	joinResult := &hashjoinWorkerResult{
		src: e.joinChkResourceCh[workerID],
	}
	ok := true
	select {
	case <-e.closeCh:
		ok = false
	case joinResult.chk, ok = <-e.joinChkResourceCh[workerID]:
	}
	return ok, joinResult
}

func (e *HashJoinExec) join2Chunk(workerID uint, probeSideChk *chunk.Chunk, hCtx *hashContext, joinResult *hashjoinWorkerResult,
	selected []bool) (ok bool, _ *hashjoinWorkerResult) {
	var err error
	selected, err = expression.VectorizedFilter(e.ctx, e.outerFilter, chunk.NewIterator4Chunk(probeSideChk), selected)
	if err != nil {
		joinResult.err = err
		return false, joinResult
	}

	hCtx.initHash(probeSideChk.NumRows())
	for keyIdx, i := range hCtx.keyColIdx {
		ignoreNull := len(e.isNullEQ) > keyIdx && e.isNullEQ[keyIdx]
		err = codec.HashChunkSelected(e.rowContainer.sc, hCtx.hashVals, probeSideChk, hCtx.allTypes[i], i, hCtx.buf, hCtx.hasNull, selected, ignoreNull)
		if err != nil {
			joinResult.err = err
			return false, joinResult
		}
	}

	for i := range selected {
		if !selected[i] || hCtx.hasNull[i] { // process unmatched probe side rows
			e.joiners[workerID].onMissMatch(false, probeSideChk.GetRow(i), joinResult.chk)
		} else { // process matched probe side rows
			probeKey, probeRow := hCtx.hashVals[i].Sum64(), probeSideChk.GetRow(i)
			ok, joinResult = e.joinMatchedProbeSideRow2Chunk(workerID, probeKey, probeRow, hCtx, joinResult)
			if !ok {
				return false, joinResult
			}
		}
		if joinResult.chk.IsFull() {
			e.joinResultCh <- joinResult
			ok, joinResult = e.getNewJoinResult(workerID)
			if !ok {
				return false, joinResult
			}
		}
	}
	return true, joinResult
}

// join2ChunkForOuterHashJoin joins chunks when using the outer to build a hash table (refer to outer hash join)
func (e *HashJoinExec) join2ChunkForOuterHashJoin(workerID uint, probeSideChk *chunk.Chunk, hCtx *hashContext, joinResult *hashjoinWorkerResult) (ok bool, _ *hashjoinWorkerResult) {
	hCtx.initHash(probeSideChk.NumRows())
	for _, i := range hCtx.keyColIdx {
		err := codec.HashChunkColumns(e.rowContainer.sc, hCtx.hashVals, probeSideChk, hCtx.allTypes[i], i, hCtx.buf, hCtx.hasNull)
		if err != nil {
			joinResult.err = err
			return false, joinResult
		}
	}
	for i := 0; i < probeSideChk.NumRows(); i++ {
		probeKey, probeRow := hCtx.hashVals[i].Sum64(), probeSideChk.GetRow(i)
		ok, joinResult = e.joinMatchedProbeSideRow2ChunkForOuterHashJoin(workerID, probeKey, probeRow, hCtx, joinResult)
		if !ok {
			return false, joinResult
		}
		if joinResult.chk.IsFull() {
			e.joinResultCh <- joinResult
			ok, joinResult = e.getNewJoinResult(workerID)
			if !ok {
				return false, joinResult
			}
		}
	}
	return true, joinResult
}

// Next implements the Executor Next interface.
// hash join constructs the result following these steps:
// step 1. fetch data from build side child and build a hash table;
// step 2. fetch data from probe child in a background goroutine and probe the hash table in multiple join workers.
func (e *HashJoinExec) Next(ctx context.Context, req *chunk.Chunk) (err error) {
	if !e.prepared {
		e.buildFinished = make(chan error, 1)
		go util.WithRecovery(func() {
			defer trace.StartRegion(ctx, "HashJoinHashTableBuilder").End()
			e.fetchAndBuildHashTable(ctx)
		}, e.handleFetchAndBuildHashTablePanic)
		e.fetchAndProbeHashTable(ctx)
		e.prepared = true
	}
	if e.isOuterJoin {
		atomic.StoreInt64(&e.requiredRows, int64(req.RequiredRows()))
	}
	req.Reset()

	result, ok := <-e.joinResultCh
	if !ok {
		return nil
	}
	if result.err != nil {
		e.finished.Store(true)
		return result.err
	}
	req.SwapColumns(result.chk)
	result.src <- result.chk
	return nil
}

func (e *HashJoinExec) handleFetchAndBuildHashTablePanic(r interface{}) {
	if r != nil {
		e.buildFinished <- errors.Errorf("%v", r)
	}
	close(e.buildFinished)
}

func (e *HashJoinExec) fetchAndBuildHashTable(ctx context.Context) {
	if e.stats != nil {
		start := time.Now()
		defer func() {
			e.stats.fetchAndBuildHashTable = time.Since(start)
		}()
	}
	// buildSideResultCh transfers build side chunk from build side fetch to build hash table.
	buildSideResultCh := make(chan *chunk.Chunk, 1)
	doneCh := make(chan struct{})
	fetchBuildSideRowsOk := make(chan error, 1)
	go util.WithRecovery(
		func() {
			defer trace.StartRegion(ctx, "HashJoinBuildSideFetcher").End()
			e.fetchBuildSideRows(ctx, buildSideResultCh, doneCh)
		},
		func(r interface{}) {
			if r != nil {
				fetchBuildSideRowsOk <- errors.Errorf("%v", r)
			}
			close(fetchBuildSideRowsOk)
		},
	)

	// TODO: Parallel build hash table. Currently not support because `unsafeHashTable` is not thread-safe.
	err := e.buildHashTableForList(buildSideResultCh)
	if err != nil {
		e.buildFinished <- errors.Trace(err)
		close(doneCh)
	}
	// Wait fetchBuildSideRows be finished.
	// 1. if buildHashTableForList fails
	// 2. if probeSideResult.NumRows() == 0, fetchProbeSideChunks will not wait for the build side.
	for range buildSideResultCh {
	}
	// Check whether err is nil to avoid sending redundant error into buildFinished.
	if err == nil {
		if err = <-fetchBuildSideRowsOk; err != nil {
			e.buildFinished <- err
		}
	}
}

// buildHashTableForList builds hash table from `list`.
func (e *HashJoinExec) buildHashTableForList(buildSideResultCh <-chan *chunk.Chunk) error {
	buildKeyColIdx := make([]int, len(e.buildKeys))
	for i := range e.buildKeys {
		buildKeyColIdx[i] = e.buildKeys[i].Index
	}
	hCtx := &hashContext{
		allTypes:  e.buildTypes,
		keyColIdx: buildKeyColIdx,
	}
	var err error
	var selected []bool
	e.rowContainer = newHashRowContainer(e.ctx, int(e.buildSideEstCount), hCtx)
	e.rowContainer.GetMemTracker().AttachTo(e.memTracker)
	e.rowContainer.GetMemTracker().SetLabel(memory.LabelForBuildSideResult)
	e.rowContainer.GetDiskTracker().AttachTo(e.diskTracker)
	e.rowContainer.GetDiskTracker().SetLabel(memory.LabelForBuildSideResult)
	if config.GetGlobalConfig().OOMUseTmpStorage {
		actionSpill := e.rowContainer.ActionSpill()
		failpoint.Inject("testRowContainerSpill", func(val failpoint.Value) {
			if val.(bool) {
				actionSpill = e.rowContainer.rowContainer.ActionSpillForTest()
				defer actionSpill.(*chunk.SpillDiskAction).WaitForTest()
			}
		})
		e.ctx.GetSessionVars().StmtCtx.MemTracker.FallbackOldAndSetNewAction(actionSpill)
	}
	for chk := range buildSideResultCh {
		if e.finished.Load().(bool) {
			return nil
		}
		if !e.useOuterToBuild {
			err = e.rowContainer.PutChunk(chk, e.isNullEQ)
		} else {
			var bitMap = bitmap.NewConcurrentBitmap(chk.NumRows())
			e.outerMatchedStatus = append(e.outerMatchedStatus, bitMap)
			e.memTracker.Consume(bitMap.BytesConsumed())
			if len(e.outerFilter) == 0 {
				err = e.rowContainer.PutChunk(chk, e.isNullEQ)
			} else {
				selected, err = expression.VectorizedFilter(e.ctx, e.outerFilter, chunk.NewIterator4Chunk(chk), selected)
				if err != nil {
					return err
				}
				err = e.rowContainer.PutChunkSelected(chk, selected, e.isNullEQ)
			}
		}
		if err != nil {
			return err
		}
	}
	return nil
}

// NestedLoopApplyExec is the executor for apply.
type NestedLoopApplyExec struct {
	baseExecutor

	ctx         sessionctx.Context
	innerRows   []chunk.Row
	cursor      int
	innerExec   Executor
	outerExec   Executor
	innerFilter expression.CNFExprs
	outerFilter expression.CNFExprs

	joiner joiner

	cache              *applyCache
	canUseCache        bool
	cacheHitCounter    int
	cacheAccessCounter int

	outerSchema []*expression.CorrelatedColumn

	outerChunk       *chunk.Chunk
	outerChunkCursor int
	outerSelected    []bool
	innerList        *chunk.List
	innerChunk       *chunk.Chunk
	innerSelected    []bool
	innerIter        chunk.Iterator
	outerRow         *chunk.Row
	hasMatch         bool
	hasNull          bool

	outer bool

	memTracker *memory.Tracker // track memory usage.
}

// Close implements the Executor interface.
func (e *NestedLoopApplyExec) Close() error {
	e.innerRows = nil
	e.memTracker = nil
	if e.runtimeStats != nil {
		runtimeStats := newJoinRuntimeStats()
		e.ctx.GetSessionVars().StmtCtx.RuntimeStatsColl.RegisterStats(e.id, runtimeStats)
		if e.canUseCache {
			var hitRatio float64
			if e.cacheAccessCounter > 0 {
				hitRatio = float64(e.cacheHitCounter) / float64(e.cacheAccessCounter)
			}
			runtimeStats.setCacheInfo(true, hitRatio)
		} else {
			runtimeStats.setCacheInfo(false, 0)
		}
	}
	return e.outerExec.Close()
}

// Open implements the Executor interface.
func (e *NestedLoopApplyExec) Open(ctx context.Context) error {
	err := e.outerExec.Open(ctx)
	if err != nil {
		return err
	}
	e.cursor = 0
	e.innerRows = e.innerRows[:0]
	e.outerChunk = newFirstChunk(e.outerExec)
	e.innerChunk = newFirstChunk(e.innerExec)
	e.innerList = chunk.NewList(retTypes(e.innerExec), e.initCap, e.maxChunkSize)

	e.memTracker = memory.NewTracker(e.id, -1)
	e.memTracker.AttachTo(e.ctx.GetSessionVars().StmtCtx.MemTracker)

	e.innerList.GetMemTracker().SetLabel(memory.LabelForInnerList)
	e.innerList.GetMemTracker().AttachTo(e.memTracker)

	if e.canUseCache {
		e.cache, err = newApplyCache(e.ctx)
		if err != nil {
			return err
		}
		e.cacheHitCounter = 0
		e.cacheAccessCounter = 0
		e.cache.GetMemTracker().AttachTo(e.memTracker)
	}
	return nil
}

func (e *NestedLoopApplyExec) fetchSelectedOuterRow(ctx context.Context, chk *chunk.Chunk) (*chunk.Row, error) {
	outerIter := chunk.NewIterator4Chunk(e.outerChunk)
	for {
		if e.outerChunkCursor >= e.outerChunk.NumRows() {
			err := Next(ctx, e.outerExec, e.outerChunk)
			if err != nil {
				return nil, err
			}
			if e.outerChunk.NumRows() == 0 {
				return nil, nil
			}
			e.outerSelected, err = expression.VectorizedFilter(e.ctx, e.outerFilter, outerIter, e.outerSelected)
			if err != nil {
				return nil, err
			}
			e.outerChunkCursor = 0
		}
		outerRow := e.outerChunk.GetRow(e.outerChunkCursor)
		selected := e.outerSelected[e.outerChunkCursor]
		e.outerChunkCursor++
		if selected {
			return &outerRow, nil
		} else if e.outer {
			e.joiner.onMissMatch(false, outerRow, chk)
			if chk.IsFull() {
				return nil, nil
			}
		}
	}
}

// fetchAllInners reads all data from the inner table and stores them in a List.
func (e *NestedLoopApplyExec) fetchAllInners(ctx context.Context) error {
	err := e.innerExec.Open(ctx)
	defer terror.Call(e.innerExec.Close)
	if err != nil {
		return err
	}

	if e.canUseCache {
		// create a new one since it may be in the cache
		e.innerList = chunk.NewList(retTypes(e.innerExec), e.initCap, e.maxChunkSize)
	} else {
		e.innerList.Reset()
	}
	innerIter := chunk.NewIterator4Chunk(e.innerChunk)
	for {
		err := Next(ctx, e.innerExec, e.innerChunk)
		if err != nil {
			return err
		}
		if e.innerChunk.NumRows() == 0 {
			return nil
		}

		e.innerSelected, err = expression.VectorizedFilter(e.ctx, e.innerFilter, innerIter, e.innerSelected)
		if err != nil {
			return err
		}
		for row := innerIter.Begin(); row != innerIter.End(); row = innerIter.Next() {
			if e.innerSelected[row.Idx()] {
				e.innerList.AppendRow(row)
			}
		}
	}
}

// Next implements the Executor interface.
func (e *NestedLoopApplyExec) Next(ctx context.Context, req *chunk.Chunk) (err error) {
	req.Reset()
	for {
		if e.innerIter == nil || e.innerIter.Current() == e.innerIter.End() {
			if e.outerRow != nil && !e.hasMatch {
				e.joiner.onMissMatch(e.hasNull, *e.outerRow, req)
			}
			e.outerRow, err = e.fetchSelectedOuterRow(ctx, req)
			if e.outerRow == nil || err != nil {
				return err
			}
			e.hasMatch = false
			e.hasNull = false

			if e.canUseCache {
				var key []byte
				for _, col := range e.outerSchema {
					*col.Data = e.outerRow.GetDatum(col.Index, col.RetType)
					key, err = codec.EncodeKey(e.ctx.GetSessionVars().StmtCtx, key, *col.Data)
					if err != nil {
						return err
					}
				}
				e.cacheAccessCounter++
				value, err := e.cache.Get(key)
				if err != nil {
					return err
				}
				if value != nil {
					e.innerList = value
					e.cacheHitCounter++
				} else {
					err = e.fetchAllInners(ctx)
					if err != nil {
						return err
					}
					if _, err := e.cache.Set(key, e.innerList); err != nil {
						return err
					}
				}
			} else {
				for _, col := range e.outerSchema {
					*col.Data = e.outerRow.GetDatum(col.Index, col.RetType)
				}
				err = e.fetchAllInners(ctx)
				if err != nil {
					return err
				}
			}
			e.innerIter = chunk.NewIterator4List(e.innerList)
			e.innerIter.Begin()
		}

		matched, isNull, err := e.joiner.tryToMatchInners(*e.outerRow, e.innerIter, req)
		e.hasMatch = e.hasMatch || matched
		e.hasNull = e.hasNull || isNull

		if err != nil || req.IsFull() {
			return err
		}
	}
}

// cacheInfo is used to save the concurrency information of the executor operator
type cacheInfo struct {
	hitRatio float64
	useCache bool
}

type joinRuntimeStats struct {
	*execdetails.RuntimeStatsWithConcurrencyInfo

	applyCache  bool
	cache       cacheInfo
	hasHashStat bool
	hashStat    hashStatistic
}

func newJoinRuntimeStats() *joinRuntimeStats {
	stats := &joinRuntimeStats{
		RuntimeStatsWithConcurrencyInfo: &execdetails.RuntimeStatsWithConcurrencyInfo{},
	}
	return stats
}

// setCacheInfo sets the cache information. Only used for apply executor.
func (e *joinRuntimeStats) setCacheInfo(useCache bool, hitRatio float64) {
	e.Lock()
	e.applyCache = true
	e.cache.useCache = useCache
	e.cache.hitRatio = hitRatio
	e.Unlock()
}

func (e *joinRuntimeStats) setHashStat(hashStat hashStatistic) {
	e.Lock()
	e.hasHashStat = true
	e.hashStat = hashStat
	e.Unlock()
}

func (e *joinRuntimeStats) String() string {
	buf := bytes.NewBuffer(make([]byte, 0, 16))
	buf.WriteString(e.RuntimeStatsWithConcurrencyInfo.String())
	if e.applyCache {
		if e.cache.useCache {
			buf.WriteString(fmt.Sprintf(", cache:ON, cacheHitRatio:%.3f%%", e.cache.hitRatio*100))
		} else {
			buf.WriteString(fmt.Sprintf(", cache:OFF"))
		}
	}
	if e.hasHashStat {
		buf.WriteString(", " + e.hashStat.String())
	}
	return buf.String()
}

type hashJoinRuntimeStats struct {
	*execdetails.BasicRuntimeStats

	fetchAndBuildHashTable time.Duration
	hashStat               hashStatistic
	fetchAndProbe          int64
	probe                  int64
	concurrent             int
	maxFetchAndProbe       int64
}

func (e *hashJoinRuntimeStats) setMaxFetchAndProbeTime(t int64) {
	for {
		value := atomic.LoadInt64(&e.maxFetchAndProbe)
		if t <= value {
			return
		}
		if atomic.CompareAndSwapInt64(&e.maxFetchAndProbe, value, t) {
			return
		}
	}
}

func (e *hashJoinRuntimeStats) String() string {
	buf := bytes.NewBuffer(make([]byte, 0, 128))
	buf.WriteString(e.BasicRuntimeStats.String())
	if e.fetchAndBuildHashTable > 0 {
		buf.WriteString(", build_hash_table:{total:")
		buf.WriteString(e.fetchAndBuildHashTable.String())
		buf.WriteString(", fetch:")
		buf.WriteString((e.fetchAndBuildHashTable - e.hashStat.buildTableElapse).String())
		buf.WriteString(", build:")
		buf.WriteString(e.hashStat.buildTableElapse.String())
		buf.WriteString("}")
	}
	if e.probe > 0 {
		buf.WriteString(", probe:{concurrency:")
		buf.WriteString(strconv.Itoa(e.concurrent))
		buf.WriteString(", total:")
		buf.WriteString(time.Duration(e.fetchAndProbe).String())
		buf.WriteString(", max:")
		buf.WriteString(time.Duration(atomic.LoadInt64(&e.maxFetchAndProbe)).String())
		buf.WriteString(", probe:")
		buf.WriteString(time.Duration(e.probe).String())
		buf.WriteString(", fetch:")
		buf.WriteString(time.Duration(e.fetchAndProbe - e.probe).String())
		if e.hashStat.probeCollision > 0 {
			buf.WriteString(", probe_collision:")
			buf.WriteString(strconv.Itoa(e.hashStat.probeCollision))
		}
		buf.WriteString("}")
	}
	return buf.String()
}<|MERGE_RESOLUTION|>--- conflicted
+++ resolved
@@ -145,19 +145,8 @@
 	}
 	e.outerMatchedStatus = e.outerMatchedStatus[:0]
 
-<<<<<<< HEAD
-	if e.runtimeStats != nil {
-		concurrency := cap(e.joiners)
-		runtimeStats := newJoinRuntimeStats()
-		e.ctx.GetSessionVars().StmtCtx.RuntimeStatsColl.RegisterStats(e.id, runtimeStats)
-		runtimeStats.SetConcurrencyInfo(execdetails.NewConcurrencyInfo("Concurrency", concurrency))
-		if e.rowContainer != nil {
-			runtimeStats.setHashStat(e.rowContainer.stat)
-		}
-=======
 	if e.stats != nil && e.rowContainer != nil {
 		e.stats.hashStat = e.rowContainer.stat
->>>>>>> 72634114
 	}
 	err := e.baseExecutor.Close()
 	return err
@@ -188,8 +177,7 @@
 	}
 	if e.runtimeStats != nil {
 		e.stats = &hashJoinRuntimeStats{
-			BasicRuntimeStats: e.runtimeStats,
-			concurrent:        cap(e.joiners),
+			concurrent: cap(e.joiners),
 		}
 		e.ctx.GetSessionVars().StmtCtx.RuntimeStatsColl.RegisterStats(e.id, e.stats)
 	}
@@ -1047,8 +1035,6 @@
 }
 
 type hashJoinRuntimeStats struct {
-	*execdetails.BasicRuntimeStats
-
 	fetchAndBuildHashTable time.Duration
 	hashStat               hashStatistic
 	fetchAndProbe          int64
@@ -1071,9 +1057,8 @@
 
 func (e *hashJoinRuntimeStats) String() string {
 	buf := bytes.NewBuffer(make([]byte, 0, 128))
-	buf.WriteString(e.BasicRuntimeStats.String())
 	if e.fetchAndBuildHashTable > 0 {
-		buf.WriteString(", build_hash_table:{total:")
+		buf.WriteString("build_hash_table:{total:")
 		buf.WriteString(e.fetchAndBuildHashTable.String())
 		buf.WriteString(", fetch:")
 		buf.WriteString((e.fetchAndBuildHashTable - e.hashStat.buildTableElapse).String())
@@ -1099,4 +1084,30 @@
 		buf.WriteString("}")
 	}
 	return buf.String()
+}
+
+func (e *hashJoinRuntimeStats) Clone() execdetails.RuntimeStats {
+	return &hashJoinRuntimeStats{
+		fetchAndBuildHashTable: e.fetchAndBuildHashTable,
+		hashStat:               e.hashStat,
+		fetchAndProbe:          e.fetchAndProbe,
+		probe:                  e.probe,
+		concurrent:             e.concurrent,
+		maxFetchAndProbe:       e.maxFetchAndProbe,
+	}
+}
+
+func (e *hashJoinRuntimeStats) Merge(rs execdetails.RuntimeStats) {
+	tmp, ok := rs.(*hashJoinRuntimeStats)
+	if !ok {
+		return
+	}
+	e.fetchAndBuildHashTable += tmp.fetchAndBuildHashTable
+	e.hashStat.buildTableElapse += tmp.hashStat.buildTableElapse
+	e.hashStat.probeCollision += tmp.hashStat.probeCollision
+	e.fetchAndProbe += tmp.fetchAndProbe
+	e.probe += tmp.probe
+	if e.maxFetchAndProbe < tmp.maxFetchAndProbe {
+		e.maxFetchAndProbe = tmp.maxFetchAndProbe
+	}
 }