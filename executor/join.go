// Copyright 2016 PingCAP, Inc.
//
// Licensed under the Apache License, Version 2.0 (the "License");
// you may not use this file except in compliance with the License.
// You may obtain a copy of the License at
//
//     http://www.apache.org/licenses/LICENSE-2.0
//
// Unless required by applicable law or agreed to in writing, software
// distributed under the License is distributed on an "AS IS" BASIS,
// See the License for the specific language governing permissions and
// limitations under the License.

package executor

import (
	"runtime"
	"sync"
	"sync/atomic"
	"unsafe"

	"github.com/juju/errors"
	"github.com/pingcap/tidb/expression"
	"github.com/pingcap/tidb/plan"
	"github.com/pingcap/tidb/terror"
	"github.com/pingcap/tidb/types"
	"github.com/pingcap/tidb/util/chunk"
	"github.com/pingcap/tidb/util/codec"
	"github.com/pingcap/tidb/util/memory"
	"github.com/pingcap/tidb/util/mvmap"
	log "github.com/sirupsen/logrus"
	"golang.org/x/net/context"
)

var (
	_ Executor = &HashJoinExec{}
	_ Executor = &NestedLoopApplyExec{}
)

// HashJoinExec implements the hash join algorithm.
type HashJoinExec struct {
	baseExecutor

	outerExec   Executor
	innerExec   Executor
	outerFilter expression.CNFExprs
	outerKeys   []*expression.Column
	innerKeys   []*expression.Column

	prepared        bool
	concurrency     uint // concurrency is number of concurrent channels and join workers.
	hashTable       *mvmap.MVMap
	innerFinished   chan error
	hashJoinBuffers []*hashJoinBuffer
	workerWaitGroup sync.WaitGroup // workerWaitGroup is for sync multiple join workers.
	finished        atomic.Value
	closeCh         chan struct{} // closeCh add a lock for closing executor.
	joinType        plan.JoinType
	innerIdx        int

	// We build individual joiner for each join worker when use chunk-based execution,
	// to avoid the concurrency of joiner.chk and joiner.selected.
	joiners []joiner

	outerKeyColIdx     []int
	innerKeyColIdx     []int
	innerResult        *chunk.List
	outerChkResourceCh chan *outerChkResource
	outerResultChs     []chan *chunk.Chunk
	joinChkResourceCh  []chan *chunk.Chunk
	joinResultCh       chan *hashjoinWorkerResult
	hashTableValBufs   [][][]byte

	memTracker *memory.Tracker // track memory usage.
}

// outerChkResource stores the result of the join outer fetch worker,
// `dest` is for Chunk reuse: after join workers process the outer chunk which is read from `dest`,
// they'll store the used chunk as `chk`, and then the outer fetch worker will put new data into `chk` and write `chk` into dest.
type outerChkResource struct {
	chk  *chunk.Chunk
	dest chan<- *chunk.Chunk
}

// hashjoinWorkerResult stores the result of join workers,
// `src` is for Chunk reuse: the main goroutine will get the join result chunk `chk`,
// and push `chk` into `src` after processing, join worker goroutines get the empty chunk from `src`
// and push new data into this chunk.
type hashjoinWorkerResult struct {
	chk *chunk.Chunk
	err error
	src chan<- *chunk.Chunk
}

type hashJoinBuffer struct {
	data  []types.Datum
	bytes []byte
}

// Close implements the Executor Close interface.
func (e *HashJoinExec) Close() error {
	close(e.closeCh)
	e.finished.Store(true)
	if e.prepared {
		if e.innerFinished != nil {
			for range e.innerFinished {
			}
		}
		if e.joinResultCh != nil {
			for range e.joinResultCh {
			}
		}
		if e.outerChkResourceCh != nil {
			close(e.outerChkResourceCh)
			for range e.outerChkResourceCh {
			}
		}
		for i := range e.outerResultChs {
			for range e.outerResultChs[i] {
			}
		}
		for i := range e.joinChkResourceCh {
			close(e.joinChkResourceCh[i])
			for range e.joinChkResourceCh[i] {
			}
		}
		e.outerChkResourceCh = nil
		e.joinChkResourceCh = nil
	}
	e.memTracker.Detach()
	e.memTracker = nil

	err := e.baseExecutor.Close()
	return errors.Trace(err)
}

// Open implements the Executor Open interface.
func (e *HashJoinExec) Open(ctx context.Context) error {
	if err := e.baseExecutor.Open(ctx); err != nil {
		return errors.Trace(err)
	}

	e.prepared = false
	e.memTracker = memory.NewTracker(e.id, e.ctx.GetSessionVars().MemQuotaHashJoin)
	e.memTracker.AttachTo(e.ctx.GetSessionVars().StmtCtx.MemTracker)

	e.hashTableValBufs = make([][][]byte, e.concurrency)
	e.hashJoinBuffers = make([]*hashJoinBuffer, 0, e.concurrency)
	for i := uint(0); i < e.concurrency; i++ {
		buffer := &hashJoinBuffer{
			data:  make([]types.Datum, len(e.outerKeys)),
			bytes: make([]byte, 0, 10000),
		}
		e.hashJoinBuffers = append(e.hashJoinBuffers, buffer)
	}

	e.closeCh = make(chan struct{})
	e.finished.Store(false)
	e.workerWaitGroup = sync.WaitGroup{}
	return nil
}

func (e *HashJoinExec) getJoinKeyFromChkRow(isOuterKey bool, row chunk.Row, keyBuf []byte) (hasNull bool, _ []byte, err error) {
	var keyColIdx []int
	var allTypes []*types.FieldType
	if isOuterKey {
		keyColIdx = e.outerKeyColIdx
		allTypes = e.outerExec.retTypes()
	} else {
		keyColIdx = e.innerKeyColIdx
		allTypes = e.innerExec.retTypes()
	}

	for _, i := range keyColIdx {
		if row.IsNull(i) {
			return true, keyBuf, nil
		}
	}

	keyBuf = keyBuf[:0]
	keyBuf, err = codec.HashChunkRow(e.ctx.GetSessionVars().StmtCtx, keyBuf, row, allTypes, keyColIdx)
	if err != nil {
		err = errors.Trace(err)
	}
	return false, keyBuf, err
}

// fetchOuterChunks get chunks from fetches chunks from the big table in a background goroutine
// and sends the chunks to multiple channels which will be read by multiple join workers.
func (e *HashJoinExec) fetchOuterChunks(ctx context.Context) {
	defer func() {
		for i := range e.outerResultChs {
			close(e.outerResultChs[i])
		}
		if r := recover(); r != nil {
			buf := make([]byte, 4096)
			stackSize := runtime.Stack(buf, false)
			buf = buf[:stackSize]
			log.Errorf("hash join outer fetcher panic stack is:\n%s", buf)
			e.joinResultCh <- &hashjoinWorkerResult{err: errors.Errorf("%v", r)}
		}
		e.workerWaitGroup.Done()
	}()

	hasWaitedForInner := false
	for {
		if e.finished.Load().(bool) {
			return
		}
		var outerResource *outerChkResource
		ok := true
		select {
		case <-e.closeCh:
			return
		case outerResource, ok = <-e.outerChkResourceCh:
			if !ok {
				return
			}
		}
		outerResult := outerResource.chk
		err := e.outerExec.Next(ctx, outerResult)
		if err != nil {
			e.joinResultCh <- &hashjoinWorkerResult{
				err: errors.Trace(err),
			}
			return
		}

		if !hasWaitedForInner {
			jobFinished, innerErr := e.wait4Inner()
			if innerErr != nil {
				e.joinResultCh <- &hashjoinWorkerResult{
					err: errors.Trace(innerErr),
				}
				return
			} else if jobFinished {
				return
			}
			hasWaitedForInner = true
		}

		if outerResult.NumRows() == 0 {
			return
		}
		outerResource.dest <- outerResult
	}
}

func (e *HashJoinExec) wait4Inner() (finished bool, err error) {
	select {
	case <-e.closeCh:
		return true, nil
	case err, _ := <-e.innerFinished:
		if err != nil {
			return false, errors.Trace(err)
		}
	}
	if e.hashTable.Len() == 0 && e.joinType == plan.InnerJoin {
		return true, nil
	}
	return false, nil
}

// fetchInnerRows fetches all rows from inner executor,
// and append them to e.innerResult.
func (e *HashJoinExec) fetchInnerRows(ctx context.Context, chkCh chan<- *chunk.Chunk, doneCh chan struct{}) {
	defer func() {
		close(chkCh)
		if r := recover(); r != nil {
			buf := make([]byte, 4096)
			stackSize := runtime.Stack(buf, false)
			buf = buf[:stackSize]
			log.Errorf("hash join inner fetcher panic stack is:\n%s", buf)
		}
	}()
	e.innerResult = chunk.NewList(e.innerExec.retTypes(), e.maxChunkSize)
	e.innerResult.GetMemTracker().AttachTo(e.memTracker)
	e.innerResult.GetMemTracker().SetLabel("innerResult")
	var err error
	for {
<<<<<<< HEAD
		select {
		case <-doneCh:
			return
		default:
			chk := e.children[e.innerIdx].newChunk()
			err = e.innerExec.Next(ctx, chk)
			if err != nil {
				e.innerFinished <- errors.Trace(err)
				return
			}
			if chk.NumRows() == 0 {
				return
			}
			chkCh <- chk
			e.innerResult.Add(chk)
=======
		if e.finished.Load().(bool) {
			return nil
		}
		chk := e.children[e.innerIdx].newChunk()
		err = e.innerExec.Next(ctx, chk)
		if err != nil || chk.NumRows() == 0 {
			return errors.Trace(err)
>>>>>>> 1f2841fb
		}
	}
}

func (e *HashJoinExec) initializeForProbe() {
	// e.outerResultChs is for transmitting the chunks which store the data of outerExec,
	// it'll be written by outer worker goroutine, and read by join workers.
	e.outerResultChs = make([]chan *chunk.Chunk, e.concurrency)
	for i := uint(0); i < e.concurrency; i++ {
		e.outerResultChs[i] = make(chan *chunk.Chunk, 1)
	}

	// e.outerChkResourceCh is for transmitting the used outerExec chunks from join workers to outerExec worker.
	e.outerChkResourceCh = make(chan *outerChkResource, e.concurrency)
	for i := uint(0); i < e.concurrency; i++ {
		e.outerChkResourceCh <- &outerChkResource{
			chk:  e.outerExec.newChunk(),
			dest: e.outerResultChs[i],
		}
	}

	// e.joinChkResourceCh is for transmitting the reused join result chunks
	// from the main thread to join worker goroutines.
	e.joinChkResourceCh = make([]chan *chunk.Chunk, e.concurrency)
	for i := uint(0); i < e.concurrency; i++ {
		e.joinChkResourceCh[i] = make(chan *chunk.Chunk, 1)
		e.joinChkResourceCh[i] <- e.newChunk()
	}

	// e.joinResultCh is for transmitting the join result chunks to the main thread.
	e.joinResultCh = make(chan *hashjoinWorkerResult, e.concurrency+1)

	e.outerKeyColIdx = make([]int, len(e.outerKeys))
	for i := range e.outerKeys {
		e.outerKeyColIdx[i] = e.outerKeys[i].Index
	}
}

func (e *HashJoinExec) fetchOuterAndProbeHashTable(ctx context.Context) {
	e.initializeForProbe()
	e.workerWaitGroup.Add(1)
	go e.fetchOuterChunks(ctx)

	// Start e.concurrency join workers to probe hash table and join inner and outer rows.
	for i := uint(0); i < e.concurrency; i++ {
		e.workerWaitGroup.Add(1)
		go e.runJoinWorker(i)
	}
	go e.waitJoinWorkersAndCloseResultChan()
}

func (e *HashJoinExec) waitJoinWorkersAndCloseResultChan() {
	e.workerWaitGroup.Wait()
	close(e.joinResultCh)
}

func (e *HashJoinExec) runJoinWorker(workerID uint) {
	defer func() {
		if r := recover(); r != nil {
			buf := make([]byte, 4096)
			stackSize := runtime.Stack(buf, false)
			buf = buf[:stackSize]
			log.Errorf("hash join worker %v panic stack is:\n%s", workerID, buf)
			e.joinResultCh <- &hashjoinWorkerResult{err: errors.Errorf("%v", r)}
		}
		e.workerWaitGroup.Done()
	}()
	var (
		outerResult *chunk.Chunk
		selected    = make([]bool, 0, chunk.InitialCapacity)
	)
	ok, joinResult := e.getNewJoinResult(workerID)
	if !ok {
		return
	}

	// Read and filter outerResult, and join the outerResult with the inner rows.
	emptyOuterResult := &outerChkResource{
		dest: e.outerResultChs[workerID],
	}
	for ok := true; ok; {
		if e.finished.Load().(bool) {
			break
		}
		select {
		case <-e.closeCh:
			return
		case outerResult, ok = <-e.outerResultChs[workerID]:
		}
		if !ok {
			break
		}
		ok, joinResult = e.join2Chunk(workerID, outerResult, joinResult, selected)
		if !ok {
			break
		}
		outerResult.Reset()
		emptyOuterResult.chk = outerResult
		e.outerChkResourceCh <- emptyOuterResult
	}
	if joinResult == nil {
		return
	} else if joinResult.err != nil || (joinResult.chk != nil && joinResult.chk.NumRows() > 0) {
		e.joinResultCh <- joinResult
	}
}

func (e *HashJoinExec) joinMatchedOuterRow2Chunk(workerID uint, outerRow chunk.Row,
	joinResult *hashjoinWorkerResult) (bool, *hashjoinWorkerResult) {
	buffer := e.hashJoinBuffers[workerID]
	hasNull, joinKey, err := e.getJoinKeyFromChkRow(true, outerRow, buffer.bytes)
	if err != nil {
		joinResult.err = errors.Trace(err)
		return false, joinResult
	}
	if hasNull {
		e.joiners[workerID].onMissMatch(outerRow, joinResult.chk)
		return true, joinResult
	}
	e.hashTableValBufs[workerID] = e.hashTable.Get(joinKey, e.hashTableValBufs[workerID][:0])
	innerPtrs := e.hashTableValBufs[workerID]
	if len(innerPtrs) == 0 {
		e.joiners[workerID].onMissMatch(outerRow, joinResult.chk)
		return true, joinResult
	}
	innerRows := make([]chunk.Row, 0, len(innerPtrs))
	for _, b := range innerPtrs {
		ptr := *(*chunk.RowPtr)(unsafe.Pointer(&b[0]))
		matchedInner := e.innerResult.GetRow(ptr)
		innerRows = append(innerRows, matchedInner)
	}
	iter := chunk.NewIterator4Slice(innerRows)
	hasMatch := false
	for iter.Begin(); iter.Current() != iter.End(); {
		matched, err := e.joiners[workerID].tryToMatch(outerRow, iter, joinResult.chk)
		if err != nil {
			joinResult.err = errors.Trace(err)
			return false, joinResult
		}
		hasMatch = hasMatch || matched

		if joinResult.chk.NumRows() == e.maxChunkSize {
			ok := true
			e.joinResultCh <- joinResult
			ok, joinResult = e.getNewJoinResult(workerID)
			if !ok {
				return false, joinResult
			}
		}
	}
	if !hasMatch {
		e.joiners[workerID].onMissMatch(outerRow, joinResult.chk)
	}
	return true, joinResult
}

func (e *HashJoinExec) getNewJoinResult(workerID uint) (bool, *hashjoinWorkerResult) {
	joinResult := &hashjoinWorkerResult{
		src: e.joinChkResourceCh[workerID],
	}
	ok := true
	select {
	case <-e.closeCh:
		ok = false
	case joinResult.chk, ok = <-e.joinChkResourceCh[workerID]:
	}
	return ok, joinResult
}

func (e *HashJoinExec) join2Chunk(workerID uint, outerChk *chunk.Chunk, joinResult *hashjoinWorkerResult,
	selected []bool) (ok bool, _ *hashjoinWorkerResult) {
	var err error
	selected, err = expression.VectorizedFilter(e.ctx, e.outerFilter, chunk.NewIterator4Chunk(outerChk), selected)
	if err != nil {
		joinResult.err = errors.Trace(err)
		return false, joinResult
	}
	for i := range selected {
		if !selected[i] { // process unmatched outer rows
			e.joiners[workerID].onMissMatch(outerChk.GetRow(i), joinResult.chk)
		} else { // process matched outer rows
			ok, joinResult = e.joinMatchedOuterRow2Chunk(workerID, outerChk.GetRow(i), joinResult)
			if !ok {
				return false, joinResult
			}
		}
		if joinResult.chk.NumRows() == e.maxChunkSize {
			e.joinResultCh <- joinResult
			ok, joinResult = e.getNewJoinResult(workerID)
			if !ok {
				return false, joinResult
			}
		}
	}
	return true, joinResult
}

// Next implements the Executor Next interface.
// hash join constructs the result following these steps:
// step 1. fetch data from inner child and build a hash table;
// step 2. fetch data from outer child in a background goroutine and probe the hash table in multiple join workers.
func (e *HashJoinExec) Next(ctx context.Context, chk *chunk.Chunk) (err error) {
	if !e.prepared {
		e.innerFinished = make(chan error, 1)
		go e.fetchInnerAndBuildHashTable(ctx)
		e.fetchOuterAndProbeHashTable(ctx)
		e.prepared = true
	}
	chk.Reset()
	if e.joinResultCh == nil {
		return nil
	}
	result, ok := <-e.joinResultCh
	if !ok {
		return nil
	}
	if result.err != nil {
		e.finished.Store(true)
		return errors.Trace(result.err)
	}
	chk.SwapColumns(result.chk)
	result.src <- result.chk
	return nil
}

func (e *HashJoinExec) fetchInnerAndBuildHashTable(ctx context.Context) {
	defer func() {
		if r := recover(); r != nil {
			buf := make([]byte, 4096)
			stackSize := runtime.Stack(buf, false)
			buf = buf[:stackSize]
			log.Errorf("HashJoinExec.fetchInnerAndBuildHashTable paniced, stack is:\n%s", buf)
			e.innerFinished <- errors.Errorf("%v", r)
		}
		close(e.innerFinished)
	}()
	// innerResultCh transfer inner result chunk from inner fetch to build hash table.
	innerResultCh := make(chan *chunk.Chunk, e.concurrency)
	doneCh := make(chan struct{})
	go e.fetchInnerRows(ctx, innerResultCh, doneCh)

<<<<<<< HEAD
	// TODO: Parallel build hash table. Currently not support because `mvmap` is not thread-safe.
	err := e.buildHashTableForList(innerResultCh)
	if err != nil {
=======
	if err := e.fetchInnerRows(ctx); err != nil {
		e.innerFinished <- errors.Trace(err)
		return
	}

	if e.finished.Load().(bool) {
		return
	}

	if err := e.buildHashTableForList(); err != nil {
>>>>>>> 1f2841fb
		e.innerFinished <- errors.Trace(err)
		close(doneCh)
		// fetchInnerRows may be blocked by this channel, so read from the channel to unblock it.
		select {
		case <-innerResultCh:
		default:
		}
	}
}

// buildHashTableForList builds hash table from `list`.
// key of hash table: hash value of key columns
// value of hash table: RowPtr of the corresponded row
func (e *HashJoinExec) buildHashTableForList(innerResultCh chan *chunk.Chunk) error {
	e.hashTable = mvmap.NewMVMap()
	e.innerKeyColIdx = make([]int, len(e.innerKeys))
	for i := range e.innerKeys {
		e.innerKeyColIdx[i] = e.innerKeys[i].Index
	}
	var (
		hasNull bool
		err     error
		keyBuf  = make([]byte, 0, 64)
		valBuf  = make([]byte, 8)
	)
<<<<<<< HEAD

	chkIdx := uint32(0)
	for chk := range innerResultCh {
		numRows := chk.NumRows()
		for j := 0; j < numRows; j++ {
=======
	for i := 0; i < e.innerResult.NumChunks(); i++ {
		if e.finished.Load().(bool) {
			return nil
		}
		chk := e.innerResult.GetChunk(i)
		for j := 0; j < chk.NumRows(); j++ {
>>>>>>> 1f2841fb
			hasNull, keyBuf, err = e.getJoinKeyFromChkRow(false, chk.GetRow(j), keyBuf)
			if err != nil {
				return errors.Trace(err)
			}
			if hasNull {
				continue
			}
			rowPtr := chunk.RowPtr{ChkIdx: chkIdx, RowIdx: uint32(j)}
			*(*chunk.RowPtr)(unsafe.Pointer(&valBuf[0])) = rowPtr
			e.hashTable.Put(keyBuf, valBuf)
		}
		chkIdx++
	}
	return nil
}

// NestedLoopApplyExec is the executor for apply.
type NestedLoopApplyExec struct {
	baseExecutor

	innerRows   []chunk.Row
	cursor      int
	innerExec   Executor
	outerExec   Executor
	innerFilter expression.CNFExprs
	outerFilter expression.CNFExprs
	outer       bool

	joiner joiner

	outerSchema []*expression.CorrelatedColumn

	outerChunk       *chunk.Chunk
	outerChunkCursor int
	outerSelected    []bool
	innerList        *chunk.List
	innerChunk       *chunk.Chunk
	innerSelected    []bool
	innerIter        chunk.Iterator
	outerRow         *chunk.Row
	hasMatch         bool

	memTracker *memory.Tracker // track memory usage.
}

// Close implements the Executor interface.
func (e *NestedLoopApplyExec) Close() error {
	e.innerRows = nil

	e.memTracker.Detach()
	e.memTracker = nil
	return errors.Trace(e.outerExec.Close())
}

// Open implements the Executor interface.
func (e *NestedLoopApplyExec) Open(ctx context.Context) error {
	err := e.outerExec.Open(ctx)
	if err != nil {
		return errors.Trace(err)
	}
	e.cursor = 0
	e.innerRows = e.innerRows[:0]
	e.outerChunk = e.outerExec.newChunk()
	e.innerChunk = e.innerExec.newChunk()
	e.innerList = chunk.NewList(e.innerExec.retTypes(), e.maxChunkSize)

	e.memTracker = memory.NewTracker(e.id, e.ctx.GetSessionVars().MemQuotaNestedLoopApply)
	e.memTracker.AttachTo(e.ctx.GetSessionVars().StmtCtx.MemTracker)

	e.innerList.GetMemTracker().SetLabel("innerList")
	e.innerList.GetMemTracker().AttachTo(e.memTracker)

	return nil
}

func (e *NestedLoopApplyExec) fetchSelectedOuterRow(ctx context.Context, chk *chunk.Chunk) (*chunk.Row, error) {
	outerIter := chunk.NewIterator4Chunk(e.outerChunk)
	for {
		if e.outerChunkCursor >= e.outerChunk.NumRows() {
			err := e.outerExec.Next(ctx, e.outerChunk)
			if err != nil {
				return nil, errors.Trace(err)
			}
			if e.outerChunk.NumRows() == 0 {
				return nil, nil
			}
			e.outerSelected, err = expression.VectorizedFilter(e.ctx, e.outerFilter, outerIter, e.outerSelected)
			if err != nil {
				return nil, errors.Trace(err)
			}
			e.outerChunkCursor = 0
		}
		outerRow := e.outerChunk.GetRow(e.outerChunkCursor)
		selected := e.outerSelected[e.outerChunkCursor]
		e.outerChunkCursor++
		if selected {
			return &outerRow, nil
		} else if e.outer {
			e.joiner.onMissMatch(outerRow, chk)
			if chk.NumRows() == e.maxChunkSize {
				return nil, nil
			}
		}
	}
}

// fetchAllInners reads all data from the inner table and stores them in a List.
func (e *NestedLoopApplyExec) fetchAllInners(ctx context.Context) error {
	err := e.innerExec.Open(ctx)
	defer terror.Call(e.innerExec.Close)
	if err != nil {
		return errors.Trace(err)
	}
	e.innerList.Reset()
	innerIter := chunk.NewIterator4Chunk(e.innerChunk)
	for {
		err := e.innerExec.Next(ctx, e.innerChunk)
		if err != nil {
			return errors.Trace(err)
		}
		if e.innerChunk.NumRows() == 0 {
			return nil
		}

		e.innerSelected, err = expression.VectorizedFilter(e.ctx, e.innerFilter, innerIter, e.innerSelected)
		if err != nil {
			return errors.Trace(err)
		}
		for row := innerIter.Begin(); row != innerIter.End(); row = innerIter.Next() {
			if e.innerSelected[row.Idx()] {
				e.innerList.AppendRow(row)
			}
		}
	}
}

// Next implements the Executor interface.
func (e *NestedLoopApplyExec) Next(ctx context.Context, chk *chunk.Chunk) (err error) {
	chk.Reset()
	for {
		if e.innerIter == nil || e.innerIter.Current() == e.innerIter.End() {
			if e.outerRow != nil && !e.hasMatch {
				e.joiner.onMissMatch(*e.outerRow, chk)
			}
			e.outerRow, err = e.fetchSelectedOuterRow(ctx, chk)
			if e.outerRow == nil || err != nil {
				return errors.Trace(err)
			}
			e.hasMatch = false

			for _, col := range e.outerSchema {
				*col.Data = e.outerRow.GetDatum(col.Index, col.RetType)
			}
			err = e.fetchAllInners(ctx)
			if err != nil {
				return errors.Trace(err)
			}
			e.innerIter = chunk.NewIterator4List(e.innerList)
			e.innerIter.Begin()
		}

		matched, err := e.joiner.tryToMatch(*e.outerRow, e.innerIter, chk)
		e.hasMatch = e.hasMatch || matched

		if err != nil || chk.NumRows() == e.maxChunkSize {
			return errors.Trace(err)
		}
	}
}<|MERGE_RESOLUTION|>--- conflicted
+++ resolved
@@ -278,11 +278,13 @@
 	e.innerResult.GetMemTracker().SetLabel("innerResult")
 	var err error
 	for {
-<<<<<<< HEAD
 		select {
 		case <-doneCh:
 			return
 		default:
+			if e.finished.Load().(bool) {
+				return
+			}
 			chk := e.children[e.innerIdx].newChunk()
 			err = e.innerExec.Next(ctx, chk)
 			if err != nil {
@@ -294,15 +296,6 @@
 			}
 			chkCh <- chk
 			e.innerResult.Add(chk)
-=======
-		if e.finished.Load().(bool) {
-			return nil
-		}
-		chk := e.children[e.innerIdx].newChunk()
-		err = e.innerExec.Next(ctx, chk)
-		if err != nil || chk.NumRows() == 0 {
-			return errors.Trace(err)
->>>>>>> 1f2841fb
 		}
 	}
 }
@@ -544,22 +537,12 @@
 	doneCh := make(chan struct{})
 	go e.fetchInnerRows(ctx, innerResultCh, doneCh)
 
-<<<<<<< HEAD
+	if e.finished.Load().(bool) {
+		return
+	}
 	// TODO: Parallel build hash table. Currently not support because `mvmap` is not thread-safe.
 	err := e.buildHashTableForList(innerResultCh)
 	if err != nil {
-=======
-	if err := e.fetchInnerRows(ctx); err != nil {
-		e.innerFinished <- errors.Trace(err)
-		return
-	}
-
-	if e.finished.Load().(bool) {
-		return
-	}
-
-	if err := e.buildHashTableForList(); err != nil {
->>>>>>> 1f2841fb
 		e.innerFinished <- errors.Trace(err)
 		close(doneCh)
 		// fetchInnerRows may be blocked by this channel, so read from the channel to unblock it.
@@ -585,20 +568,14 @@
 		keyBuf  = make([]byte, 0, 64)
 		valBuf  = make([]byte, 8)
 	)
-<<<<<<< HEAD
 
 	chkIdx := uint32(0)
 	for chk := range innerResultCh {
+		if e.finished.Load().(bool) {
+			return nil
+		}
 		numRows := chk.NumRows()
 		for j := 0; j < numRows; j++ {
-=======
-	for i := 0; i < e.innerResult.NumChunks(); i++ {
-		if e.finished.Load().(bool) {
-			return nil
-		}
-		chk := e.innerResult.GetChunk(i)
-		for j := 0; j < chk.NumRows(); j++ {
->>>>>>> 1f2841fb
 			hasNull, keyBuf, err = e.getJoinKeyFromChkRow(false, chk.GetRow(j), keyBuf)
 			if err != nil {
 				return errors.Trace(err)
