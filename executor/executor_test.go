--- conflicted
+++ resolved
@@ -4067,14 +4067,12 @@
 	c.Assert(err, NotNil)
 	c.Assert(err.Error(), Equals, "Split table `t` region step value should more than 1000, step 10 is invalid")
 
-<<<<<<< HEAD
+	// Test split region by syntax
+	tk.MustExec(`split table t by (0),(1000),(1000000)`)
+
 	// Check split region status.
 	tk.MustExec(`split table t status`)
 	tk.MustExec(`split table t index idx1 status`)
-=======
-	// Test split region by syntax
-	tk.MustExec(`split table t by (0),(1000),(1000000)`)
->>>>>>> f5bdc26e
 }
 
 func (s *testSuite) TestIssue10435(c *C) {
