// Copyright 2015 PingCAP, Inc.
//
// Licensed under the Apache License, Version 2.0 (the "License");
// you may not use this file except in compliance with the License.
// You may obtain a copy of the License at
//
//     http://www.apache.org/licenses/LICENSE-2.0
//
// Unless required by applicable law or agreed to in writing, software
// distributed under the License is distributed on an "AS IS" BASIS,
// See the License for the specific language governing permissions and
// limitations under the License.

package executor_test

import (
	"context"
	"flag"
	"fmt"
	"math"
	"os"
	"strconv"
	"strings"
	"sync"
	"sync/atomic"
	"testing"
	"time"

	"github.com/golang/protobuf/proto"
	. "github.com/pingcap/check"
	"github.com/pingcap/errors"
	"github.com/pingcap/failpoint"
	pb "github.com/pingcap/kvproto/pkg/kvrpcpb"
	"github.com/pingcap/log"
	"github.com/pingcap/parser"
	"github.com/pingcap/parser/model"
	"github.com/pingcap/parser/mysql"
	"github.com/pingcap/parser/terror"
	"github.com/pingcap/tidb/config"
	"github.com/pingcap/tidb/ddl"
	"github.com/pingcap/tidb/domain"
	"github.com/pingcap/tidb/executor"
	"github.com/pingcap/tidb/expression"
	"github.com/pingcap/tidb/infoschema"
	"github.com/pingcap/tidb/kv"
	"github.com/pingcap/tidb/meta"
	"github.com/pingcap/tidb/meta/autoid"
	"github.com/pingcap/tidb/planner"
	plannercore "github.com/pingcap/tidb/planner/core"
	"github.com/pingcap/tidb/session"
	"github.com/pingcap/tidb/sessionctx"
	"github.com/pingcap/tidb/sessionctx/stmtctx"
	"github.com/pingcap/tidb/sessionctx/variable"
	"github.com/pingcap/tidb/statistics"
	"github.com/pingcap/tidb/store/mockstore"
	"github.com/pingcap/tidb/store/mockstore/mocktikv"
	"github.com/pingcap/tidb/store/tikv"
	"github.com/pingcap/tidb/store/tikv/oracle"
	"github.com/pingcap/tidb/store/tikv/tikvrpc"
	"github.com/pingcap/tidb/table"
	"github.com/pingcap/tidb/table/tables"
	"github.com/pingcap/tidb/tablecodec"
	"github.com/pingcap/tidb/types"
	"github.com/pingcap/tidb/util"
	"github.com/pingcap/tidb/util/admin"
	"github.com/pingcap/tidb/util/codec"
	"github.com/pingcap/tidb/util/gcutil"
	"github.com/pingcap/tidb/util/israce"
	"github.com/pingcap/tidb/util/logutil"
	"github.com/pingcap/tidb/util/mock"
	"github.com/pingcap/tidb/util/testkit"
	"github.com/pingcap/tidb/util/testleak"
	"github.com/pingcap/tidb/util/testutil"
	"github.com/pingcap/tidb/util/timeutil"
	"github.com/pingcap/tipb/go-tipb"
	"go.uber.org/zap"
	"go.uber.org/zap/zapcore"
)

func TestT(t *testing.T) {
	CustomVerboseFlag = true
	*CustomParallelSuiteFlag = true
	logLevel := os.Getenv("log_level")
	logutil.InitLogger(logutil.NewLogConfig(logLevel, logutil.DefaultLogFormat, "", logutil.EmptyFileLogConfig, false))
	autoid.SetStep(5000)
	testleak.BeforeTest()
	TestingT(t)
	testleak.AfterTestT(t)()
}

var _ = Suite(&testSuite{&testSuiteChild{}})
var _ = Suite(&testSuiteP1{&testSuiteChild{}})
var _ = Suite(&testSuite1{})
var _ = Suite(&testSuite2{})
var _ = Suite(&testSuite3{})
var _ = Suite(&testSuite4{})
var _ = Suite(&testBypassSuite{})
var _ = Suite(&testUpdateSuite{})
var _ = Suite(&testOOMSuite{})
var _ = Suite(&testPointGetSuite{})
var _ = Suite(&testRecoverTable{})
var _ = Suite(&testFlushSuite{})
var _ = Suite(&testShowStatsSuite{})

type testSuite struct{ *testSuiteChild }
type testSuiteP1 struct{ *testSuiteChild }

type testSuiteChild struct {
	cluster   *mocktikv.Cluster
	mvccStore mocktikv.MVCCStore
	store     kv.Storage
	domain    *domain.Domain
	*parser.Parser
	ctx *mock.Context
}

var mockTikv = flag.Bool("mockTikv", true, "use mock tikv store in executor test")

func (s *testSuiteChild) SetUpSuite(c *C) {
	s.Parser = parser.New()
	flag.Lookup("mockTikv")
	useMockTikv := *mockTikv
	if useMockTikv {
		s.cluster = mocktikv.NewCluster()
		mocktikv.BootstrapWithSingleStore(s.cluster)
		s.mvccStore = mocktikv.MustNewMVCCStore()
		store, err := mockstore.NewMockTikvStore(
			mockstore.WithCluster(s.cluster),
			mockstore.WithMVCCStore(s.mvccStore),
		)
		c.Assert(err, IsNil)
		s.store = store
		session.SetSchemaLease(0)
		session.DisableStats4Test()
	}
	d, err := session.BootstrapSession(s.store)
	c.Assert(err, IsNil)
	d.SetStatsUpdating(true)
	s.domain = d
}

func (s *testSuiteChild) TearDownSuite(c *C) {
	s.domain.Close()
	s.store.Close()
}

<<<<<<< HEAD
func (s *testSuiteP1) TestPessimisticSelectForUpdate(c *C) {
	defer func() { config.GetGlobalConfig().PessimisticTxn.Enable = false }()
	config.GetGlobalConfig().PessimisticTxn.Enable = true
=======
func enablePessimisticTxn(enable bool) {
	newConf := config.NewConfig()
	newConf.PessimisticTxn.Enable = enable
	config.StoreGlobalConfig(newConf)
}

func (s *testSuite) TestPessimisticSelectForUpdate(c *C) {
	defer func() { enablePessimisticTxn(false) }()
	enablePessimisticTxn(true)
>>>>>>> bdec3414
	tk := testkit.NewTestKit(c, s.store)
	tk.MustExec("use test")
	tk.MustExec("drop table if exists t")
	tk.MustExec("create table t(id int primary key, a int)")
	tk.MustExec("insert into t values(1, 1)")
	tk.MustExec("begin PESSIMISTIC")
	tk.MustQuery("select a from t where id=1 for update").Check(testkit.Rows("1"))
	tk.MustExec("update t set a=a+1 where id=1")
	tk.MustExec("commit")
	tk.MustQuery("select a from t where id=1").Check(testkit.Rows("2"))
}

func (s *testSuite) TearDownTest(c *C) {
	tk := testkit.NewTestKit(c, s.store)
	tk.MustExec("use test")
	r := tk.MustQuery("show tables")
	for _, tb := range r.Rows() {
		tableName := tb[0]
		tk.MustExec(fmt.Sprintf("drop table %v", tableName))
	}
}

func (s *testSuiteP1) TestBind(c *C) {
	tk := testkit.NewTestKit(c, s.store)
	tk.MustExec("use test")
	tk.MustExec("drop table if exists testbind")

	tk.MustExec("create table testbind(i int, s varchar(20))")
	tk.MustExec("create index index_t on testbind(i,s)")
	tk.MustExec("create global binding for select * from testbind using select * from testbind use index for join(index_t)")
	c.Assert(len(tk.MustQuery("show global bindings").Rows()), Equals, 1)

	tk.MustExec("create session binding for select * from testbind using select * from testbind use index for join(index_t)")
	c.Assert(len(tk.MustQuery("show session bindings").Rows()), Equals, 1)
	tk.MustExec("drop session binding for select * from testbind")
}

func (s *testSuiteP1) TestChange(c *C) {
	tk := testkit.NewTestKit(c, s.store)
	tk.MustExec("use test")
	tk.MustExec("drop table if exists t")
	tk.MustExec("create table t(a int)")
	tk.MustExec("alter table t change a b int")
	tk.MustExec("alter table t change b c bigint")
	c.Assert(tk.ExecToErr("alter table t change c d varchar(100)"), NotNil)
}

func (s *testSuiteP1) TestLoadStats(c *C) {
	tk := testkit.NewTestKit(c, s.store)
	tk.MustExec("use test")
	c.Assert(tk.ExecToErr("load stats"), NotNil)
	c.Assert(tk.ExecToErr("load stats ./xxx.json"), NotNil)
}

func (s *testSuiteP1) TestShow(c *C) {
	tk := testkit.NewTestKit(c, s.store)
	tk.MustExec("create database test_show;")
	tk.MustExec("use test_show")

	tk.MustQuery("show engines")
	tk.MustExec("drop table if exists t")
	tk.MustExec("create table t(a int primary key)")
	c.Assert(len(tk.MustQuery("show index in t").Rows()), Equals, 1)
	c.Assert(len(tk.MustQuery("show index from t").Rows()), Equals, 1)

	tk.MustQuery("show charset").Check(testkit.Rows(
		"utf8 UTF-8 Unicode utf8_bin 3",
		"utf8mb4 UTF-8 Unicode utf8mb4_bin 4",
		"ascii US ASCII ascii_bin 1",
		"latin1 Latin1 latin1_bin 1",
		"binary binary binary 1"))
	c.Assert(len(tk.MustQuery("show master status").Rows()), Equals, 1)
	tk.MustQuery("show create database test_show").Check(testkit.Rows("test_show CREATE DATABASE `test_show` /*!40100 DEFAULT CHARACTER SET utf8mb4 */"))
	tk.MustQuery("show privileges").Check(testkit.Rows("Alter Tables To alter the table",
		"Alter Tables To alter the table",
		"Alter routine Functions,Procedures To alter or drop stored functions/procedures",
		"Create Databases,Tables,Indexes To create new databases and tables",
		"Create routine Databases To use CREATE FUNCTION/PROCEDURE",
		"Create temporary tables Databases To use CREATE TEMPORARY TABLE",
		"Create view Tables To create new views",
		"Create user Server Admin To create new users",
		"Delete Tables To delete existing rows",
		"Drop Databases,Tables To drop databases, tables, and views",
		"Event Server Admin To create, alter, drop and execute events",
		"Execute Functions,Procedures To execute stored routines",
		"File File access on server To read and write files on the server",
		"Grant option Databases,Tables,Functions,Procedures To give to other users those privileges you possess",
		"Index Tables To create or drop indexes",
		"Insert Tables To insert data into tables",
		"Lock tables Databases To use LOCK TABLES (together with SELECT privilege)",
		"Process Server Admin To view the plain text of currently executing queries",
		"Proxy Server Admin To make proxy user possible",
		"References Databases,Tables To have references on tables",
		"Reload Server Admin To reload or refresh tables, logs and privileges",
		"Replication client Server Admin To ask where the slave or master servers are",
		"Replication slave Server Admin To read binary log events from the master",
		"Select Tables To retrieve rows from table",
		"Show databases Server Admin To see all databases with SHOW DATABASES",
		"Show view Tables To see views with SHOW CREATE VIEW",
		"Shutdown Server Admin To shut down the server",
		"Super Server Admin To use KILL thread, SET GLOBAL, CHANGE MASTER, etc.",
		"Trigger Tables To use triggers",
		"Create tablespace Server Admin To create/alter/drop tablespaces",
		"Update Tables To update existing rows",
		"Usage Server Admin No privileges - allow connect only"))
	c.Assert(len(tk.MustQuery("show table status").Rows()), Equals, 1)
}

func (s *testSuiteP1) TestAdmin(c *C) {
	tk := testkit.NewTestKit(c, s.store)
	tk.MustExec("use test")
	tk.MustExec("drop table if exists admin_test")
	tk.MustExec("create table admin_test (c1 int, c2 int, c3 int default 1, index (c1))")
	tk.MustExec("insert admin_test (c1) values (1),(2),(NULL)")

	ctx := context.Background()
	// cancel DDL jobs test
	r, err := tk.Exec("admin cancel ddl jobs 1")
	c.Assert(err, IsNil, Commentf("err %v", err))
	req := r.NewChunk()
	err = r.Next(ctx, req)
	c.Assert(err, IsNil)
	row := req.GetRow(0)
	c.Assert(row.Len(), Equals, 2)
	c.Assert(row.GetString(0), Equals, "1")
	c.Assert(row.GetString(1), Equals, "error: [admin:4]DDL Job:1 not found")

	// show ddl test;
	r, err = tk.Exec("admin show ddl")
	c.Assert(err, IsNil)
	req = r.NewChunk()
	err = r.Next(ctx, req)
	c.Assert(err, IsNil)
	row = req.GetRow(0)
	c.Assert(row.Len(), Equals, 6)
	txn, err := s.store.Begin()
	c.Assert(err, IsNil)
	ddlInfo, err := admin.GetDDLInfo(txn)
	c.Assert(err, IsNil)
	c.Assert(row.GetInt64(0), Equals, ddlInfo.SchemaVer)
	// TODO: Pass this test.
	// rowOwnerInfos := strings.Split(row.Data[1].GetString(), ",")
	// ownerInfos := strings.Split(ddlInfo.Owner.String(), ",")
	// c.Assert(rowOwnerInfos[0], Equals, ownerInfos[0])
	do := domain.GetDomain(tk.Se.(sessionctx.Context))
	serverInfo, err := do.InfoSyncer().GetServerInfoByID(ctx, row.GetString(1))
	c.Assert(err, IsNil)
	c.Assert(row.GetString(2), Equals, serverInfo.IP+":"+
		strconv.FormatUint(uint64(serverInfo.Port), 10))
	c.Assert(row.GetString(3), Equals, "")
	req = r.NewChunk()
	err = r.Next(ctx, req)
	c.Assert(err, IsNil)
	c.Assert(req.NumRows() == 0, IsTrue)
	err = txn.Rollback()
	c.Assert(err, IsNil)

	// show DDL jobs test
	r, err = tk.Exec("admin show ddl jobs")
	c.Assert(err, IsNil)
	req = r.NewChunk()
	err = r.Next(ctx, req)
	c.Assert(err, IsNil)
	row = req.GetRow(0)
	c.Assert(row.Len(), Equals, 10)
	txn, err = s.store.Begin()
	c.Assert(err, IsNil)
	historyJobs, err := admin.GetHistoryDDLJobs(txn, admin.DefNumHistoryJobs)
	c.Assert(len(historyJobs), Greater, 1)
	c.Assert(len(row.GetString(1)), Greater, 0)
	c.Assert(err, IsNil)
	c.Assert(row.GetInt64(0), Equals, historyJobs[0].ID)
	c.Assert(err, IsNil)

	r, err = tk.Exec("admin show ddl jobs 20")
	c.Assert(err, IsNil)
	req = r.NewChunk()
	err = r.Next(ctx, req)
	c.Assert(err, IsNil)
	row = req.GetRow(0)
	c.Assert(row.Len(), Equals, 10)
	c.Assert(row.GetInt64(0), Equals, historyJobs[0].ID)
	c.Assert(err, IsNil)

	// show DDL job queries test
	tk.MustExec("use test")
	tk.MustExec("drop table if exists admin_test2")
	tk.MustExec("create table admin_test2 (c1 int, c2 int, c3 int default 1, index (c1))")
	result := tk.MustQuery(`admin show ddl job queries 1, 1, 1`)
	result.Check(testkit.Rows())
	result = tk.MustQuery(`admin show ddl job queries 1, 2, 3, 4`)
	result.Check(testkit.Rows())
	historyJobs, err = admin.GetHistoryDDLJobs(txn, admin.DefNumHistoryJobs)
	result = tk.MustQuery(fmt.Sprintf("admin show ddl job queries %d", historyJobs[0].ID))
	result.Check(testkit.Rows(historyJobs[0].Query))
	c.Assert(err, IsNil)

	// check table test
	tk.MustExec("create table admin_test1 (c1 int, c2 int default 1, index (c1))")
	tk.MustExec("insert admin_test1 (c1) values (21),(22)")
	r, err = tk.Exec("admin check table admin_test, admin_test1")
	c.Assert(err, IsNil)
	c.Assert(r, IsNil)
	// error table name
	err = tk.ExecToErr("admin check table admin_test_error")
	c.Assert(err, NotNil)
	// different index values
	sctx := tk.Se.(sessionctx.Context)
	dom := domain.GetDomain(sctx)
	is := dom.InfoSchema()
	c.Assert(is, NotNil)
	tb, err := is.TableByName(model.NewCIStr("test"), model.NewCIStr("admin_test"))
	c.Assert(err, IsNil)
	c.Assert(tb.Indices(), HasLen, 1)
	_, err = tb.Indices()[0].Create(mock.NewContext(), txn, types.MakeDatums(int64(10)), 1, table.WithAssertion(txn))
	c.Assert(err, IsNil)
	err = txn.Commit(context.Background())
	c.Assert(err, IsNil)
	errAdmin := tk.ExecToErr("admin check table admin_test")
	c.Assert(errAdmin, NotNil)

	if config.CheckTableBeforeDrop {
		err = tk.ExecToErr("drop table admin_test")
		c.Assert(err.Error(), Equals, errAdmin.Error())

		// Drop inconsistency index.
		tk.MustExec("alter table admin_test drop index c1")
		tk.MustExec("admin check table admin_test")
	}
	// checksum table test
	tk.MustExec("create table checksum_with_index (id int, count int, PRIMARY KEY(id), KEY(count))")
	tk.MustExec("create table checksum_without_index (id int, count int, PRIMARY KEY(id))")
	r, err = tk.Exec("admin checksum table checksum_with_index, checksum_without_index")
	c.Assert(err, IsNil)
	res := tk.ResultSetToResult(r, Commentf("admin checksum table"))
	// Mocktikv returns 1 for every table/index scan, then we will xor the checksums of a table.
	// For "checksum_with_index", we have two checksums, so the result will be 1^1 = 0.
	// For "checksum_without_index", we only have one checksum, so the result will be 1.
	res.Sort().Check(testkit.Rows("test checksum_with_index 0 2 2", "test checksum_without_index 1 1 1"))

	tk.MustExec("drop table if exists t1;")
	tk.MustExec("CREATE TABLE t1 (c2 BOOL, PRIMARY KEY (c2));")
	tk.MustExec("INSERT INTO t1 SET c2 = '0';")
	tk.MustExec("ALTER TABLE t1 ADD COLUMN c3 DATETIME NULL DEFAULT '2668-02-03 17:19:31';")
	tk.MustExec("ALTER TABLE t1 ADD INDEX idx2 (c3);")
	tk.MustExec("ALTER TABLE t1 ADD COLUMN c4 bit(10) default 127;")
	tk.MustExec("ALTER TABLE t1 ADD INDEX idx3 (c4);")
	tk.MustExec("admin check table t1;")

	// Test for reverse scan get history ddl jobs when ddl history jobs queue has multiple regions.
	txn, err = s.store.Begin()
	c.Assert(err, IsNil)
	historyJobs, err = admin.GetHistoryDDLJobs(txn, 20)
	c.Assert(err, IsNil)

	// Split region for history ddl job queues.
	m := meta.NewMeta(txn)
	startKey := meta.DDLJobHistoryKey(m, 0)
	endKey := meta.DDLJobHistoryKey(m, historyJobs[0].ID)
	s.cluster.SplitKeys(s.mvccStore, startKey, endKey, int(historyJobs[0].ID/5))

	historyJobs2, err := admin.GetHistoryDDLJobs(txn, 20)
	c.Assert(err, IsNil)
	c.Assert(historyJobs, DeepEquals, historyJobs2)
}

func (s *testSuiteChild) fillData(tk *testkit.TestKit, table string) {
	tk.MustExec("use test")
	tk.MustExec(fmt.Sprintf("create table %s(id int not null default 1, name varchar(255), PRIMARY KEY(id));", table))

	// insert data
	tk.MustExec(fmt.Sprintf("insert INTO %s VALUES (1, \"hello\");", table))
	tk.CheckExecResult(1, 0)
	tk.MustExec(fmt.Sprintf("insert into %s values (2, \"hello\");", table))
	tk.CheckExecResult(1, 0)
}

type testCase struct {
	data1       []byte
	data2       []byte
	expected    []string
	restData    []byte
	expectedMsg string
}

func checkCases(tests []testCase, ld *executor.LoadDataInfo,
	c *C, tk *testkit.TestKit, ctx sessionctx.Context, selectSQL, deleteSQL string) {
	origin := ld.IgnoreLines
	for _, tt := range tests {
		ld.IgnoreLines = origin
		c.Assert(ctx.NewTxn(context.Background()), IsNil)
		ctx.GetSessionVars().StmtCtx.DupKeyAsWarning = true
		ctx.GetSessionVars().StmtCtx.BadNullAsWarning = true
		ctx.GetSessionVars().StmtCtx.InLoadDataStmt = true
		data, reachLimit, err1 := ld.InsertData(context.Background(), tt.data1, tt.data2)
		c.Assert(err1, IsNil)
		c.Assert(reachLimit, IsFalse)
		err1 = ld.CheckAndInsertOneBatch()
		c.Assert(err1, IsNil)
		if tt.restData == nil {
			c.Assert(data, HasLen, 0,
				Commentf("data1:%v, data2:%v, data:%v", string(tt.data1), string(tt.data2), string(data)))
		} else {
			c.Assert(data, DeepEquals, tt.restData,
				Commentf("data1:%v, data2:%v, data:%v", string(tt.data1), string(tt.data2), string(data)))
		}
		ld.SetMessage()
		tk.CheckLastMessage(tt.expectedMsg)
		err := ctx.StmtCommit()
		c.Assert(err, IsNil)
		txn, err := ctx.Txn(true)
		c.Assert(err, IsNil)
		err = txn.Commit(context.Background())
		c.Assert(err, IsNil)
		r := tk.MustQuery(selectSQL)
		r.Check(testutil.RowsWithSep("|", tt.expected...))
		tk.MustExec(deleteSQL)
	}
}

func (s *testSuiteP1) TestSelectWithoutFrom(c *C) {
	tk := testkit.NewTestKit(c, s.store)
	tk.MustExec("use test")

	r := tk.MustQuery("select 1 + 2*3;")
	r.Check(testkit.Rows("7"))

	r = tk.MustQuery(`select _utf8"string";`)
	r.Check(testkit.Rows("string"))

	r = tk.MustQuery("select 1 order by 1;")
	r.Check(testkit.Rows("1"))
}

// TestSelectBackslashN Issue 3685.
func (s *testSuiteP1) TestSelectBackslashN(c *C) {
	tk := testkit.NewTestKit(c, s.store)

	sql := `select \N;`
	r := tk.MustQuery(sql)
	r.Check(testkit.Rows("<nil>"))
	rs, err := tk.Exec(sql)
	c.Check(err, IsNil)
	fields := rs.Fields()
	c.Check(len(fields), Equals, 1)
	c.Check(fields[0].Column.Name.O, Equals, "NULL")

	sql = `select "\N";`
	r = tk.MustQuery(sql)
	r.Check(testkit.Rows("N"))
	rs, err = tk.Exec(sql)
	c.Check(err, IsNil)
	fields = rs.Fields()
	c.Check(len(fields), Equals, 1)
	c.Check(fields[0].Column.Name.O, Equals, `N`)

	tk.MustExec("use test;")
	tk.MustExec("create table test (`\\N` int);")
	tk.MustExec("insert into test values (1);")
	tk.CheckExecResult(1, 0)
	sql = "select * from test;"
	r = tk.MustQuery(sql)
	r.Check(testkit.Rows("1"))
	rs, err = tk.Exec(sql)
	c.Check(err, IsNil)
	fields = rs.Fields()
	c.Check(len(fields), Equals, 1)
	c.Check(fields[0].Column.Name.O, Equals, `\N`)

	sql = `select \N from test;`
	r = tk.MustQuery(sql)
	r.Check(testkit.Rows("<nil>"))
	rs, err = tk.Exec(sql)
	c.Check(err, IsNil)
	fields = rs.Fields()
	c.Check(err, IsNil)
	c.Check(len(fields), Equals, 1)
	c.Check(fields[0].Column.Name.O, Equals, `NULL`)

	sql = `select (\N) from test;`
	r = tk.MustQuery(sql)
	r.Check(testkit.Rows("<nil>"))
	rs, err = tk.Exec(sql)
	c.Check(err, IsNil)
	fields = rs.Fields()
	c.Check(len(fields), Equals, 1)
	c.Check(fields[0].Column.Name.O, Equals, `NULL`)

	sql = "select `\\N` from test;"
	r = tk.MustQuery(sql)
	r.Check(testkit.Rows("1"))
	rs, err = tk.Exec(sql)
	c.Check(err, IsNil)
	fields = rs.Fields()
	c.Check(len(fields), Equals, 1)
	c.Check(fields[0].Column.Name.O, Equals, `\N`)

	sql = "select (`\\N`) from test;"
	r = tk.MustQuery(sql)
	r.Check(testkit.Rows("1"))
	rs, err = tk.Exec(sql)
	c.Check(err, IsNil)
	fields = rs.Fields()
	c.Check(len(fields), Equals, 1)
	c.Check(fields[0].Column.Name.O, Equals, `\N`)

	sql = `select '\N' from test;`
	r = tk.MustQuery(sql)
	r.Check(testkit.Rows("N"))
	rs, err = tk.Exec(sql)
	c.Check(err, IsNil)
	fields = rs.Fields()
	c.Check(len(fields), Equals, 1)
	c.Check(fields[0].Column.Name.O, Equals, `N`)

	sql = `select ('\N') from test;`
	r = tk.MustQuery(sql)
	r.Check(testkit.Rows("N"))
	rs, err = tk.Exec(sql)
	c.Check(err, IsNil)
	fields = rs.Fields()
	c.Check(len(fields), Equals, 1)
	c.Check(fields[0].Column.Name.O, Equals, `N`)
}

// TestSelectNull Issue #4053.
func (s *testSuiteP1) TestSelectNull(c *C) {
	tk := testkit.NewTestKit(c, s.store)

	sql := `select nUll;`
	r := tk.MustQuery(sql)
	r.Check(testkit.Rows("<nil>"))
	rs, err := tk.Exec(sql)
	c.Check(err, IsNil)
	fields := rs.Fields()
	c.Check(len(fields), Equals, 1)
	c.Check(fields[0].Column.Name.O, Equals, `NULL`)

	sql = `select (null);`
	r = tk.MustQuery(sql)
	r.Check(testkit.Rows("<nil>"))
	rs, err = tk.Exec(sql)
	c.Check(err, IsNil)
	fields = rs.Fields()
	c.Check(len(fields), Equals, 1)
	c.Check(fields[0].Column.Name.O, Equals, `NULL`)

	sql = `select null+NULL;`
	r = tk.MustQuery(sql)
	r.Check(testkit.Rows("<nil>"))
	rs, err = tk.Exec(sql)
	c.Check(err, IsNil)
	fields = rs.Fields()
	c.Check(err, IsNil)
	c.Check(len(fields), Equals, 1)
	c.Check(fields[0].Column.Name.O, Equals, `null+NULL`)
}

// TestSelectStringLiteral Issue #3686.
func (s *testSuiteP1) TestSelectStringLiteral(c *C) {
	tk := testkit.NewTestKit(c, s.store)

	sql := `select 'abc';`
	r := tk.MustQuery(sql)
	r.Check(testkit.Rows("abc"))
	rs, err := tk.Exec(sql)
	c.Check(err, IsNil)
	fields := rs.Fields()
	c.Check(len(fields), Equals, 1)
	c.Check(fields[0].Column.Name.O, Equals, `abc`)

	sql = `select (('abc'));`
	r = tk.MustQuery(sql)
	r.Check(testkit.Rows("abc"))
	rs, err = tk.Exec(sql)
	c.Check(err, IsNil)
	fields = rs.Fields()
	c.Check(len(fields), Equals, 1)
	c.Check(fields[0].Column.Name.O, Equals, `abc`)

	sql = `select 'abc'+'def';`
	r = tk.MustQuery(sql)
	r.Check(testkit.Rows("0"))
	rs, err = tk.Exec(sql)
	c.Check(err, IsNil)
	fields = rs.Fields()
	c.Check(len(fields), Equals, 1)
	c.Check(fields[0].Column.Name.O, Equals, `'abc'+'def'`)

	// Below checks whether leading invalid chars are trimmed.
	sql = "select '\n';"
	r = tk.MustQuery(sql)
	r.Check(testkit.Rows("\n"))
	rs, err = tk.Exec(sql)
	c.Check(err, IsNil)
	fields = rs.Fields()
	c.Check(len(fields), Equals, 1)
	c.Check(fields[0].Column.Name.O, Equals, "")

	sql = "select '\t   col';" // Lowercased letter is a valid char.
	rs, err = tk.Exec(sql)
	c.Check(err, IsNil)
	fields = rs.Fields()
	c.Check(len(fields), Equals, 1)
	c.Check(fields[0].Column.Name.O, Equals, "col")

	sql = "select '\t   Col';" // Uppercased letter is a valid char.
	rs, err = tk.Exec(sql)
	c.Check(err, IsNil)
	fields = rs.Fields()
	c.Check(len(fields), Equals, 1)
	c.Check(fields[0].Column.Name.O, Equals, "Col")

	sql = "select '\n\t   中文 col';" // Chinese char is a valid char.
	rs, err = tk.Exec(sql)
	c.Check(err, IsNil)
	fields = rs.Fields()
	c.Check(len(fields), Equals, 1)
	c.Check(fields[0].Column.Name.O, Equals, "中文 col")

	sql = "select ' \r\n  .col';" // Punctuation is a valid char.
	rs, err = tk.Exec(sql)
	c.Check(err, IsNil)
	fields = rs.Fields()
	c.Check(len(fields), Equals, 1)
	c.Check(fields[0].Column.Name.O, Equals, ".col")

	sql = "select '   😆col';" // Emoji is a valid char.
	rs, err = tk.Exec(sql)
	c.Check(err, IsNil)
	fields = rs.Fields()
	c.Check(len(fields), Equals, 1)
	c.Check(fields[0].Column.Name.O, Equals, "😆col")

	// Below checks whether trailing invalid chars are preserved.
	sql = `select 'abc   ';`
	rs, err = tk.Exec(sql)
	c.Check(err, IsNil)
	fields = rs.Fields()
	c.Check(len(fields), Equals, 1)
	c.Check(fields[0].Column.Name.O, Equals, "abc   ")

	sql = `select '  abc   123   ';`
	rs, err = tk.Exec(sql)
	c.Check(err, IsNil)
	fields = rs.Fields()
	c.Check(len(fields), Equals, 1)
	c.Check(fields[0].Column.Name.O, Equals, "abc   123   ")

	// Issue #4239.
	sql = `select 'a' ' ' 'string';`
	r = tk.MustQuery(sql)
	r.Check(testkit.Rows("a string"))
	rs, err = tk.Exec(sql)
	c.Check(err, IsNil)
	fields = rs.Fields()
	c.Check(len(fields), Equals, 1)
	c.Check(fields[0].Column.Name.O, Equals, "a")

	sql = `select 'a' " " "string";`
	r = tk.MustQuery(sql)
	r.Check(testkit.Rows("a string"))
	rs, err = tk.Exec(sql)
	c.Check(err, IsNil)
	fields = rs.Fields()
	c.Check(len(fields), Equals, 1)
	c.Check(fields[0].Column.Name.O, Equals, "a")

	sql = `select 'string' 'string';`
	r = tk.MustQuery(sql)
	r.Check(testkit.Rows("stringstring"))
	rs, err = tk.Exec(sql)
	c.Check(err, IsNil)
	fields = rs.Fields()
	c.Check(len(fields), Equals, 1)
	c.Check(fields[0].Column.Name.O, Equals, "string")

	sql = `select "ss" "a";`
	r = tk.MustQuery(sql)
	r.Check(testkit.Rows("ssa"))
	rs, err = tk.Exec(sql)
	c.Check(err, IsNil)
	fields = rs.Fields()
	c.Check(len(fields), Equals, 1)
	c.Check(fields[0].Column.Name.O, Equals, "ss")

	sql = `select "ss" "a" "b";`
	r = tk.MustQuery(sql)
	r.Check(testkit.Rows("ssab"))
	rs, err = tk.Exec(sql)
	c.Check(err, IsNil)
	fields = rs.Fields()
	c.Check(len(fields), Equals, 1)
	c.Check(fields[0].Column.Name.O, Equals, "ss")

	sql = `select "ss" "a" ' ' "b";`
	r = tk.MustQuery(sql)
	r.Check(testkit.Rows("ssa b"))
	rs, err = tk.Exec(sql)
	c.Check(err, IsNil)
	fields = rs.Fields()
	c.Check(len(fields), Equals, 1)
	c.Check(fields[0].Column.Name.O, Equals, "ss")

	sql = `select "ss" "a" ' ' "b" ' ' "d";`
	r = tk.MustQuery(sql)
	r.Check(testkit.Rows("ssa b d"))
	rs, err = tk.Exec(sql)
	c.Check(err, IsNil)
	fields = rs.Fields()
	c.Check(len(fields), Equals, 1)
	c.Check(fields[0].Column.Name.O, Equals, "ss")
}

func (s *testSuiteP1) TestSelectLimit(c *C) {
	tk := testkit.NewTestKit(c, s.store)
	tk.MustExec("use test")
	s.fillData(tk, "select_limit")

	tk.MustExec("insert INTO select_limit VALUES (3, \"hello\");")
	tk.CheckExecResult(1, 0)
	tk.MustExec("insert INTO select_limit VALUES (4, \"hello\");")
	tk.CheckExecResult(1, 0)

	r := tk.MustQuery("select * from select_limit limit 1;")
	r.Check(testkit.Rows("1 hello"))

	r = tk.MustQuery("select id from (select * from select_limit limit 1) k where id != 1;")
	r.Check(testkit.Rows())

	r = tk.MustQuery("select * from select_limit limit 18446744073709551615 offset 0;")
	r.Check(testkit.Rows("1 hello", "2 hello", "3 hello", "4 hello"))

	r = tk.MustQuery("select * from select_limit limit 18446744073709551615 offset 1;")
	r.Check(testkit.Rows("2 hello", "3 hello", "4 hello"))

	r = tk.MustQuery("select * from select_limit limit 18446744073709551615 offset 3;")
	r.Check(testkit.Rows("4 hello"))

	err := tk.ExecToErr("select * from select_limit limit 18446744073709551616 offset 3;")
	c.Assert(err, NotNil)
}

func (s *testSuiteP1) TestSelectOrderBy(c *C) {
	tk := testkit.NewTestKit(c, s.store)
	tk.MustExec("use test")
	s.fillData(tk, "select_order_test")

	// Test star field
	r := tk.MustQuery("select * from select_order_test where id = 1 order by id limit 1 offset 0;")
	r.Check(testkit.Rows("1 hello"))

	r = tk.MustQuery("select id from select_order_test order by id desc limit 1 ")
	r.Check(testkit.Rows("2"))

	r = tk.MustQuery("select id from select_order_test order by id + 1 desc limit 1 ")
	r.Check(testkit.Rows("2"))

	// Test limit
	r = tk.MustQuery("select * from select_order_test order by name, id limit 1 offset 0;")
	r.Check(testkit.Rows("1 hello"))

	// Test limit
	r = tk.MustQuery("select id as c1, name from select_order_test order by 2, id limit 1 offset 0;")
	r.Check(testkit.Rows("1 hello"))

	// Test limit overflow
	r = tk.MustQuery("select * from select_order_test order by name, id limit 100 offset 0;")
	r.Check(testkit.Rows("1 hello", "2 hello"))

	// Test offset overflow
	r = tk.MustQuery("select * from select_order_test order by name, id limit 1 offset 100;")
	r.Check(testkit.Rows())

	// Test limit exceeds int range.
	r = tk.MustQuery("select id from select_order_test order by name, id limit 18446744073709551615;")
	r.Check(testkit.Rows("1", "2"))

	// Test multiple field
	r = tk.MustQuery("select id, name from select_order_test where id = 1 group by id, name limit 1 offset 0;")
	r.Check(testkit.Rows("1 hello"))

	// Test limit + order by
	for i := 3; i <= 10; i += 1 {
		tk.MustExec(fmt.Sprintf("insert INTO select_order_test VALUES (%d, \"zz\");", i))
	}
	tk.MustExec("insert INTO select_order_test VALUES (10086, \"hi\");")
	for i := 11; i <= 20; i += 1 {
		tk.MustExec(fmt.Sprintf("insert INTO select_order_test VALUES (%d, \"hh\");", i))
	}
	for i := 21; i <= 30; i += 1 {
		tk.MustExec(fmt.Sprintf("insert INTO select_order_test VALUES (%d, \"zz\");", i))
	}
	tk.MustExec("insert INTO select_order_test VALUES (1501, \"aa\");")
	r = tk.MustQuery("select * from select_order_test order by name, id limit 1 offset 3;")
	r.Check(testkit.Rows("11 hh"))
	tk.MustExec("drop table select_order_test")
	tk.MustExec("drop table if exists t")
	tk.MustExec("create table t (c int, d int)")
	tk.MustExec("insert t values (1, 1)")
	tk.MustExec("insert t values (1, 2)")
	tk.MustExec("insert t values (1, 3)")
	r = tk.MustQuery("select 1-d as d from t order by d;")
	r.Check(testkit.Rows("-2", "-1", "0"))
	r = tk.MustQuery("select 1-d as d from t order by d + 1;")
	r.Check(testkit.Rows("0", "-1", "-2"))
	r = tk.MustQuery("select t.d from t order by d;")
	r.Check(testkit.Rows("1", "2", "3"))

	tk.MustExec("drop table if exists t")
	tk.MustExec("create table t (a int, b int, c int)")
	tk.MustExec("insert t values (1, 2, 3)")
	r = tk.MustQuery("select b from (select a,b from t order by a,c) t")
	r.Check(testkit.Rows("2"))
	r = tk.MustQuery("select b from (select a,b from t order by a,c limit 1) t")
	r.Check(testkit.Rows("2"))
	tk.MustExec("drop table if exists t")
	tk.MustExec("create table t(a int, b int, index idx(a))")
	tk.MustExec("insert into t values(1, 1), (2, 2)")
	tk.MustQuery("select * from t where 1 order by b").Check(testkit.Rows("1 1", "2 2"))
	tk.MustQuery("select * from t where a between 1 and 2 order by a desc").Check(testkit.Rows("2 2", "1 1"))

	// Test double read and topN is pushed down to first read plannercore.
	tk.MustExec("drop table if exists t")
	tk.MustExec("create table t(a int primary key, b int, c int, index idx(b))")
	tk.MustExec("insert into t values(1, 3, 1)")
	tk.MustExec("insert into t values(2, 2, 2)")
	tk.MustExec("insert into t values(3, 1, 3)")
	tk.MustQuery("select * from t use index(idx) order by a desc limit 1").Check(testkit.Rows("3 1 3"))

	// Test double read which needs to keep order.
	tk.MustExec("drop table if exists t")
	tk.MustExec("create table t(a int, b int, key b (b))")
	tk.Se.GetSessionVars().IndexLookupSize = 3
	for i := 0; i < 10; i++ {
		tk.MustExec(fmt.Sprintf("insert into t values(%d, %d)", i, 10-i))
	}
	tk.MustQuery("select a from t use index(b) order by b").Check(testkit.Rows("9", "8", "7", "6", "5", "4", "3", "2", "1", "0"))
}

func (s *testSuiteP1) TestOrderBy(c *C) {
	tk := testkit.NewTestKitWithInit(c, s.store)
	tk.MustExec("drop table if exists t")
	tk.MustExec("create table t (c1 int, c2 int, c3 varchar(20))")
	tk.MustExec("insert into t values (1, 2, 'abc'), (2, 1, 'bcd')")

	// Fix issue https://github.com/pingcap/tidb/issues/337
	tk.MustQuery("select c1 as a, c1 as b from t order by c1").Check(testkit.Rows("1 1", "2 2"))

	tk.MustQuery("select c1 as a, t.c1 as a from t order by a desc").Check(testkit.Rows("2 2", "1 1"))
	tk.MustQuery("select c1 as c2 from t order by c2").Check(testkit.Rows("1", "2"))
	tk.MustQuery("select sum(c1) from t order by sum(c1)").Check(testkit.Rows("3"))
	tk.MustQuery("select c1 as c2 from t order by c2 + 1").Check(testkit.Rows("2", "1"))

	// Order by position.
	tk.MustQuery("select * from t order by 1").Check(testkit.Rows("1 2 abc", "2 1 bcd"))
	tk.MustQuery("select * from t order by 2").Check(testkit.Rows("2 1 bcd", "1 2 abc"))

	// Order by binary.
	tk.MustQuery("select c1, c3 from t order by binary c1 desc").Check(testkit.Rows("2 bcd", "1 abc"))
	tk.MustQuery("select c1, c2 from t order by binary c3").Check(testkit.Rows("1 2", "2 1"))
}

func (s *testSuiteP1) TestSelectErrorRow(c *C) {
	tk := testkit.NewTestKit(c, s.store)
	tk.MustExec("use test")

	err := tk.ExecToErr("select row(1, 1) from test")
	c.Assert(err, NotNil)

	err = tk.ExecToErr("select * from test group by row(1, 1);")
	c.Assert(err, NotNil)

	err = tk.ExecToErr("select * from test order by row(1, 1);")
	c.Assert(err, NotNil)

	err = tk.ExecToErr("select * from test having row(1, 1);")
	c.Assert(err, NotNil)

	err = tk.ExecToErr("select (select 1, 1) from test;")
	c.Assert(err, NotNil)

	err = tk.ExecToErr("select * from test group by (select 1, 1);")
	c.Assert(err, NotNil)

	err = tk.ExecToErr("select * from test order by (select 1, 1);")
	c.Assert(err, NotNil)

	err = tk.ExecToErr("select * from test having (select 1, 1);")
	c.Assert(err, NotNil)
}

// TestIssue2612 is related with https://github.com/pingcap/tidb/issues/2612
func (s *testSuiteP1) TestIssue2612(c *C) {
	tk := testkit.NewTestKit(c, s.store)
	tk.MustExec("use test")
	tk.MustExec(`drop table if exists t`)
	tk.MustExec(`create table t (
		create_at datetime NOT NULL DEFAULT '1000-01-01 00:00:00',
		finish_at datetime NOT NULL DEFAULT '1000-01-01 00:00:00');`)
	tk.MustExec(`insert into t values ('2016-02-13 15:32:24',  '2016-02-11 17:23:22');`)
	rs, err := tk.Exec(`select timediff(finish_at, create_at) from t;`)
	c.Assert(err, IsNil)
	req := rs.NewChunk()
	err = rs.Next(context.Background(), req)
	c.Assert(err, IsNil)
	c.Assert(req.GetRow(0).GetDuration(0, 0).String(), Equals, "-46:09:02")
	rs.Close()
}

// TestIssue345 is related with https://github.com/pingcap/tidb/issues/345
func (s *testSuiteP1) TestIssue345(c *C) {
	tk := testkit.NewTestKit(c, s.store)
	tk.MustExec("use test")
	tk.MustExec(`drop table if exists t1, t2`)
	tk.MustExec(`create table t1 (c1 int);`)
	tk.MustExec(`create table t2 (c2 int);`)
	tk.MustExec(`insert into t1 values (1);`)
	tk.MustExec(`insert into t2 values (2);`)
	tk.MustExec(`update t1, t2 set t1.c1 = 2, t2.c2 = 1;`)
	tk.MustExec(`update t1, t2 set c1 = 2, c2 = 1;`)
	tk.MustExec(`update t1 as a, t2 as b set a.c1 = 2, b.c2 = 1;`)

	// Check t1 content
	r := tk.MustQuery("SELECT * FROM t1;")
	r.Check(testkit.Rows("2"))
	// Check t2 content
	r = tk.MustQuery("SELECT * FROM t2;")
	r.Check(testkit.Rows("1"))

	tk.MustExec(`update t1 as a, t2 as t1 set a.c1 = 1, t1.c2 = 2;`)
	// Check t1 content
	r = tk.MustQuery("SELECT * FROM t1;")
	r.Check(testkit.Rows("1"))
	// Check t2 content
	r = tk.MustQuery("SELECT * FROM t2;")
	r.Check(testkit.Rows("2"))

	_, err := tk.Exec(`update t1 as a, t2 set t1.c1 = 10;`)
	c.Assert(err, NotNil)
}

func (s *testSuiteP1) TestIssue5055(c *C) {
	tk := testkit.NewTestKit(c, s.store)
	tk.MustExec("use test")
	tk.MustExec(`drop table if exists t1, t2`)
	tk.MustExec(`create table t1 (a int);`)
	tk.MustExec(`create table t2 (a int);`)
	tk.MustExec(`insert into t1 values(1);`)
	tk.MustExec(`insert into t2 values(1);`)
	result := tk.MustQuery("select tbl1.* from (select t1.a, 1 from t1) tbl1 left join t2 tbl2 on tbl1.a = tbl2.a order by tbl1.a desc limit 1;")
	result.Check(testkit.Rows("1 1"))
}

func (s *testSuite) TestUnion(c *C) {
	tk := testkit.NewTestKit(c, s.store)
	tk.MustExec("use test")

	testSQL := `drop table if exists union_test; create table union_test(id int);`
	tk.MustExec(testSQL)

	testSQL = `drop table if exists union_test;`
	tk.MustExec(testSQL)
	testSQL = `create table union_test(id int);`
	tk.MustExec(testSQL)
	testSQL = `insert union_test values (1),(2)`
	tk.MustExec(testSQL)

	testSQL = `select * from (select id from union_test union select id from union_test) t order by id;`
	r := tk.MustQuery(testSQL)
	r.Check(testkit.Rows("1", "2"))

	r = tk.MustQuery("select 1 union all select 1")
	r.Check(testkit.Rows("1", "1"))

	r = tk.MustQuery("select 1 union all select 1 union select 1")
	r.Check(testkit.Rows("1"))

	r = tk.MustQuery("select 1 as a union (select 2) order by a limit 1")
	r.Check(testkit.Rows("1"))

	r = tk.MustQuery("select 1 as a union (select 2) order by a limit 1, 1")
	r.Check(testkit.Rows("2"))

	r = tk.MustQuery("select id from union_test union all (select 1) order by id desc")
	r.Check(testkit.Rows("2", "1", "1"))

	r = tk.MustQuery("select id as a from union_test union (select 1) order by a desc")
	r.Check(testkit.Rows("2", "1"))

	r = tk.MustQuery(`select null as a union (select "abc") order by a`)
	r.Check(testkit.Rows("<nil>", "abc"))

	r = tk.MustQuery(`select "abc" as a union (select 1) order by a`)
	r.Check(testkit.Rows("1", "abc"))

	tk.MustExec("drop table if exists t1")
	tk.MustExec("create table t1 (c int, d int)")
	tk.MustExec("insert t1 values (NULL, 1)")
	tk.MustExec("insert t1 values (1, 1)")
	tk.MustExec("insert t1 values (1, 2)")
	tk.MustExec("drop table if exists t2")
	tk.MustExec("create table t2 (c int, d int)")
	tk.MustExec("insert t2 values (1, 3)")
	tk.MustExec("insert t2 values (1, 1)")
	tk.MustExec("drop table if exists t3")
	tk.MustExec("create table t3 (c int, d int)")
	tk.MustExec("insert t3 values (3, 2)")
	tk.MustExec("insert t3 values (4, 3)")
	r = tk.MustQuery(`select sum(c1), c2 from (select c c1, d c2 from t1 union all select d c1, c c2 from t2 union all select c c1, d c2 from t3) x group by c2 order by c2`)
	r.Check(testkit.Rows("5 1", "4 2", "4 3"))

	tk.MustExec("drop table if exists t1, t2, t3")
	tk.MustExec("create table t1 (a int primary key)")
	tk.MustExec("create table t2 (a int primary key)")
	tk.MustExec("create table t3 (a int primary key)")
	tk.MustExec("insert t1 values (7), (8)")
	tk.MustExec("insert t2 values (1), (9)")
	tk.MustExec("insert t3 values (2), (3)")
	r = tk.MustQuery("select * from t1 union all select * from t2 union all (select * from t3) order by a limit 2")
	r.Check(testkit.Rows("1", "2"))

	tk.MustExec("drop table if exists t1, t2")
	tk.MustExec("create table t1 (a int)")
	tk.MustExec("create table t2 (a int)")
	tk.MustExec("insert t1 values (2), (1)")
	tk.MustExec("insert t2 values (3), (4)")
	r = tk.MustQuery("select * from t1 union all (select * from t2) order by a limit 1")
	r.Check(testkit.Rows("1"))
	r = tk.MustQuery("select (select * from t1 where a != t.a union all (select * from t2 where a != t.a) order by a limit 1) from t1 t")
	r.Check(testkit.Rows("1", "2"))

	tk.MustExec("drop table if exists t")
	tk.MustExec("create table t (id int unsigned primary key auto_increment, c1 int, c2 int, index c1_c2 (c1, c2))")
	tk.MustExec("insert into t (c1, c2) values (1, 1)")
	tk.MustExec("insert into t (c1, c2) values (1, 2)")
	tk.MustExec("insert into t (c1, c2) values (2, 3)")
	r = tk.MustQuery("select * from (select * from t where t.c1 = 1 union select * from t where t.id = 1) s order by s.id")
	r.Check(testkit.Rows("1 1 1", "2 1 2"))

	tk.MustExec("drop table if exists t")
	tk.MustExec("CREATE TABLE t (f1 DATE)")
	tk.MustExec("INSERT INTO t VALUES ('1978-11-26')")
	r = tk.MustQuery("SELECT f1+0 FROM t UNION SELECT f1+0 FROM t")
	r.Check(testkit.Rows("19781126"))

	tk.MustExec("drop table if exists t")
	tk.MustExec("CREATE TABLE t (a int, b int)")
	tk.MustExec("INSERT INTO t VALUES ('1', '1')")
	r = tk.MustQuery("select b from (SELECT * FROM t UNION ALL SELECT a, b FROM t order by a) t")
	r.Check(testkit.Rows("1", "1"))

	tk.MustExec("drop table if exists t")
	tk.MustExec("CREATE TABLE t (a DECIMAL(4,2))")
	tk.MustExec("INSERT INTO t VALUE(12.34)")
	r = tk.MustQuery("SELECT 1 AS c UNION select a FROM t")
	r.Sort().Check(testkit.Rows("1.00", "12.34"))

	// #issue3771
	r = tk.MustQuery("SELECT 'a' UNION SELECT CONCAT('a', -4)")
	r.Sort().Check(testkit.Rows("a", "a-4"))

	// test race
	tk.MustQuery("SELECT @x:=0 UNION ALL SELECT @x:=0 UNION ALL SELECT @x")

	// test field tp
	tk.MustExec("drop table if exists t1, t2")
	tk.MustExec("CREATE TABLE t1 (a date)")
	tk.MustExec("CREATE TABLE t2 (a date)")
	tk.MustExec("SELECT a from t1 UNION select a FROM t2")
	tk.MustQuery("show create table t1").Check(testkit.Rows("t1 CREATE TABLE `t1` (\n" + "  `a` date DEFAULT NULL\n" + ") ENGINE=InnoDB DEFAULT CHARSET=utf8mb4 COLLATE=utf8mb4_bin"))

	// Move from session test.
	tk.MustExec("drop table if exists t1, t2")
	tk.MustExec("create table t1 (c double);")
	tk.MustExec("create table t2 (c double);")
	tk.MustExec("insert into t1 value (73);")
	tk.MustExec("insert into t2 value (930);")
	// If set unspecified column flen to 0, it will cause bug in union.
	// This test is used to prevent the bug reappear.
	tk.MustQuery("select c from t1 union (select c from t2) order by c").Check(testkit.Rows("73", "930"))

	// issue 5703
	tk.MustExec("drop table if exists t")
	tk.MustExec("create table t(a date)")
	tk.MustExec("insert into t value ('2017-01-01'), ('2017-01-02')")
	r = tk.MustQuery("(select a from t where a < 0) union (select a from t where a > 0) order by a")
	r.Check(testkit.Rows("2017-01-01", "2017-01-02"))

	tk.MustExec("drop table if exists t")
	tk.MustExec("create table t(a int)")
	tk.MustExec("insert into t value(0),(0)")
	tk.MustQuery("select 1 from (select a from t union all select a from t) tmp").Check(testkit.Rows("1", "1", "1", "1"))
	tk.MustQuery("select 10 as a from dual union select a from t order by a desc limit 1 ").Check(testkit.Rows("10"))
	tk.MustQuery("select -10 as a from dual union select a from t order by a limit 1 ").Check(testkit.Rows("-10"))
	tk.MustQuery("select count(1) from (select a from t union all select a from t) tmp").Check(testkit.Rows("4"))

	err := tk.ExecToErr("select 1 from (select a from t limit 1 union all select a from t limit 1) tmp")
	c.Assert(err, NotNil)
	terr := errors.Cause(err).(*terror.Error)
	c.Assert(terr.Code(), Equals, terror.ErrCode(mysql.ErrWrongUsage))

	err = tk.ExecToErr("select 1 from (select a from t order by a union all select a from t limit 1) tmp")
	c.Assert(err, NotNil)
	terr = errors.Cause(err).(*terror.Error)
	c.Assert(terr.Code(), Equals, terror.ErrCode(mysql.ErrWrongUsage))

	_, err = tk.Exec("(select a from t order by a) union all select a from t limit 1 union all select a from t limit 1")
	c.Assert(terror.ErrorEqual(err, plannercore.ErrWrongUsage), IsTrue, Commentf("err %v", err))

	_, err = tk.Exec("(select a from t limit 1) union all select a from t limit 1")
	c.Assert(err, IsNil)
	_, err = tk.Exec("(select a from t order by a) union all select a from t order by a")
	c.Assert(err, IsNil)

	tk.MustExec("drop table if exists t")
	tk.MustExec("create table t(a int)")
	tk.MustExec("insert into t value(1),(2),(3)")

	tk.MustQuery("(select a from t order by a limit 2) union all (select a from t order by a desc limit 2) order by a desc limit 1,2").Check(testkit.Rows("2", "2"))
	tk.MustQuery("select a from t union all select a from t order by a desc limit 5").Check(testkit.Rows("3", "3", "2", "2", "1"))
	tk.MustQuery("(select a from t order by a desc limit 2) union all select a from t group by a order by a").Check(testkit.Rows("1", "2", "2", "3", "3"))
	tk.MustQuery("(select a from t order by a desc limit 2) union all select 33 as a order by a desc limit 2").Check(testkit.Rows("33", "3"))

	tk.MustQuery("select 1 union select 1 union all select 1").Check(testkit.Rows("1", "1"))
	tk.MustQuery("select 1 union all select 1 union select 1").Check(testkit.Rows("1"))

	tk.MustExec("drop table if exists t1, t2")
	tk.MustExec(`create table t1(a bigint, b bigint);`)
	tk.MustExec(`create table t2(a bigint, b bigint);`)
	tk.MustExec(`insert into t1 values(1, 1);`)
	tk.MustExec(`insert into t1 select * from t1;`)
	tk.MustExec(`insert into t1 select * from t1;`)
	tk.MustExec(`insert into t1 select * from t1;`)
	tk.MustExec(`insert into t1 select * from t1;`)
	tk.MustExec(`insert into t1 select * from t1;`)
	tk.MustExec(`insert into t1 select * from t1;`)
	tk.MustExec(`insert into t2 values(1, 1);`)
	tk.MustExec(`set @@tidb_init_chunk_size=2;`)
	tk.MustExec(`set @@sql_mode="";`)
	tk.MustQuery(`select count(*) from (select t1.a, t1.b from t1 left join t2 on t1.a=t2.a union all select t1.a, t1.a from t1 left join t2 on t1.a=t2.a) tmp;`).Check(testkit.Rows("128"))
	tk.MustQuery(`select tmp.a, count(*) from (select t1.a, t1.b from t1 left join t2 on t1.a=t2.a union all select t1.a, t1.a from t1 left join t2 on t1.a=t2.a) tmp;`).Check(testkit.Rows("1 128"))

	tk.MustExec("drop table if exists t")
	tk.MustExec("create table t(a int, b int)")
	tk.MustExec("insert into t value(1 ,2)")
	tk.MustQuery("select a, b from (select a, 0 as d, b from t union all select a, 0 as d, b from t) test;").Check(testkit.Rows("1 2", "1 2"))

	// #issue 8141
	tk.MustExec("drop table if exists t1")
	tk.MustExec("create table t1(a int, b int)")
	tk.MustExec("insert into t1 value(1,2),(1,1),(2,2),(2,2),(3,2),(3,2)")
	tk.MustExec("set @@tidb_init_chunk_size=2;")
	tk.MustQuery("select count(*) from (select a as c, a as d from t1 union all select a, b from t1) t;").Check(testkit.Rows("12"))

	// #issue 8189 and #issue 8199
	tk.MustExec("drop table if exists t1")
	tk.MustExec("drop table if exists t2")
	tk.MustExec("CREATE TABLE t1 (a int not null, b char (10) not null)")
	tk.MustExec("insert into t1 values(1,'a'),(2,'b'),(3,'c'),(3,'c')")
	tk.MustExec("CREATE TABLE t2 (a int not null, b char (10) not null)")
	tk.MustExec("insert into t2 values(1,'a'),(2,'b'),(3,'c'),(3,'c')")
	tk.MustQuery("select a from t1 union select a from t1 order by (select a+1);").Check(testkit.Rows("1", "2", "3"))

	// #issue 8201
	for i := 0; i < 4; i++ {
		tk.MustQuery("SELECT(SELECT 0 AS a FROM dual UNION SELECT 1 AS a FROM dual ORDER BY a ASC  LIMIT 1) AS dev").Check(testkit.Rows("0"))
	}

	// #issue 8231
	tk.MustExec("drop table if exists t1")
	tk.MustExec("CREATE TABLE t1 (uid int(1))")
	tk.MustExec("INSERT INTO t1 SELECT 150")
	tk.MustQuery("SELECT 'a' UNION SELECT uid FROM t1 order by 1 desc;").Check(testkit.Rows("a", "150"))

	// #issue 8196
	tk.MustExec("drop table if exists t1")
	tk.MustExec("drop table if exists t2")
	tk.MustExec("CREATE TABLE t1 (a int not null, b char (10) not null)")
	tk.MustExec("insert into t1 values(1,'a'),(2,'b'),(3,'c'),(3,'c')")
	tk.MustExec("CREATE TABLE t2 (a int not null, b char (10) not null)")
	tk.MustExec("insert into t2 values(3,'c'),(4,'d'),(5,'f'),(6,'e')")
	tk.MustExec("analyze table t1")
	tk.MustExec("analyze table t2")
	_, err = tk.Exec("(select a,b from t1 limit 2) union all (select a,b from t2 order by a limit 1) order by t1.b")
	c.Assert(err.Error(), Equals, "[planner:1250]Table 't1' from one of the SELECTs cannot be used in global ORDER clause")

	// #issue 9900
	tk.MustExec("drop table if exists t")
	tk.MustExec("create table t(a int, b decimal(6, 3))")
	tk.MustExec("insert into t values(1, 1.000)")
	tk.MustQuery("select count(distinct a), sum(distinct a), avg(distinct a) from (select a from t union all select b from t) tmp;").Check(testkit.Rows("1 1.000 1.0000000"))
}

func (s *testSuiteP1) TestNeighbouringProj(c *C) {
	tk := testkit.NewTestKit(c, s.store)
	tk.MustExec("use test")

	tk.MustExec("drop table if exists t1, t2")
	tk.MustExec("create table t1(a int, b int)")
	tk.MustExec("create table t2(a int, b int)")
	tk.MustExec("insert into t1 value(1, 1), (2, 2)")
	tk.MustExec("insert into t2 value(1, 1), (2, 2)")
	tk.MustQuery("select sum(c) from (select t1.a as a, t1.a as c, length(t1.b) from t1  union select a, b, b from t2) t;").Check(testkit.Rows("5"))

	tk.MustExec("drop table if exists t")
	tk.MustExec("create table t(a bigint, b bigint, c bigint);")
	tk.MustExec("insert into t values(1, 1, 1), (2, 2, 2), (3, 3, 3);")
	rs := tk.MustQuery("select cast(count(a) as signed), a as another, a from t group by a order by cast(count(a) as signed), a limit 10;")
	rs.Check(testkit.Rows("1 1 1", "1 2 2", "1 3 3"))
}

func (s *testSuiteP1) TestIn(c *C) {
	tk := testkit.NewTestKit(c, s.store)
	tk.MustExec("use test")
	tk.MustExec(`drop table if exists t`)
	tk.MustExec(`create table t (c1 int primary key, c2 int, key c (c2));`)
	for i := 0; i <= 200; i++ {
		tk.MustExec(fmt.Sprintf("insert t values(%d, %d)", i, i))
	}
	queryStr := `select c2 from t where c1 in ('7', '10', '112', '111', '98', '106', '100', '9', '18', '17') order by c2`
	r := tk.MustQuery(queryStr)
	r.Check(testkit.Rows("7", "9", "10", "17", "18", "98", "100", "106", "111", "112"))

	queryStr = `select c2 from t where c1 in ('7a')`
	tk.MustQuery(queryStr).Check(testkit.Rows("7"))
}

func (s *testSuiteP1) TestTablePKisHandleScan(c *C) {
	tk := testkit.NewTestKit(c, s.store)
	tk.MustExec("use test")
	tk.MustExec("drop table if exists t")
	tk.MustExec("create table t (a int PRIMARY KEY AUTO_INCREMENT)")
	tk.MustExec("insert t values (),()")
	tk.MustExec("insert t values (-100),(0)")

	tests := []struct {
		sql    string
		result [][]interface{}
	}{
		{
			"select * from t",
			testkit.Rows("-100", "1", "2", "3"),
		},
		{
			"select * from t where a = 1",
			testkit.Rows("1"),
		},
		{
			"select * from t where a != 1",
			testkit.Rows("-100", "2", "3"),
		},
		{
			"select * from t where a >= '1.1'",
			testkit.Rows("2", "3"),
		},
		{
			"select * from t where a < '1.1'",
			testkit.Rows("-100", "1"),
		},
		{
			"select * from t where a > '-100.1' and a < 2",
			testkit.Rows("-100", "1"),
		},
		{
			"select * from t where a is null",
			testkit.Rows(),
		}, {
			"select * from t where a is true",
			testkit.Rows("-100", "1", "2", "3"),
		}, {
			"select * from t where a is false",
			testkit.Rows(),
		},
		{
			"select * from t where a in (1, 2)",
			testkit.Rows("1", "2"),
		},
		{
			"select * from t where a between 1 and 2",
			testkit.Rows("1", "2"),
		},
	}

	for _, tt := range tests {
		result := tk.MustQuery(tt.sql)
		result.Check(tt.result)
	}
}

func (s *testSuiteP1) TestIndexScan(c *C) {
	tk := testkit.NewTestKit(c, s.store)
	tk.MustExec("use test")
	tk.MustExec("drop table if exists t")
	tk.MustExec("create table t (a int unique)")
	tk.MustExec("insert t values (-1), (2), (3), (5), (6), (7), (8), (9)")
	result := tk.MustQuery("select a from t where a < 0 or (a >= 2.1 and a < 5.1) or ( a > 5.9 and a <= 7.9) or a > '8.1'")
	result.Check(testkit.Rows("-1", "3", "5", "6", "7", "9"))
	tk.MustExec("drop table if exists t")
	tk.MustExec("create table t (a int unique)")
	tk.MustExec("insert t values (0)")
	result = tk.MustQuery("select NULL from t ")
	result.Check(testkit.Rows("<nil>"))
	// test for double read
	tk.MustExec("drop table if exists t")
	tk.MustExec("create table t (a int unique, b int)")
	tk.MustExec("insert t values (5, 0)")
	tk.MustExec("insert t values (4, 0)")
	tk.MustExec("insert t values (3, 0)")
	tk.MustExec("insert t values (2, 0)")
	tk.MustExec("insert t values (1, 0)")
	tk.MustExec("insert t values (0, 0)")
	result = tk.MustQuery("select * from t order by a limit 3")
	result.Check(testkit.Rows("0 0", "1 0", "2 0"))
	tk.MustExec("drop table if exists t")
	tk.MustExec("create table t (a int unique, b int)")
	tk.MustExec("insert t values (0, 1)")
	tk.MustExec("insert t values (1, 2)")
	tk.MustExec("insert t values (2, 1)")
	tk.MustExec("insert t values (3, 2)")
	tk.MustExec("insert t values (4, 1)")
	tk.MustExec("insert t values (5, 2)")
	result = tk.MustQuery("select * from t where a < 5 and b = 1 limit 2")
	result.Check(testkit.Rows("0 1", "2 1"))
	tk.MustExec("drop table if exists tab1")
	tk.MustExec("CREATE TABLE tab1(pk INTEGER PRIMARY KEY, col0 INTEGER, col1 FLOAT, col3 INTEGER, col4 FLOAT)")
	tk.MustExec("CREATE INDEX idx_tab1_0 on tab1 (col0)")
	tk.MustExec("CREATE INDEX idx_tab1_1 on tab1 (col1)")
	tk.MustExec("CREATE INDEX idx_tab1_3 on tab1 (col3)")
	tk.MustExec("CREATE INDEX idx_tab1_4 on tab1 (col4)")
	tk.MustExec("INSERT INTO tab1 VALUES(1,37,20.85,30,10.69)")
	result = tk.MustQuery("SELECT pk FROM tab1 WHERE ((col3 <= 6 OR col3 < 29 AND (col0 < 41)) OR col3 > 42) AND col1 >= 96.1 AND col3 = 30 AND col3 > 17 AND (col0 BETWEEN 36 AND 42)")
	result.Check(testkit.Rows())
	tk.MustExec("drop table if exists tab1")
	tk.MustExec("CREATE TABLE tab1(pk INTEGER PRIMARY KEY, a INTEGER, b INTEGER)")
	tk.MustExec("CREATE INDEX idx_tab1_0 on tab1 (a)")
	tk.MustExec("INSERT INTO tab1 VALUES(1,1,1)")
	tk.MustExec("INSERT INTO tab1 VALUES(2,2,1)")
	tk.MustExec("INSERT INTO tab1 VALUES(3,1,2)")
	tk.MustExec("INSERT INTO tab1 VALUES(4,2,2)")
	result = tk.MustQuery("SELECT * FROM tab1 WHERE pk <= 3 AND a = 1")
	result.Check(testkit.Rows("1 1 1", "3 1 2"))
	result = tk.MustQuery("SELECT * FROM tab1 WHERE pk <= 4 AND a = 1 AND b = 2")
	result.Check(testkit.Rows("3 1 2"))
	tk.MustExec("CREATE INDEX idx_tab1_1 on tab1 (b, a)")
	result = tk.MustQuery("SELECT pk FROM tab1 WHERE b > 1")
	result.Check(testkit.Rows("3", "4"))

	tk.MustExec("drop table if exists t")
	tk.MustExec("CREATE TABLE t (a varchar(3), index(a))")
	tk.MustExec("insert t values('aaa'), ('aab')")
	result = tk.MustQuery("select * from t where a >= 'aaaa' and a < 'aabb'")
	result.Check(testkit.Rows("aab"))

	tk.MustExec("drop table if exists t")
	tk.MustExec("CREATE TABLE t (a int primary key, b int, c int, index(c))")
	tk.MustExec("insert t values(1, 1, 1), (2, 2, 2), (4, 4, 4), (3, 3, 3), (5, 5, 5)")
	// Test for double read and top n.
	result = tk.MustQuery("select a from t where c >= 2 order by b desc limit 1")
	result.Check(testkit.Rows("5"))

	tk.MustExec("drop table if exists t")
	tk.MustExec("create table t(a varchar(50) primary key, b int, c int, index idx(b))")
	tk.MustExec("insert into t values('aa', 1, 1)")
	tk.MustQuery("select * from t use index(idx) where a > 'a'").Check(testkit.Rows("aa 1 1"))

	// fix issue9636
	tk.MustExec("drop table if exists t")
	tk.MustExec("CREATE TABLE `t` (a int, KEY (a))")
	result = tk.MustQuery(`SELECT * FROM (SELECT * FROM (SELECT a as d FROM t WHERE a IN ('100')) AS x WHERE x.d < "123" ) tmp_count`)
	result.Check(testkit.Rows())
}

func (s *testSuiteP1) TestIndexReverseOrder(c *C) {
	tk := testkit.NewTestKit(c, s.store)
	tk.MustExec("use test")
	tk.MustExec("drop table if exists t")
	tk.MustExec("create table t (a int primary key auto_increment, b int, index idx (b))")
	tk.MustExec("insert t (b) values (0), (1), (2), (3), (4), (5), (6), (7), (8), (9)")
	result := tk.MustQuery("select b from t order by b desc")
	result.Check(testkit.Rows("9", "8", "7", "6", "5", "4", "3", "2", "1", "0"))
	result = tk.MustQuery("select b from t where b <3 or (b >=6 and b < 8) order by b desc")
	result.Check(testkit.Rows("7", "6", "2", "1", "0"))

	tk.MustExec("drop table if exists t")
	tk.MustExec("create table t (a int, b int, index idx (b, a))")
	tk.MustExec("insert t values (0, 2), (1, 2), (2, 2), (0, 1), (1, 1), (2, 1), (0, 0), (1, 0), (2, 0)")
	result = tk.MustQuery("select b, a from t order by b, a desc")
	result.Check(testkit.Rows("0 2", "0 1", "0 0", "1 2", "1 1", "1 0", "2 2", "2 1", "2 0"))
}

func (s *testSuiteP1) TestTableReverseOrder(c *C) {
	tk := testkit.NewTestKit(c, s.store)
	tk.MustExec("use test")
	tk.MustExec("drop table if exists t")
	tk.MustExec("create table t (a int primary key auto_increment, b int)")
	tk.MustExec("insert t (b) values (1), (2), (3), (4), (5), (6), (7), (8), (9)")
	result := tk.MustQuery("select b from t order by a desc")
	result.Check(testkit.Rows("9", "8", "7", "6", "5", "4", "3", "2", "1"))
	result = tk.MustQuery("select a from t where a <3 or (a >=6 and a < 8) order by a desc")
	result.Check(testkit.Rows("7", "6", "2", "1"))
}

func (s *testSuiteP1) TestDefaultNull(c *C) {
	tk := testkit.NewTestKit(c, s.store)
	tk.MustExec("use test")
	tk.MustExec("drop table if exists t")
	tk.MustExec("create table t (a int primary key auto_increment, b int default 1, c int)")
	tk.MustExec("insert t values ()")
	tk.MustQuery("select * from t").Check(testkit.Rows("1 1 <nil>"))
	tk.MustExec("update t set b = NULL where a = 1")
	tk.MustQuery("select * from t").Check(testkit.Rows("1 <nil> <nil>"))
	tk.MustExec("update t set c = 1")
	tk.MustQuery("select * from t ").Check(testkit.Rows("1 <nil> 1"))
	tk.MustExec("delete from t where a = 1")
	tk.MustExec("insert t (a) values (1)")
	tk.MustQuery("select * from t").Check(testkit.Rows("1 1 <nil>"))
}

func (s *testSuiteP1) TestUnsignedPKColumn(c *C) {
	tk := testkit.NewTestKit(c, s.store)
	tk.MustExec("use test")
	tk.MustExec("drop table if exists t")
	tk.MustExec("create table t (a int unsigned primary key, b int, c int, key idx_ba (b, c, a));")
	tk.MustExec("insert t values (1, 1, 1)")
	result := tk.MustQuery("select * from t;")
	result.Check(testkit.Rows("1 1 1"))
	tk.MustExec("update t set c=2 where a=1;")
	result = tk.MustQuery("select * from t where b=1;")
	result.Check(testkit.Rows("1 1 2"))
}

func (s *testSuiteP1) TestJSON(c *C) {
	tk := testkit.NewTestKit(c, s.store)

	tk.MustExec("use test")
	tk.MustExec("drop table if exists test_json")
	tk.MustExec("create table test_json (id int, a json)")
	tk.MustExec(`insert into test_json (id, a) values (1, '{"a":[1,"2",{"aa":"bb"},4],"b":true}')`)
	tk.MustExec(`insert into test_json (id, a) values (2, "null")`)
	tk.MustExec(`insert into test_json (id, a) values (3, null)`)
	tk.MustExec(`insert into test_json (id, a) values (4, 'true')`)
	tk.MustExec(`insert into test_json (id, a) values (5, '3')`)
	tk.MustExec(`insert into test_json (id, a) values (5, '4.0')`)
	tk.MustExec(`insert into test_json (id, a) values (6, '"string"')`)

	result := tk.MustQuery(`select tj.a from test_json tj order by tj.id`)
	result.Check(testkit.Rows(`{"a": [1, "2", {"aa": "bb"}, 4], "b": true}`, "null", "<nil>", "true", "3", "4", `"string"`))

	// Check json_type function
	result = tk.MustQuery(`select json_type(a) from test_json tj order by tj.id`)
	result.Check(testkit.Rows("OBJECT", "NULL", "<nil>", "BOOLEAN", "INTEGER", "DOUBLE", "STRING"))

	// Check json compare with primitives.
	result = tk.MustQuery(`select a from test_json tj where a = 3`)
	result.Check(testkit.Rows("3"))
	result = tk.MustQuery(`select a from test_json tj where a = 4.0`)
	result.Check(testkit.Rows("4"))
	result = tk.MustQuery(`select a from test_json tj where a = true`)
	result.Check(testkit.Rows("true"))
	result = tk.MustQuery(`select a from test_json tj where a = "string"`)
	result.Check(testkit.Rows(`"string"`))

	// Check cast(true/false as JSON).
	result = tk.MustQuery(`select cast(true as JSON)`)
	result.Check(testkit.Rows(`true`))
	result = tk.MustQuery(`select cast(false as JSON)`)
	result.Check(testkit.Rows(`false`))

	// Check two json grammar sugar.
	result = tk.MustQuery(`select a->>'$.a[2].aa' as x, a->'$.b' as y from test_json having x is not null order by id`)
	result.Check(testkit.Rows(`bb true`))
	result = tk.MustQuery(`select a->'$.a[2].aa' as x, a->>'$.b' as y from test_json having x is not null order by id`)
	result.Check(testkit.Rows(`"bb" true`))

	// Check some DDL limits for TEXT/BLOB/JSON column.
	var err error
	var terr *terror.Error

	_, err = tk.Exec(`create table test_bad_json(a json default '{}')`)
	c.Assert(err, NotNil)
	terr = errors.Cause(err).(*terror.Error)
	c.Assert(terr.Code(), Equals, terror.ErrCode(mysql.ErrBlobCantHaveDefault))

	_, err = tk.Exec(`create table test_bad_json(a blob default 'hello')`)
	c.Assert(err, NotNil)
	terr = errors.Cause(err).(*terror.Error)
	c.Assert(terr.Code(), Equals, terror.ErrCode(mysql.ErrBlobCantHaveDefault))

	_, err = tk.Exec(`create table test_bad_json(a text default 'world')`)
	c.Assert(err, NotNil)
	terr = errors.Cause(err).(*terror.Error)
	c.Assert(terr.Code(), Equals, terror.ErrCode(mysql.ErrBlobCantHaveDefault))

	// check json fields cannot be used as key.
	_, err = tk.Exec(`create table test_bad_json(id int, a json, key (a))`)
	c.Assert(err, NotNil)
	terr = errors.Cause(err).(*terror.Error)
	c.Assert(terr.Code(), Equals, terror.ErrCode(mysql.ErrJSONUsedAsKey))

	// check CAST AS JSON.
	result = tk.MustQuery(`select CAST('3' AS JSON), CAST('{}' AS JSON), CAST(null AS JSON)`)
	result.Check(testkit.Rows(`3 {} <nil>`))

	// Check cast json to decimal.
	tk.MustExec("drop table if exists test_json")
	tk.MustExec("create table test_json ( a decimal(60,2) as (JSON_EXTRACT(b,'$.c')), b json );")
	tk.MustExec(`insert into test_json (b) values
		('{"c": "1267.1"}'),
		('{"c": "1267.01"}'),
		('{"c": "1267.1234"}'),
		('{"c": "1267.3456"}'),
		('{"c": "1234567890123456789012345678901234567890123456789012345"}'),
		('{"c": "1234567890123456789012345678901234567890123456789012345.12345"}');`)

	tk.MustQuery("select a from test_json;").Check(testkit.Rows("1267.10", "1267.01", "1267.12",
		"1267.35", "1234567890123456789012345678901234567890123456789012345.00",
		"1234567890123456789012345678901234567890123456789012345.12"))
}

func (s *testSuiteP1) TestMultiUpdate(c *C) {
	tk := testkit.NewTestKit(c, s.store)
	tk.MustExec("use test")
	tk.MustExec(`CREATE TABLE test_mu (a int primary key, b int, c int)`)
	tk.MustExec(`INSERT INTO test_mu VALUES (1, 2, 3), (4, 5, 6), (7, 8, 9)`)

	// Test INSERT ... ON DUPLICATE UPDATE set_lists.
	tk.MustExec(`INSERT INTO test_mu VALUES (1, 2, 3) ON DUPLICATE KEY UPDATE b = 3, c = b`)
	result := tk.MustQuery(`SELECT * FROM test_mu ORDER BY a`)
	result.Check(testkit.Rows(`1 3 3`, `4 5 6`, `7 8 9`))

	tk.MustExec(`INSERT INTO test_mu VALUES (1, 2, 3) ON DUPLICATE KEY UPDATE c = 2, b = c+5`)
	result = tk.MustQuery(`SELECT * FROM test_mu ORDER BY a`)
	result.Check(testkit.Rows(`1 7 2`, `4 5 6`, `7 8 9`))

	// Test UPDATE ... set_lists.
	tk.MustExec(`UPDATE test_mu SET b = 0, c = b WHERE a = 4`)
	result = tk.MustQuery(`SELECT * FROM test_mu ORDER BY a`)
	result.Check(testkit.Rows(`1 7 2`, `4 0 0`, `7 8 9`))

	tk.MustExec(`UPDATE test_mu SET c = 8, b = c WHERE a = 4`)
	result = tk.MustQuery(`SELECT * FROM test_mu ORDER BY a`)
	result.Check(testkit.Rows(`1 7 2`, `4 8 8`, `7 8 9`))

	tk.MustExec(`UPDATE test_mu SET c = b, b = c WHERE a = 7`)
	result = tk.MustQuery(`SELECT * FROM test_mu ORDER BY a`)
	result.Check(testkit.Rows(`1 7 2`, `4 8 8`, `7 8 8`))
}

func (s *testSuiteP1) TestGeneratedColumnWrite(c *C) {
	tk := testkit.NewTestKit(c, s.store)
	tk.MustExec("use test")
	_, err := tk.Exec(`CREATE TABLE test_gc_write (a int primary key auto_increment, b int, c int as (a+8) virtual)`)
	c.Assert(err.Error(), Equals, ddl.ErrGeneratedColumnRefAutoInc.GenWithStackByArgs("c").Error())
	tk.MustExec(`CREATE TABLE test_gc_write (a int primary key auto_increment, b int, c int as (b+8) virtual)`)
	tk.MustExec(`CREATE TABLE test_gc_write_1 (a int primary key, b int, c int)`)

	tests := []struct {
		stmt string
		err  int
	}{
		// Can't modify generated column by values.
		{`insert into test_gc_write (a, b, c) values (1, 1, 1)`, mysql.ErrBadGeneratedColumn},
		{`insert into test_gc_write values (1, 1, 1)`, mysql.ErrBadGeneratedColumn},
		// Can't modify generated column by select clause.
		{`insert into test_gc_write select 1, 1, 1`, mysql.ErrBadGeneratedColumn},
		// Can't modify generated column by on duplicate clause.
		{`insert into test_gc_write (a, b) values (1, 1) on duplicate key update c = 1`, mysql.ErrBadGeneratedColumn},
		// Can't modify generated column by set.
		{`insert into test_gc_write set a = 1, b = 1, c = 1`, mysql.ErrBadGeneratedColumn},
		// Can't modify generated column by update clause.
		{`update test_gc_write set c = 1`, mysql.ErrBadGeneratedColumn},
		// Can't modify generated column by multi-table update clause.
		{`update test_gc_write, test_gc_write_1 set test_gc_write.c = 1`, mysql.ErrBadGeneratedColumn},

		// Can insert without generated columns.
		{`insert into test_gc_write (a, b) values (1, 1)`, 0},
		{`insert into test_gc_write set a = 2, b = 2`, 0},
		{`insert into test_gc_write (b) select c from test_gc_write`, 0},
		// Can update without generated columns.
		{`update test_gc_write set b = 2 where a = 2`, 0},
		{`update test_gc_write t1, test_gc_write_1 t2 set t1.b = 3, t2.b = 4`, 0},

		// But now we can't do this, just as same with MySQL 5.7:
		{`insert into test_gc_write values (1, 1)`, mysql.ErrWrongValueCountOnRow},
		{`insert into test_gc_write select 1, 1`, mysql.ErrWrongValueCountOnRow},
		{`insert into test_gc_write (c) select a, b from test_gc_write`, mysql.ErrWrongValueCountOnRow},
		{`insert into test_gc_write (b, c) select a, b from test_gc_write`, mysql.ErrBadGeneratedColumn},
	}
	for _, tt := range tests {
		_, err := tk.Exec(tt.stmt)
		if tt.err != 0 {
			c.Assert(err, NotNil, Commentf("sql is `%v`", tt.stmt))
			terr := errors.Cause(err).(*terror.Error)
			c.Assert(terr.Code(), Equals, terror.ErrCode(tt.err), Commentf("sql is %v", tt.stmt))
		} else {
			c.Assert(err, IsNil)
		}
	}
}

// TestGeneratedColumnRead tests select generated columns from table.
// They should be calculated from their generation expressions.
func (s *testSuiteP1) TestGeneratedColumnRead(c *C) {
	tk := testkit.NewTestKit(c, s.store)
	tk.MustExec("use test")
	tk.MustExec(`CREATE TABLE test_gc_read(a int primary key, b int, c int as (a+b), d int as (a*b) stored, e int as (c*2))`)

	result := tk.MustQuery(`SELECT generation_expression FROM information_schema.columns WHERE table_name = 'test_gc_read' AND column_name = 'd'`)
	result.Check(testkit.Rows("`a` * `b`"))

	// Insert only column a and b, leave c and d be calculated from them.
	tk.MustExec(`INSERT INTO test_gc_read (a, b) VALUES (0,null),(1,2),(3,4)`)
	result = tk.MustQuery(`SELECT * FROM test_gc_read ORDER BY a`)
	result.Check(testkit.Rows(`0 <nil> <nil> <nil> <nil>`, `1 2 3 2 6`, `3 4 7 12 14`))

	tk.MustExec(`INSERT INTO test_gc_read SET a = 5, b = 10`)
	result = tk.MustQuery(`SELECT * FROM test_gc_read ORDER BY a`)
	result.Check(testkit.Rows(`0 <nil> <nil> <nil> <nil>`, `1 2 3 2 6`, `3 4 7 12 14`, `5 10 15 50 30`))

	tk.MustExec(`REPLACE INTO test_gc_read (a, b) VALUES (5, 6)`)
	result = tk.MustQuery(`SELECT * FROM test_gc_read ORDER BY a`)
	result.Check(testkit.Rows(`0 <nil> <nil> <nil> <nil>`, `1 2 3 2 6`, `3 4 7 12 14`, `5 6 11 30 22`))

	tk.MustExec(`INSERT INTO test_gc_read (a, b) VALUES (5, 8) ON DUPLICATE KEY UPDATE b = 9`)
	result = tk.MustQuery(`SELECT * FROM test_gc_read ORDER BY a`)
	result.Check(testkit.Rows(`0 <nil> <nil> <nil> <nil>`, `1 2 3 2 6`, `3 4 7 12 14`, `5 9 14 45 28`))

	// Test select only-generated-column-without-dependences.
	result = tk.MustQuery(`SELECT c, d FROM test_gc_read`)
	result.Check(testkit.Rows(`<nil> <nil>`, `3 2`, `7 12`, `14 45`))

	// Test select only virtual generated column that refers to other virtual generated columns.
	result = tk.MustQuery(`SELECT e FROM test_gc_read`)
	result.Check(testkit.Rows(`<nil>`, `6`, `14`, `28`))

	// Test order of on duplicate key update list.
	tk.MustExec(`INSERT INTO test_gc_read (a, b) VALUES (5, 8) ON DUPLICATE KEY UPDATE a = 6, b = a`)
	result = tk.MustQuery(`SELECT * FROM test_gc_read ORDER BY a`)
	result.Check(testkit.Rows(`0 <nil> <nil> <nil> <nil>`, `1 2 3 2 6`, `3 4 7 12 14`, `6 6 12 36 24`))

	tk.MustExec(`INSERT INTO test_gc_read (a, b) VALUES (6, 8) ON DUPLICATE KEY UPDATE b = 8, a = b`)
	result = tk.MustQuery(`SELECT * FROM test_gc_read ORDER BY a`)
	result.Check(testkit.Rows(`0 <nil> <nil> <nil> <nil>`, `1 2 3 2 6`, `3 4 7 12 14`, `8 8 16 64 32`))

	// Test where-conditions on virtual/stored generated columns.
	result = tk.MustQuery(`SELECT * FROM test_gc_read WHERE c = 7`)
	result.Check(testkit.Rows(`3 4 7 12 14`))

	result = tk.MustQuery(`SELECT * FROM test_gc_read WHERE d = 64`)
	result.Check(testkit.Rows(`8 8 16 64 32`))

	result = tk.MustQuery(`SELECT * FROM test_gc_read WHERE e = 6`)
	result.Check(testkit.Rows(`1 2 3 2 6`))

	// Test update where-conditions on virtual/generated columns.
	tk.MustExec(`UPDATE test_gc_read SET a = a + 100 WHERE c = 7`)
	result = tk.MustQuery(`SELECT * FROM test_gc_read WHERE c = 107`)
	result.Check(testkit.Rows(`103 4 107 412 214`))

	// Test update where-conditions on virtual/generated columns.
	tk.MustExec(`UPDATE test_gc_read m SET m.a = m.a + 100 WHERE c = 107`)
	result = tk.MustQuery(`SELECT * FROM test_gc_read WHERE c = 207`)
	result.Check(testkit.Rows(`203 4 207 812 414`))

	tk.MustExec(`UPDATE test_gc_read SET a = a - 200 WHERE d = 812`)
	result = tk.MustQuery(`SELECT * FROM test_gc_read WHERE d = 12`)
	result.Check(testkit.Rows(`3 4 7 12 14`))

	tk.MustExec(`INSERT INTO test_gc_read set a = 4, b = d + 1`)
	result = tk.MustQuery(`SELECT * FROM test_gc_read ORDER BY a`)
	result.Check(testkit.Rows(`0 <nil> <nil> <nil> <nil>`, `1 2 3 2 6`, `3 4 7 12 14`,
		`4 <nil> <nil> <nil> <nil>`, `8 8 16 64 32`))
	tk.MustExec(`DELETE FROM test_gc_read where a = 4`)

	// Test on-conditions on virtual/stored generated columns.
	tk.MustExec(`CREATE TABLE test_gc_help(a int primary key, b int, c int, d int, e int)`)
	tk.MustExec(`INSERT INTO test_gc_help(a, b, c, d, e) SELECT * FROM test_gc_read`)

	result = tk.MustQuery(`SELECT t1.* FROM test_gc_read t1 JOIN test_gc_help t2 ON t1.c = t2.c ORDER BY t1.a`)
	result.Check(testkit.Rows(`1 2 3 2 6`, `3 4 7 12 14`, `8 8 16 64 32`))

	result = tk.MustQuery(`SELECT t1.* FROM test_gc_read t1 JOIN test_gc_help t2 ON t1.d = t2.d ORDER BY t1.a`)
	result.Check(testkit.Rows(`1 2 3 2 6`, `3 4 7 12 14`, `8 8 16 64 32`))

	result = tk.MustQuery(`SELECT t1.* FROM test_gc_read t1 JOIN test_gc_help t2 ON t1.e = t2.e ORDER BY t1.a`)
	result.Check(testkit.Rows(`1 2 3 2 6`, `3 4 7 12 14`, `8 8 16 64 32`))

	// Test generated column in subqueries.
	result = tk.MustQuery(`SELECT * FROM test_gc_read t WHERE t.a not in (SELECT t.a FROM test_gc_read t where t.c > 5)`)
	result.Sort().Check(testkit.Rows(`0 <nil> <nil> <nil> <nil>`, `1 2 3 2 6`))

	result = tk.MustQuery(`SELECT * FROM test_gc_read t WHERE t.c in (SELECT t.c FROM test_gc_read t where t.c > 5)`)
	result.Sort().Check(testkit.Rows(`3 4 7 12 14`, `8 8 16 64 32`))

	result = tk.MustQuery(`SELECT tt.b FROM test_gc_read tt WHERE tt.a = (SELECT max(t.a) FROM test_gc_read t WHERE t.c = tt.c) ORDER BY b`)
	result.Check(testkit.Rows(`2`, `4`, `8`))

	// Test aggregation on virtual/stored generated columns.
	result = tk.MustQuery(`SELECT c, sum(a) aa, max(d) dd, sum(e) ee FROM test_gc_read GROUP BY c ORDER BY aa`)
	result.Check(testkit.Rows(`<nil> 0 <nil> <nil>`, `3 1 2 6`, `7 3 12 14`, `16 8 64 32`))

	result = tk.MustQuery(`SELECT a, sum(c), sum(d), sum(e) FROM test_gc_read GROUP BY a ORDER BY a`)
	result.Check(testkit.Rows(`0 <nil> <nil> <nil>`, `1 3 2 6`, `3 7 12 14`, `8 16 64 32`))

	// Test multi-update on generated columns.
	tk.MustExec(`UPDATE test_gc_read m, test_gc_read n SET m.a = m.a + 10, n.a = n.a + 10`)
	result = tk.MustQuery(`SELECT * FROM test_gc_read ORDER BY a`)
	result.Check(testkit.Rows(`10 <nil> <nil> <nil> <nil>`, `11 2 13 22 26`, `13 4 17 52 34`, `18 8 26 144 52`))

	// Test different types between generation expression and generated column.
	tk.MustExec(`CREATE TABLE test_gc_read_cast(a VARCHAR(255), b VARCHAR(255), c INT AS (JSON_EXTRACT(a, b)), d INT AS (JSON_EXTRACT(a, b)) STORED)`)
	tk.MustExec(`INSERT INTO test_gc_read_cast (a, b) VALUES ('{"a": "3"}', '$.a')`)
	result = tk.MustQuery(`SELECT c, d FROM test_gc_read_cast`)
	result.Check(testkit.Rows(`3 3`))

	tk.MustExec(`CREATE TABLE test_gc_read_cast_1(a VARCHAR(255), b VARCHAR(255), c ENUM("red", "yellow") AS (JSON_UNQUOTE(JSON_EXTRACT(a, b))))`)
	tk.MustExec(`INSERT INTO test_gc_read_cast_1 (a, b) VALUES ('{"a": "yellow"}', '$.a')`)
	result = tk.MustQuery(`SELECT c FROM test_gc_read_cast_1`)
	result.Check(testkit.Rows(`yellow`))

	tk.MustExec(`CREATE TABLE test_gc_read_cast_2( a JSON, b JSON AS (a->>'$.a'))`)
	tk.MustExec(`INSERT INTO test_gc_read_cast_2(a) VALUES ('{"a": "{    \\\"key\\\": \\\"\\u6d4b\\\"    }"}')`)
	result = tk.MustQuery(`SELECT b FROM test_gc_read_cast_2`)
	result.Check(testkit.Rows(`{"key": "测"}`))

	tk.MustExec(`CREATE TABLE test_gc_read_cast_3( a JSON, b JSON AS (a->>'$.a'), c INT AS (b * 3.14) )`)
	tk.MustExec(`INSERT INTO test_gc_read_cast_3(a) VALUES ('{"a": "5"}')`)
	result = tk.MustQuery(`SELECT c FROM test_gc_read_cast_3`)
	result.Check(testkit.Rows(`16`))

	_, err := tk.Exec(`INSERT INTO test_gc_read_cast_1 (a, b) VALUES ('{"a": "invalid"}', '$.a')`)
	c.Assert(err, NotNil)

	// Test read generated columns after drop some irrelevant column
	tk.MustExec(`DROP TABLE IF EXISTS test_gc_read_m`)
	tk.MustExec(`CREATE TABLE test_gc_read_m (a int primary key, b int, c int as (a+1), d int as (c*2))`)
	tk.MustExec(`INSERT INTO test_gc_read_m(a) values (1), (2)`)
	tk.MustExec(`ALTER TABLE test_gc_read_m DROP b`)
	result = tk.MustQuery(`SELECT * FROM test_gc_read_m`)
	result.Check(testkit.Rows(`1 2 4`, `2 3 6`))

	// Test not null generated columns.
	tk.MustExec(`CREATE TABLE test_gc_read_1(a int primary key, b int, c int as (a+b) not null, d int as (a*b) stored)`)
	tk.MustExec(`CREATE TABLE test_gc_read_2(a int primary key, b int, c int as (a+b), d int as (a*b) stored not null)`)
	tests := []struct {
		stmt string
		err  int
	}{
		// Can't insert these records, because generated columns are not null.
		{`insert into test_gc_read_1(a, b) values (1, null)`, mysql.ErrBadNull},
		{`insert into test_gc_read_2(a, b) values (1, null)`, mysql.ErrBadNull},
	}
	for _, tt := range tests {
		_, err := tk.Exec(tt.stmt)
		if tt.err != 0 {
			c.Assert(err, NotNil)
			terr := errors.Cause(err).(*terror.Error)
			c.Assert(terr.Code(), Equals, terror.ErrCode(tt.err))
		} else {
			c.Assert(err, IsNil)
		}
	}
}

func (s *testSuiteP1) TestToPBExpr(c *C) {
	tk := testkit.NewTestKit(c, s.store)
	tk.MustExec("use test")
	tk.MustExec("drop table if exists t")
	tk.MustExec("create table t (a decimal(10,6), b decimal, index idx_b (b))")
	tk.MustExec("set sql_mode = ''")
	tk.MustExec("insert t values (1.1, 1.1)")
	tk.MustExec("insert t values (2.4, 2.4)")
	tk.MustExec("insert t values (3.3, 2.7)")
	result := tk.MustQuery("select * from t where a < 2.399999")
	result.Check(testkit.Rows("1.100000 1"))
	result = tk.MustQuery("select * from t where a > 1.5")
	result.Check(testkit.Rows("2.400000 2", "3.300000 3"))
	result = tk.MustQuery("select * from t where a <= 1.1")
	result.Check(testkit.Rows("1.100000 1"))
	result = tk.MustQuery("select * from t where b >= 3")
	result.Check(testkit.Rows("3.300000 3"))
	result = tk.MustQuery("select * from t where not (b = 1)")
	result.Check(testkit.Rows("2.400000 2", "3.300000 3"))
	result = tk.MustQuery("select * from t where b&1 = a|1")
	result.Check(testkit.Rows("1.100000 1"))
	result = tk.MustQuery("select * from t where b != 2 and b <=> 3")
	result.Check(testkit.Rows("3.300000 3"))
	result = tk.MustQuery("select * from t where b in (3)")
	result.Check(testkit.Rows("3.300000 3"))
	result = tk.MustQuery("select * from t where b not in (1, 2)")
	result.Check(testkit.Rows("3.300000 3"))

	tk.MustExec("drop table if exists t")
	tk.MustExec("create table t (a varchar(255), b int)")
	tk.MustExec("insert t values ('abc123', 1)")
	tk.MustExec("insert t values ('ab123', 2)")
	result = tk.MustQuery("select * from t where a like 'ab%'")
	result.Check(testkit.Rows("abc123 1", "ab123 2"))
	result = tk.MustQuery("select * from t where a like 'ab_12'")
	result.Check(nil)
	tk.MustExec("drop table if exists t")
	tk.MustExec("create table t (a int primary key)")
	tk.MustExec("insert t values (1)")
	tk.MustExec("insert t values (2)")
	result = tk.MustQuery("select * from t where not (a = 1)")
	result.Check(testkit.Rows("2"))
	result = tk.MustQuery("select * from t where not(not (a = 1))")
	result.Check(testkit.Rows("1"))
	result = tk.MustQuery("select * from t where not(a != 1 and a != 2)")
	result.Check(testkit.Rows("1", "2"))
}

func (s *testSuiteP1) TestDatumXAPI(c *C) {
	tk := testkit.NewTestKit(c, s.store)
	tk.MustExec("use test")
	tk.MustExec("drop table if exists t")
	tk.MustExec("create table t (a decimal(10,6), b decimal, index idx_b (b))")
	tk.MustExec("set sql_mode = ''")
	tk.MustExec("insert t values (1.1, 1.1)")
	tk.MustExec("insert t values (2.2, 2.2)")
	tk.MustExec("insert t values (3.3, 2.7)")
	result := tk.MustQuery("select * from t where a > 1.5")
	result.Check(testkit.Rows("2.200000 2", "3.300000 3"))
	result = tk.MustQuery("select * from t where b > 1.5")
	result.Check(testkit.Rows("2.200000 2", "3.300000 3"))

	tk.MustExec("drop table if exists t")
	tk.MustExec("create table t (a time(3), b time, index idx_a (a))")
	tk.MustExec("insert t values ('11:11:11', '11:11:11')")
	tk.MustExec("insert t values ('11:11:12', '11:11:12')")
	tk.MustExec("insert t values ('11:11:13', '11:11:13')")
	result = tk.MustQuery("select * from t where a > '11:11:11.5'")
	result.Check(testkit.Rows("11:11:12.000 11:11:12", "11:11:13.000 11:11:13"))
	result = tk.MustQuery("select * from t where b > '11:11:11.5'")
	result.Check(testkit.Rows("11:11:12.000 11:11:12", "11:11:13.000 11:11:13"))
}

func (s *testSuiteP1) TestSQLMode(c *C) {
	tk := testkit.NewTestKit(c, s.store)
	tk.MustExec("use test")
	tk.MustExec("drop table if exists t")
	tk.MustExec("create table t (a tinyint not null)")
	tk.MustExec("set sql_mode = 'STRICT_TRANS_TABLES'")
	_, err := tk.Exec("insert t values ()")
	c.Check(err, NotNil)

	_, err = tk.Exec("insert t values ('1000')")
	c.Check(err, NotNil)

	tk.MustExec("create table if not exists tdouble (a double(3,2))")
	_, err = tk.Exec("insert tdouble values (10.23)")
	c.Check(err, NotNil)

	tk.MustExec("set sql_mode = ''")
	tk.MustExec("insert t values ()")
	tk.MustQuery("show warnings").Check(testkit.Rows("Warning 1364 Field 'a' doesn't have a default value"))
	_, err = tk.Exec("insert t values (null)")
	c.Check(err, NotNil)
	tk.MustExec("insert ignore t values (null)")
	tk.MustQuery("show warnings").Check(testkit.Rows("Warning 1048 Column 'a' cannot be null"))
	tk.MustExec("insert t select null")
	tk.MustQuery("show warnings").Check(testkit.Rows("Warning 1048 Column 'a' cannot be null"))
	tk.MustExec("insert t values (1000)")
	tk.MustQuery("select * from t order by a").Check(testkit.Rows("0", "0", "0", "127"))

	tk.MustExec("insert tdouble values (10.23)")
	tk.MustQuery("select * from tdouble").Check(testkit.Rows("9.99"))

	tk.MustExec("set sql_mode = 'STRICT_TRANS_TABLES'")
	tk.MustExec("set @@global.sql_mode = ''")

	// Disable global variable cache, so load global session variable take effect immediate.
	s.domain.GetGlobalVarsCache().Disable()
	tk2 := testkit.NewTestKit(c, s.store)
	tk2.MustExec("use test")
	tk2.MustExec("drop table if exists t2")
	tk2.MustExec("create table t2 (a varchar(3))")
	tk2.MustExec("insert t2 values ('abcd')")
	tk2.MustQuery("select * from t2").Check(testkit.Rows("abc"))

	// session1 is still in strict mode.
	_, err = tk.Exec("insert t2 values ('abcd')")
	c.Check(err, NotNil)
	// Restore original global strict mode.
	tk.MustExec("set @@global.sql_mode = 'STRICT_TRANS_TABLES'")
}

func (s *testSuiteP1) TestTableDual(c *C) {
	tk := testkit.NewTestKit(c, s.store)
	tk.MustExec("use test")
	result := tk.MustQuery("Select 1")
	result.Check(testkit.Rows("1"))
	result = tk.MustQuery("Select 1 from dual")
	result.Check(testkit.Rows("1"))
	result = tk.MustQuery("Select count(*) from dual")
	result.Check(testkit.Rows("1"))
	result = tk.MustQuery("Select 1 from dual where 1")
	result.Check(testkit.Rows("1"))

	tk.MustExec("create table t(a int primary key)")
	tk.MustQuery("select t1.* from t t1, t t2 where t1.a=t2.a and 1=0").Check(testkit.Rows())
}

func (s *testSuiteP1) TestTableScan(c *C) {
	tk := testkit.NewTestKit(c, s.store)
	tk.MustExec("use information_schema")
	result := tk.MustQuery("select * from schemata")
	// There must be these tables: information_schema, mysql, performance_schema and test.
	c.Assert(len(result.Rows()), GreaterEqual, 4)
	tk.MustExec("use test")
	tk.MustExec("create database mytest")
	rowStr1 := fmt.Sprintf("%s %s %s %s %v", "def", "mysql", "utf8mb4", "utf8mb4_bin", nil)
	rowStr2 := fmt.Sprintf("%s %s %s %s %v", "def", "mytest", "utf8mb4", "utf8mb4_bin", nil)
	tk.MustExec("use information_schema")
	result = tk.MustQuery("select * from schemata where schema_name = 'mysql'")
	result.Check(testkit.Rows(rowStr1))
	result = tk.MustQuery("select * from schemata where schema_name like 'my%'")
	result.Check(testkit.Rows(rowStr1, rowStr2))
	result = tk.MustQuery("select 1 from tables limit 1")
	result.Check(testkit.Rows("1"))
}

func (s *testSuiteP1) TestAdapterStatement(c *C) {
	se, err := session.CreateSession4Test(s.store)
	c.Check(err, IsNil)
	se.GetSessionVars().TxnCtx.InfoSchema = domain.GetDomain(se).InfoSchema()
	compiler := &executor.Compiler{Ctx: se}
	stmtNode, err := s.ParseOneStmt("select 1", "", "")
	c.Check(err, IsNil)
	stmt, err := compiler.Compile(context.TODO(), stmtNode)
	c.Check(err, IsNil)
	c.Check(stmt.OriginText(), Equals, "select 1")

	stmtNode, err = s.ParseOneStmt("create table test.t (a int)", "", "")
	c.Check(err, IsNil)
	stmt, err = compiler.Compile(context.TODO(), stmtNode)
	c.Check(err, IsNil)
	c.Check(stmt.OriginText(), Equals, "create table test.t (a int)")
}

func (s *testSuiteP1) TestIsPointGet(c *C) {
	tk := testkit.NewTestKit(c, s.store)
	tk.MustExec("use mysql")
	ctx := tk.Se.(sessionctx.Context)
	tests := map[string]bool{
		"select * from help_topic where name='aaa'":         false,
		"select 1 from help_topic where name='aaa'":         true,
		"select * from help_topic where help_topic_id=1":    true,
		"select * from help_topic where help_category_id=1": false,
	}
	infoSchema := executor.GetInfoSchema(ctx)

	for sqlStr, result := range tests {
		stmtNode, err := s.ParseOneStmt(sqlStr, "", "")
		c.Check(err, IsNil)
		err = plannercore.Preprocess(ctx, stmtNode, infoSchema)
		c.Check(err, IsNil)
		p, err := planner.Optimize(ctx, stmtNode, infoSchema)
		c.Check(err, IsNil)
		ret, err := executor.IsPointGetWithPKOrUniqueKeyByAutoCommit(ctx, p)
		c.Assert(err, IsNil)
		c.Assert(ret, Equals, result)
	}
}

func (s *testSuiteP1) TestPointGetRepeatableRead(c *C) {
	tk1 := testkit.NewTestKit(c, s.store)
	tk1.MustExec("use test")
	tk1.MustExec(`create table point_get (a int, b int, c int,
			primary key k_a(a),
			unique key k_b(b))`)
	tk1.MustExec("insert into point_get values (1, 1, 1)")
	tk2 := testkit.NewTestKit(c, s.store)
	tk2.MustExec("use test")

	var (
		step1 = "github.com/pingcap/tidb/executor/pointGetRepeatableReadTest-step1"
		step2 = "github.com/pingcap/tidb/executor/pointGetRepeatableReadTest-step2"
	)

	c.Assert(failpoint.Enable(step1, "return"), IsNil)
	c.Assert(failpoint.Enable(step2, "pause"), IsNil)

	updateWaitCh := make(chan struct{})
	go func() {
		ctx := context.WithValue(context.Background(), "pointGetRepeatableReadTest", updateWaitCh)
		ctx = failpoint.WithHook(ctx, func(ctx context.Context, fpname string) bool {
			return fpname == step1 || fpname == step2
		})
		rs, err := tk1.Se.Execute(ctx, "select c from point_get where b = 1")
		c.Assert(err, IsNil)
		result := tk1.ResultSetToResultWithCtx(ctx, rs[0], Commentf("execute sql fail"))
		result.Check(testkit.Rows("1"))
	}()

	<-updateWaitCh // Wait `POINT GET` first time `get`
	c.Assert(failpoint.Disable(step1), IsNil)
	tk2.MustExec("update point_get set b = 2, c = 2 where a = 1")
	c.Assert(failpoint.Disable(step2), IsNil)
}

func (s *testSuite4) TestSplitRegionTimeout(c *C) {
	c.Assert(failpoint.Enable("github.com/pingcap/tidb/executor/mockSplitRegionTimeout", `return(true)`), IsNil)
	tk := testkit.NewTestKit(c, s.store)
	tk.MustExec("use test")
	tk.MustExec("drop table if exists t")
	tk.MustExec("create table t(a varchar(100),b int, index idx1(b,a))")
	tk.MustExec(`split table t index idx1 by (10000,"abcd"),(10000000);`)
	tk.MustExec(`set @@tidb_wait_split_region_timeout=1`)
	_, err := tk.Exec(`split table t between (0) and (10000) regions 10`)
	c.Assert(err, NotNil)
	c.Assert(err.Error(), Equals, "split region timeout(1s)")
	c.Assert(failpoint.Disable("github.com/pingcap/tidb/executor/mockSplitRegionTimeout"), IsNil)

	c.Assert(failpoint.Enable("github.com/pingcap/tidb/executor/mockScatterRegionTimeout", `return(true)`), IsNil)
	_, err = tk.Exec(`split table t between (0) and (10000) regions 10`)
	c.Assert(err, NotNil)
	c.Assert(err.Error(), Equals, "wait split region scatter timeout(1s)")
	c.Assert(failpoint.Disable("github.com/pingcap/tidb/executor/mockScatterRegionTimeout"), IsNil)
}

func (s *testSuiteP1) TestRow(c *C) {
	tk := testkit.NewTestKit(c, s.store)
	tk.MustExec("use test")
	tk.MustExec("drop table if exists t")
	tk.MustExec("create table t (c int, d int)")
	tk.MustExec("insert t values (1, 1)")
	tk.MustExec("insert t values (1, 3)")
	tk.MustExec("insert t values (2, 1)")
	tk.MustExec("insert t values (2, 3)")
	result := tk.MustQuery("select * from t where (c, d) < (2,2)")
	result.Check(testkit.Rows("1 1", "1 3", "2 1"))
	result = tk.MustQuery("select * from t where (1,2,3) > (3,2,1)")
	result.Check(testkit.Rows())
	result = tk.MustQuery("select * from t where row(1,2,3) > (3,2,1)")
	result.Check(testkit.Rows())
	result = tk.MustQuery("select * from t where (c, d) = (select * from t where (c,d) = (1,1))")
	result.Check(testkit.Rows("1 1"))
	result = tk.MustQuery("select * from t where (c, d) = (select * from t k where (t.c,t.d) = (c,d))")
	result.Check(testkit.Rows("1 1", "1 3", "2 1", "2 3"))
	result = tk.MustQuery("select (1, 2, 3) < (2, 3, 4)")
	result.Check(testkit.Rows("1"))
	result = tk.MustQuery("select (2, 3, 4) <= (2, 3, 3)")
	result.Check(testkit.Rows("0"))
	result = tk.MustQuery("select (2, 3, 4) <= (2, 3, 4)")
	result.Check(testkit.Rows("1"))
	result = tk.MustQuery("select (2, 3, 4) <= (2, 1, 4)")
	result.Check(testkit.Rows("0"))
	result = tk.MustQuery("select (2, 3, 4) >= (2, 3, 4)")
	result.Check(testkit.Rows("1"))
	result = tk.MustQuery("select (2, 3, 4) = (2, 3, 4)")
	result.Check(testkit.Rows("1"))
	result = tk.MustQuery("select (2, 3, 4) != (2, 3, 4)")
	result.Check(testkit.Rows("0"))
	result = tk.MustQuery("select row(1, 1) in (row(1, 1))")
	result.Check(testkit.Rows("1"))
	result = tk.MustQuery("select row(1, 0) in (row(1, 1))")
	result.Check(testkit.Rows("0"))
	result = tk.MustQuery("select row(1, 1) in (select 1, 1)")
	result.Check(testkit.Rows("1"))
	result = tk.MustQuery("select row(1, 1) > row(1, 0)")
	result.Check(testkit.Rows("1"))
	result = tk.MustQuery("select row(1, 1) > (select 1, 0)")
	result.Check(testkit.Rows("1"))
	result = tk.MustQuery("select 1 > (select 1)")
	result.Check(testkit.Rows("0"))
	result = tk.MustQuery("select (select 1)")
	result.Check(testkit.Rows("1"))
}

func (s *testSuiteP1) TestColumnName(c *C) {
	tk := testkit.NewTestKit(c, s.store)
	tk.MustExec("use test")
	tk.MustExec("drop table if exists t")
	tk.MustExec("create table t (c int, d int)")
	// disable only full group by
	tk.MustExec("set sql_mode='STRICT_TRANS_TABLES'")
	rs, err := tk.Exec("select 1 + c, count(*) from t")
	c.Check(err, IsNil)
	fields := rs.Fields()
	c.Check(len(fields), Equals, 2)
	c.Check(fields[0].Column.Name.L, Equals, "1 + c")
	c.Check(fields[0].ColumnAsName.L, Equals, "1 + c")
	c.Check(fields[1].Column.Name.L, Equals, "count(*)")
	c.Check(fields[1].ColumnAsName.L, Equals, "count(*)")
	rs.Close()
	rs, err = tk.Exec("select (c) > all (select c from t) from t")
	c.Check(err, IsNil)
	fields = rs.Fields()
	c.Check(len(fields), Equals, 1)
	c.Check(fields[0].Column.Name.L, Equals, "(c) > all (select c from t)")
	c.Check(fields[0].ColumnAsName.L, Equals, "(c) > all (select c from t)")
	rs.Close()
	tk.MustExec("begin")
	tk.MustExec("insert t values(1,1)")
	rs, err = tk.Exec("select c d, d c from t")
	c.Check(err, IsNil)
	fields = rs.Fields()
	c.Check(len(fields), Equals, 2)
	c.Check(fields[0].Column.Name.L, Equals, "c")
	c.Check(fields[0].ColumnAsName.L, Equals, "d")
	c.Check(fields[1].Column.Name.L, Equals, "d")
	c.Check(fields[1].ColumnAsName.L, Equals, "c")
	rs.Close()
	// Test case for query a column of a table.
	// In this case, all attributes have values.
	rs, err = tk.Exec("select c as a from t as t2")
	c.Check(err, IsNil)
	fields = rs.Fields()
	c.Check(fields[0].Column.Name.L, Equals, "c")
	c.Check(fields[0].ColumnAsName.L, Equals, "a")
	c.Check(fields[0].Table.Name.L, Equals, "t")
	c.Check(fields[0].TableAsName.L, Equals, "t2")
	c.Check(fields[0].DBName.L, Equals, "test")
	rs.Close()
	// Test case for query a expression which only using constant inputs.
	// In this case, the table, org_table and database attributes will all be empty.
	rs, err = tk.Exec("select hour(1) as a from t as t2")
	c.Check(err, IsNil)
	fields = rs.Fields()
	c.Check(fields[0].Column.Name.L, Equals, "a")
	c.Check(fields[0].ColumnAsName.L, Equals, "a")
	c.Check(fields[0].Table.Name.L, Equals, "")
	c.Check(fields[0].TableAsName.L, Equals, "")
	c.Check(fields[0].DBName.L, Equals, "")
	rs.Close()
	// Test case for query a column wrapped with parentheses and unary plus.
	// In this case, the column name should be its original name.
	rs, err = tk.Exec("select (c), (+c), +(c), +(+(c)), ++c from t")
	c.Check(err, IsNil)
	fields = rs.Fields()
	for i := 0; i < 5; i++ {
		c.Check(fields[i].Column.Name.L, Equals, "c")
		c.Check(fields[i].ColumnAsName.L, Equals, "c")
	}
	rs.Close()

	// Test issue https://github.com/pingcap/tidb/issues/9639 .
	// Both window function and expression appear in final result field.
	tk.MustExec("set @@tidb_enable_window_function = 1")
	rs, err = tk.Exec("select 1+1, row_number() over() num from t")
	c.Check(err, IsNil)
	fields = rs.Fields()
	c.Assert(fields[0].Column.Name.L, Equals, "1+1")
	c.Assert(fields[0].ColumnAsName.L, Equals, "1+1")
	c.Assert(fields[1].Column.Name.L, Equals, "num")
	c.Assert(fields[1].ColumnAsName.L, Equals, "num")
	tk.MustExec("set @@tidb_enable_window_function = 0")
	rs.Close()
}

func (s *testSuiteP1) TestSelectVar(c *C) {
	tk := testkit.NewTestKit(c, s.store)
	tk.MustExec("use test")
	tk.MustExec("drop table if exists t")
	tk.MustExec("create table t (d int)")
	tk.MustExec("insert into t values(1), (2), (1)")
	// This behavior is different from MySQL.
	result := tk.MustQuery("select @a, @a := d+1 from t")
	result.Check(testkit.Rows("<nil> 2", "2 3", "3 2"))
	// Test for PR #10658.
	tk.MustExec("select SQL_BIG_RESULT d from t group by d")
	tk.MustExec("select SQL_SMALL_RESULT d from t group by d")
	tk.MustExec("select SQL_BUFFER_RESULT d from t group by d")
}

func (s *testSuiteP1) TestHistoryRead(c *C) {
	tk := testkit.NewTestKit(c, s.store)
	tk.MustExec("use test")
	tk.MustExec("drop table if exists history_read")
	tk.MustExec("create table history_read (a int)")
	tk.MustExec("insert history_read values (1)")

	// For mocktikv, safe point is not initialized, we manually insert it for snapshot to use.
	safePointName := "tikv_gc_safe_point"
	safePointValue := "20060102-15:04:05 -0700"
	safePointComment := "All versions after safe point can be accessed. (DO NOT EDIT)"
	updateSafePoint := fmt.Sprintf(`INSERT INTO mysql.tidb VALUES ('%[1]s', '%[2]s', '%[3]s')
	ON DUPLICATE KEY
	UPDATE variable_value = '%[2]s', comment = '%[3]s'`, safePointName, safePointValue, safePointComment)
	tk.MustExec(updateSafePoint)

	// Set snapshot to a time before save point will fail.
	_, err := tk.Exec("set @@tidb_snapshot = '2006-01-01 15:04:05.999999'")
	c.Assert(terror.ErrorEqual(err, variable.ErrSnapshotTooOld), IsTrue, Commentf("err %v", err))
	// SnapshotTS Is not updated if check failed.
	c.Assert(tk.Se.GetSessionVars().SnapshotTS, Equals, uint64(0))

	curVer1, _ := s.store.CurrentVersion()
	time.Sleep(time.Millisecond)
	snapshotTime := time.Now()
	time.Sleep(time.Millisecond)
	curVer2, _ := s.store.CurrentVersion()
	tk.MustExec("insert history_read values (2)")
	tk.MustQuery("select * from history_read").Check(testkit.Rows("1", "2"))
	tk.MustExec("set @@tidb_snapshot = '" + snapshotTime.Format("2006-01-02 15:04:05.999999") + "'")
	ctx := tk.Se.(sessionctx.Context)
	snapshotTS := ctx.GetSessionVars().SnapshotTS
	c.Assert(snapshotTS, Greater, curVer1.Ver)
	c.Assert(snapshotTS, Less, curVer2.Ver)
	tk.MustQuery("select * from history_read").Check(testkit.Rows("1"))
	_, err = tk.Exec("insert history_read values (2)")
	c.Assert(err, NotNil)
	_, err = tk.Exec("update history_read set a = 3 where a = 1")
	c.Assert(err, NotNil)
	_, err = tk.Exec("delete from history_read where a = 1")
	c.Assert(err, NotNil)
	tk.MustExec("set @@tidb_snapshot = ''")
	tk.MustQuery("select * from history_read").Check(testkit.Rows("1", "2"))
	tk.MustExec("insert history_read values (3)")
	tk.MustExec("update history_read set a = 4 where a = 3")
	tk.MustExec("delete from history_read where a = 1")

	time.Sleep(time.Millisecond)
	snapshotTime = time.Now()
	time.Sleep(time.Millisecond)
	tk.MustExec("alter table history_read add column b int")
	tk.MustExec("insert history_read values (8, 8), (9, 9)")
	tk.MustQuery("select * from history_read order by a").Check(testkit.Rows("2 <nil>", "4 <nil>", "8 8", "9 9"))
	tk.MustExec("set @@tidb_snapshot = '" + snapshotTime.Format("2006-01-02 15:04:05.999999") + "'")
	tk.MustQuery("select * from history_read order by a").Check(testkit.Rows("2", "4"))
	tsoStr := strconv.FormatUint(oracle.EncodeTSO(snapshotTime.UnixNano()/int64(time.Millisecond)), 10)

	tk.MustExec("set @@tidb_snapshot = '" + tsoStr + "'")
	tk.MustQuery("select * from history_read order by a").Check(testkit.Rows("2", "4"))

	tk.MustExec("set @@tidb_snapshot = ''")
	tk.MustQuery("select * from history_read order by a").Check(testkit.Rows("2 <nil>", "4 <nil>", "8 8", "9 9"))
}

func (s *testSuiteP1) TestLowResolutionTSORead(c *C) {
	tk := testkit.NewTestKit(c, s.store)
	tk.MustExec("set @@autocommit=1")
	tk.MustExec("use test")
	tk.MustExec("drop table if exists low_resolution_tso")
	tk.MustExec("create table low_resolution_tso(a int)")
	tk.MustExec("insert low_resolution_tso values (1)")

	// enable low resolution tso
	c.Assert(tk.Se.GetSessionVars().LowResolutionTSO, IsFalse)
	tk.Exec("set @@tidb_low_resolution_tso = 'on'")
	c.Assert(tk.Se.GetSessionVars().LowResolutionTSO, IsTrue)

	time.Sleep(3 * time.Second)
	tk.MustQuery("select * from low_resolution_tso").Check(testkit.Rows("1"))
	_, err := tk.Exec("update low_resolution_tso set a = 2")
	c.Assert(err, NotNil)
	tk.MustExec("set @@tidb_low_resolution_tso = 'off'")
	tk.MustExec("update low_resolution_tso set a = 2")
	tk.MustQuery("select * from low_resolution_tso").Check(testkit.Rows("2"))
}

func (s *testSuite) TestScanControlSelection(c *C) {
	tk := testkit.NewTestKit(c, s.store)
	tk.MustExec("use test")
	tk.MustExec("drop table if exists t")
	tk.MustExec("create table t(a int primary key, b int, c int, index idx_b(b))")
	tk.MustExec("insert into t values (1, 1, 1), (2, 1, 1), (3, 1, 2), (4, 2, 3)")
	tk.MustQuery("select (select count(1) k from t s where s.b = t1.c) from t t1").Sort().Check(testkit.Rows("0", "1", "3", "3"))
}

func (s *testSuite) TestSimpleDAG(c *C) {
	tk := testkit.NewTestKit(c, s.store)
	tk.MustExec("use test")
	tk.MustExec("drop table if exists t")
	tk.MustExec("create table t(a int primary key, b int, c int)")
	tk.MustExec("insert into t values (1, 1, 1), (2, 1, 1), (3, 1, 2), (4, 2, 3)")
	tk.MustQuery("select a from t").Check(testkit.Rows("1", "2", "3", "4"))
	tk.MustQuery("select * from t where a = 4").Check(testkit.Rows("4 2 3"))
	tk.MustQuery("select a from t limit 1").Check(testkit.Rows("1"))
	tk.MustQuery("select a from t order by a desc").Check(testkit.Rows("4", "3", "2", "1"))
	tk.MustQuery("select a from t order by a desc limit 1").Check(testkit.Rows("4"))
	tk.MustQuery("select a from t order by b desc limit 1").Check(testkit.Rows("4"))
	tk.MustQuery("select a from t where a < 3").Check(testkit.Rows("1", "2"))
	tk.MustQuery("select a from t where b > 1").Check(testkit.Rows("4"))
	tk.MustQuery("select a from t where b > 1 and a < 3").Check(testkit.Rows())
	tk.MustQuery("select count(*) from t where b > 1 and a < 3").Check(testkit.Rows("0"))
	tk.MustQuery("select count(*) from t").Check(testkit.Rows("4"))
	tk.MustQuery("select count(*), c from t group by c order by c").Check(testkit.Rows("2 1", "1 2", "1 3"))
	tk.MustQuery("select sum(c) as s from t group by b order by s").Check(testkit.Rows("3", "4"))
	tk.MustQuery("select avg(a) as s from t group by b order by s").Check(testkit.Rows("2.0000", "4.0000"))
	tk.MustQuery("select sum(distinct c) from t group by b").Check(testkit.Rows("3", "3"))

	tk.MustExec("create index i on t(c,b)")
	tk.MustQuery("select a from t where c = 1").Check(testkit.Rows("1", "2"))
	tk.MustQuery("select a from t where c = 1 and a < 2").Check(testkit.Rows("1"))
	tk.MustQuery("select a from t where c = 1 order by a limit 1").Check(testkit.Rows("1"))
	tk.MustQuery("select count(*) from t where c = 1 ").Check(testkit.Rows("2"))
	tk.MustExec("create index i1 on t(b)")
	tk.MustQuery("select c from t where b = 2").Check(testkit.Rows("3"))
	tk.MustQuery("select * from t where b = 2").Check(testkit.Rows("4 2 3"))
	tk.MustQuery("select count(*) from t where b = 1").Check(testkit.Rows("3"))
	tk.MustQuery("select * from t where b = 1 and a > 1 limit 1").Check(testkit.Rows("2 1 1"))

	// Test time push down.
	tk.MustExec("drop table if exists t")
	tk.MustExec("create table t (id int, c1 datetime);")
	tk.MustExec("insert into t values (1, '2015-06-07 12:12:12')")
	tk.MustQuery("select id from t where c1 = '2015-06-07 12:12:12'").Check(testkit.Rows("1"))
}

func (s *testSuite) TestTimestampTimeZone(c *C) {
	tk := testkit.NewTestKit(c, s.store)
	tk.MustExec("use test")
	tk.MustExec("drop table if exists t")
	tk.MustExec("create table t (ts timestamp)")
	tk.MustExec("set time_zone = '+00:00'")
	tk.MustExec("insert into t values ('2017-04-27 22:40:42')")
	// The timestamp will get different value if time_zone session variable changes.
	tests := []struct {
		timezone string
		expect   string
	}{
		{"+10:00", "2017-04-28 08:40:42"},
		{"-6:00", "2017-04-27 16:40:42"},
	}
	for _, tt := range tests {
		tk.MustExec(fmt.Sprintf("set time_zone = '%s'", tt.timezone))
		tk.MustQuery("select * from t").Check(testkit.Rows(tt.expect))
	}

	// For issue https://github.com/pingcap/tidb/issues/3467
	tk.MustExec("drop table if exists t1")
	tk.MustExec(`CREATE TABLE t1 (
 	      id bigint(20) NOT NULL AUTO_INCREMENT,
 	      uid int(11) DEFAULT NULL,
 	      datetime timestamp NOT NULL DEFAULT CURRENT_TIMESTAMP,
 	      ip varchar(128) DEFAULT NULL,
 	    PRIMARY KEY (id),
 	      KEY i_datetime (datetime),
 	      KEY i_userid (uid)
 	    );`)
	tk.MustExec(`INSERT INTO t1 VALUES (123381351,1734,"2014-03-31 08:57:10","127.0.0.1");`)
	r := tk.MustQuery("select datetime from t1;") // Cover TableReaderExec
	r.Check(testkit.Rows("2014-03-31 08:57:10"))
	r = tk.MustQuery("select datetime from t1 where datetime='2014-03-31 08:57:10';")
	r.Check(testkit.Rows("2014-03-31 08:57:10")) // Cover IndexReaderExec
	r = tk.MustQuery("select * from t1 where datetime='2014-03-31 08:57:10';")
	r.Check(testkit.Rows("123381351 1734 2014-03-31 08:57:10 127.0.0.1")) // Cover IndexLookupExec

	// For issue https://github.com/pingcap/tidb/issues/3485
	tk.MustExec("set time_zone = 'Asia/Shanghai'")
	tk.MustExec("drop table if exists t1")
	tk.MustExec(`CREATE TABLE t1 (
	    id bigint(20) NOT NULL AUTO_INCREMENT,
	    datetime timestamp NOT NULL DEFAULT CURRENT_TIMESTAMP,
	    PRIMARY KEY (id)
	  );`)
	tk.MustExec(`INSERT INTO t1 VALUES (123381351,"2014-03-31 08:57:10");`)
	r = tk.MustQuery(`select * from t1 where datetime="2014-03-31 08:57:10";`)
	r.Check(testkit.Rows("123381351 2014-03-31 08:57:10"))
	tk.MustExec(`alter table t1 add key i_datetime (datetime);`)
	r = tk.MustQuery(`select * from t1 where datetime="2014-03-31 08:57:10";`)
	r.Check(testkit.Rows("123381351 2014-03-31 08:57:10"))
	r = tk.MustQuery(`select * from t1;`)
	r.Check(testkit.Rows("123381351 2014-03-31 08:57:10"))
	r = tk.MustQuery("select datetime from t1 where datetime='2014-03-31 08:57:10';")
	r.Check(testkit.Rows("2014-03-31 08:57:10"))
}

func (s *testSuite) TestTimestampDefaultValueTimeZone(c *C) {
	tk := testkit.NewTestKit(c, s.store)
	tk.MustExec("use test")
	tk.MustExec("drop table if exists t")
	tk.MustExec("set time_zone = '+08:00'")
	tk.MustExec(`create table t (a int, b timestamp default "2019-01-17 14:46:14")`)
	tk.MustExec("insert into t set a=1")
	r := tk.MustQuery(`show create table t`)
	r.Check(testkit.Rows("t CREATE TABLE `t` (\n" + "  `a` int(11) DEFAULT NULL,\n" + "  `b` timestamp DEFAULT '2019-01-17 14:46:14'\n" + ") ENGINE=InnoDB DEFAULT CHARSET=utf8mb4 COLLATE=utf8mb4_bin"))
	tk.MustExec("set time_zone = '+00:00'")
	tk.MustExec("insert into t set a=2")
	r = tk.MustQuery(`show create table t`)
	r.Check(testkit.Rows("t CREATE TABLE `t` (\n" + "  `a` int(11) DEFAULT NULL,\n" + "  `b` timestamp DEFAULT '2019-01-17 06:46:14'\n" + ") ENGINE=InnoDB DEFAULT CHARSET=utf8mb4 COLLATE=utf8mb4_bin"))
	r = tk.MustQuery(`select a,b from t order by a`)
	r.Check(testkit.Rows("1 2019-01-17 06:46:14", "2 2019-01-17 06:46:14"))
	// Test the column's version is greater than ColumnInfoVersion1.
	sctx := tk.Se.(sessionctx.Context)
	is := domain.GetDomain(sctx).InfoSchema()
	c.Assert(is, NotNil)
	tb, err := is.TableByName(model.NewCIStr("test"), model.NewCIStr("t"))
	c.Assert(err, IsNil)
	tb.Cols()[1].Version = model.ColumnInfoVersion1 + 1
	tk.MustExec("insert into t set a=3")
	r = tk.MustQuery(`select a,b from t order by a`)
	r.Check(testkit.Rows("1 2019-01-17 06:46:14", "2 2019-01-17 06:46:14", "3 2019-01-17 06:46:14"))
	tk.MustExec("delete from t where a=3")
	// Change time zone back.
	tk.MustExec("set time_zone = '+08:00'")
	r = tk.MustQuery(`select a,b from t order by a`)
	r.Check(testkit.Rows("1 2019-01-17 14:46:14", "2 2019-01-17 14:46:14"))
	tk.MustExec("set time_zone = '-08:00'")
	r = tk.MustQuery(`show create table t`)
	r.Check(testkit.Rows("t CREATE TABLE `t` (\n" + "  `a` int(11) DEFAULT NULL,\n" + "  `b` timestamp DEFAULT '2019-01-16 22:46:14'\n" + ") ENGINE=InnoDB DEFAULT CHARSET=utf8mb4 COLLATE=utf8mb4_bin"))

	// test zero default value in multiple time zone.
	defer tk.MustExec(fmt.Sprintf("set @@sql_mode='%s'", tk.MustQuery("select @@sql_mode").Rows()[0][0]))
	tk.MustExec("set @@sql_mode='STRICT_TRANS_TABLES,NO_ENGINE_SUBSTITUTION';")
	tk.MustExec("drop table if exists t")
	tk.MustExec("set time_zone = '+08:00'")
	tk.MustExec(`create table t (a int, b timestamp default "0000-00-00 00")`)
	tk.MustExec("insert into t set a=1")
	r = tk.MustQuery(`show create table t`)
	r.Check(testkit.Rows("t CREATE TABLE `t` (\n" + "  `a` int(11) DEFAULT NULL,\n" + "  `b` timestamp DEFAULT '0000-00-00 00:00:00'\n" + ") ENGINE=InnoDB DEFAULT CHARSET=utf8mb4 COLLATE=utf8mb4_bin"))
	tk.MustExec("set time_zone = '+00:00'")
	tk.MustExec("insert into t set a=2")
	r = tk.MustQuery(`show create table t`)
	r.Check(testkit.Rows("t CREATE TABLE `t` (\n" + "  `a` int(11) DEFAULT NULL,\n" + "  `b` timestamp DEFAULT '0000-00-00 00:00:00'\n" + ") ENGINE=InnoDB DEFAULT CHARSET=utf8mb4 COLLATE=utf8mb4_bin"))
	tk.MustExec("set time_zone = '-08:00'")
	tk.MustExec("insert into t set a=3")
	r = tk.MustQuery(`show create table t`)
	r.Check(testkit.Rows("t CREATE TABLE `t` (\n" + "  `a` int(11) DEFAULT NULL,\n" + "  `b` timestamp DEFAULT '0000-00-00 00:00:00'\n" + ") ENGINE=InnoDB DEFAULT CHARSET=utf8mb4 COLLATE=utf8mb4_bin"))
	r = tk.MustQuery(`select a,b from t order by a`)
	r.Check(testkit.Rows("1 0000-00-00 00:00:00", "2 0000-00-00 00:00:00", "3 0000-00-00 00:00:00"))

	// test add timestamp column default current_timestamp.
	tk.MustExec(`drop table if exists t`)
	tk.MustExec(`set time_zone = 'Asia/Shanghai'`)
	tk.MustExec(`create table t (a int)`)
	tk.MustExec(`insert into t set a=1`)
	tk.MustExec(`alter table t add column b timestamp not null default current_timestamp;`)
	timeIn8 := tk.MustQuery("select b from t").Rows()[0][0]
	tk.MustExec(`set time_zone = '+00:00'`)
	timeIn0 := tk.MustQuery("select b from t").Rows()[0][0]
	c.Assert(timeIn8 != timeIn0, IsTrue, Commentf("%v == %v", timeIn8, timeIn0))
	datumTimeIn8, err := expression.GetTimeValue(tk.Se, timeIn8, mysql.TypeTimestamp, 0)
	c.Assert(err, IsNil)
	tIn8To0 := datumTimeIn8.GetMysqlTime()
	timeZoneIn8, err := time.LoadLocation("Asia/Shanghai")
	c.Assert(err, IsNil)
	err = tIn8To0.ConvertTimeZone(timeZoneIn8, time.UTC)
	c.Assert(err, IsNil)
	c.Assert(timeIn0 == tIn8To0.String(), IsTrue, Commentf("%v != %v", timeIn0, tIn8To0.String()))

	// test add index.
	tk.MustExec(`alter table t add index(b);`)
	tk.MustExec("admin check table t")
	tk.MustExec(`set time_zone = '+05:00'`)
	tk.MustExec("admin check table t")
}

func (s *testSuite) TestTiDBCurrentTS(c *C) {
	tk := testkit.NewTestKit(c, s.store)
	tk.MustQuery("select @@tidb_current_ts").Check(testkit.Rows("0"))
	tk.MustExec("begin")
	rows := tk.MustQuery("select @@tidb_current_ts").Rows()
	tsStr := rows[0][0].(string)
	txn, err := tk.Se.Txn(true)
	c.Assert(err, IsNil)
	c.Assert(tsStr, Equals, fmt.Sprintf("%d", txn.StartTS()))
	tk.MustExec("begin")
	rows = tk.MustQuery("select @@tidb_current_ts").Rows()
	newTsStr := rows[0][0].(string)
	txn, err = tk.Se.Txn(true)
	c.Assert(err, IsNil)
	c.Assert(newTsStr, Equals, fmt.Sprintf("%d", txn.StartTS()))
	c.Assert(newTsStr, Not(Equals), tsStr)
	tk.MustExec("commit")
	tk.MustQuery("select @@tidb_current_ts").Check(testkit.Rows("0"))

	_, err = tk.Exec("set @@tidb_current_ts = '1'")
	c.Assert(terror.ErrorEqual(err, variable.ErrReadOnly), IsTrue, Commentf("err %v", err))
}

func (s *testSuite) TestSelectForUpdate(c *C) {
	tk := testkit.NewTestKit(c, s.store)
	tk.MustExec("use test")
	tk1 := testkit.NewTestKit(c, s.store)
	tk1.MustExec("use test")
	tk2 := testkit.NewTestKit(c, s.store)
	tk2.MustExec("use test")

	tk.MustExec("drop table if exists t, t1")

	txn, err := tk.Se.Txn(true)
	c.Assert(err, IsNil)
	c.Assert(txn.Valid(), IsFalse)
	tk.MustExec("create table t (c1 int, c2 int, c3 int)")
	tk.MustExec("insert t values (11, 2, 3)")
	tk.MustExec("insert t values (12, 2, 3)")
	tk.MustExec("insert t values (13, 2, 3)")

	tk.MustExec("create table t1 (c1 int)")
	tk.MustExec("insert t1 values (11)")

	// conflict
	tk1.MustExec("begin")
	tk1.MustQuery("select * from t where c1=11 for update")

	tk2.MustExec("begin")
	tk2.MustExec("update t set c2=211 where c1=11")
	tk2.MustExec("commit")

	_, err = tk1.Exec("commit")
	c.Assert(err, NotNil)

	// no conflict for subquery.
	tk1.MustExec("begin")
	tk1.MustQuery("select * from t where exists(select null from t1 where t1.c1=t.c1) for update")

	tk2.MustExec("begin")
	tk2.MustExec("update t set c2=211 where c1=12")
	tk2.MustExec("commit")

	tk1.MustExec("commit")

	// not conflict
	tk1.MustExec("begin")
	tk1.MustQuery("select * from t where c1=11 for update")

	tk2.MustExec("begin")
	tk2.MustExec("update t set c2=22 where c1=12")
	tk2.MustExec("commit")

	tk1.MustExec("commit")

	// not conflict, auto commit
	tk1.MustExec("set @@autocommit=1;")
	tk1.MustQuery("select * from t where c1=11 for update")

	tk2.MustExec("begin")
	tk2.MustExec("update t set c2=211 where c1=11")
	tk2.MustExec("commit")

	tk1.MustExec("commit")

	// conflict
	tk1.MustExec("begin")
	tk1.MustQuery("select * from (select * from t for update) t join t1 for update")

	tk2.MustExec("begin")
	tk2.MustExec("update t1 set c1 = 13")
	tk2.MustExec("commit")

	_, err = tk1.Exec("commit")
	c.Assert(err, NotNil)

}

func (s *testSuite) TestEmptyEnum(c *C) {
	tk := testkit.NewTestKit(c, s.store)
	tk.MustExec("use test")
	tk.MustExec("drop table if exists t")
	tk.MustExec("create table t (e enum('Y', 'N'))")
	tk.MustExec("set sql_mode='STRICT_TRANS_TABLES'")
	_, err := tk.Exec("insert into t values (0)")
	c.Assert(terror.ErrorEqual(err, table.ErrTruncatedWrongValueForField), IsTrue, Commentf("err %v", err))
	_, err = tk.Exec("insert into t values ('abc')")
	c.Assert(terror.ErrorEqual(err, table.ErrTruncatedWrongValueForField), IsTrue, Commentf("err %v", err))

	tk.MustExec("set sql_mode=''")
	tk.MustExec("insert into t values (0)")
	tk.MustQuery("select * from t").Check(testkit.Rows(""))
	tk.MustExec("insert into t values ('abc')")
	tk.MustQuery("select * from t").Check(testkit.Rows("", ""))
	tk.MustExec("insert into t values (null)")
	tk.MustQuery("select * from t").Check(testkit.Rows("", "", "<nil>"))
}

// TestIssue4024 This tests https://github.com/pingcap/tidb/issues/4024
func (s *testSuite) TestIssue4024(c *C) {
	tk := testkit.NewTestKit(c, s.store)
	tk.MustExec("create database test2")
	tk.MustExec("use test2")
	tk.MustExec("create table t(a int)")
	tk.MustExec("insert into t values(1)")
	tk.MustExec("use test")
	tk.MustExec("create table t(a int)")
	tk.MustExec("insert into t values(1)")
	tk.MustExec("update t, test2.t set test2.t.a=2")
	tk.MustQuery("select * from t").Check(testkit.Rows("1"))
	tk.MustQuery("select * from test2.t").Check(testkit.Rows("2"))
	tk.MustExec("update test.t, test2.t set test.t.a=3")
	tk.MustQuery("select * from t").Check(testkit.Rows("3"))
	tk.MustQuery("select * from test2.t").Check(testkit.Rows("2"))
}

const (
	checkRequestOff = iota
	checkRequestSyncLog
	checkDDLAddIndexPriority
)

type checkRequestClient struct {
	tikv.Client
	priority       pb.CommandPri
	lowPriorityCnt uint32
	mu             struct {
		sync.RWMutex
		checkFlags uint32
		syncLog    bool
	}
}

func (c *checkRequestClient) setCheckPriority(priority pb.CommandPri) {
	atomic.StoreInt32((*int32)(&c.priority), int32(priority))
}

func (c *checkRequestClient) getCheckPriority() pb.CommandPri {
	return (pb.CommandPri)(atomic.LoadInt32((*int32)(&c.priority)))
}

func (c *checkRequestClient) SendRequest(ctx context.Context, addr string, req *tikvrpc.Request, timeout time.Duration) (*tikvrpc.Response, error) {
	resp, err := c.Client.SendRequest(ctx, addr, req, timeout)
	c.mu.RLock()
	checkFlags := c.mu.checkFlags
	c.mu.RUnlock()
	if checkFlags == checkRequestSyncLog {
		switch req.Type {
		case tikvrpc.CmdPrewrite, tikvrpc.CmdCommit:
			c.mu.RLock()
			syncLog := c.mu.syncLog
			c.mu.RUnlock()
			if syncLog != req.SyncLog {
				return nil, errors.New("fail to set sync log")
			}
		}
	} else if checkFlags == checkDDLAddIndexPriority {
		if req.Type == tikvrpc.CmdScan {
			if c.getCheckPriority() != req.Priority {
				return nil, errors.New("fail to set priority")
			}
		} else if req.Type == tikvrpc.CmdPrewrite {
			if c.getCheckPriority() == pb.CommandPri_Low {
				atomic.AddUint32(&c.lowPriorityCnt, 1)
			}
		}
	}
	return resp, err
}

type testSuite1 struct {
	store kv.Storage
	dom   *domain.Domain
	cli   *checkRequestClient
}

func (s *testSuite1) SetUpSuite(c *C) {
	cli := &checkRequestClient{}
	hijackClient := func(c tikv.Client) tikv.Client {
		cli.Client = c
		return cli
	}
	s.cli = cli

	var err error
	s.store, err = mockstore.NewMockTikvStore(
		mockstore.WithHijackClient(hijackClient),
	)
	c.Assert(err, IsNil)
	s.dom, err = session.BootstrapSession(s.store)
	c.Assert(err, IsNil)
	s.dom.SetStatsUpdating(true)
}

func (s *testSuite1) TearDownSuite(c *C) {
	s.dom.Close()
	s.store.Close()
}

func (s *testSuite1) TearDownTest(c *C) {
	tk := testkit.NewTestKit(c, s.store)
	tk.MustExec("use test")
	r := tk.MustQuery("show tables")
	for _, tb := range r.Rows() {
		tableName := tb[0]
		tk.MustExec(fmt.Sprintf("drop table %v", tableName))
	}
}

func (s *testSuite1) TestAddIndexPriority(c *C) {
	cli := &checkRequestClient{}
	hijackClient := func(c tikv.Client) tikv.Client {
		cli.Client = c
		return cli
	}

	store, err := mockstore.NewMockTikvStore(
		mockstore.WithHijackClient(hijackClient),
	)
	c.Assert(err, IsNil)
	dom, err := session.BootstrapSession(store)
	c.Assert(err, IsNil)
	defer func() {
		dom.Close()
		store.Close()
	}()

	tk := testkit.NewTestKit(c, store)
	tk.MustExec("use test")
	tk.MustExec("create table t1 (id int, v int)")

	// Insert some data to make sure plan build IndexLookup for t1.
	for i := 0; i < 10; i++ {
		tk.MustExec(fmt.Sprintf("insert into t1 values (%d, %d)", i, i))
	}

	cli.mu.Lock()
	cli.mu.checkFlags = checkDDLAddIndexPriority
	cli.mu.Unlock()

	cli.setCheckPriority(pb.CommandPri_Low)
	tk.MustExec("alter table t1 add index t1_index (id);")

	c.Assert(atomic.LoadUint32(&cli.lowPriorityCnt) > 0, IsTrue)

	cli.mu.Lock()
	cli.mu.checkFlags = checkRequestOff
	cli.mu.Unlock()

	tk.MustExec("alter table t1 drop index t1_index;")
	tk.MustExec("SET SESSION tidb_ddl_reorg_priority = 'PRIORITY_NORMAL'")

	cli.mu.Lock()
	cli.mu.checkFlags = checkDDLAddIndexPriority
	cli.mu.Unlock()

	cli.setCheckPriority(pb.CommandPri_Normal)
	tk.MustExec("alter table t1 add index t1_index (id);")

	cli.mu.Lock()
	cli.mu.checkFlags = checkRequestOff
	cli.mu.Unlock()

	tk.MustExec("alter table t1 drop index t1_index;")
	tk.MustExec("SET SESSION tidb_ddl_reorg_priority = 'PRIORITY_HIGH'")

	cli.mu.Lock()
	cli.mu.checkFlags = checkDDLAddIndexPriority
	cli.mu.Unlock()

	cli.setCheckPriority(pb.CommandPri_High)
	tk.MustExec("alter table t1 add index t1_index (id);")

	cli.mu.Lock()
	cli.mu.checkFlags = checkRequestOff
	cli.mu.Unlock()
}

func (s *testSuite1) TestAlterTableComment(c *C) {
	tk := testkit.NewTestKit(c, s.store)
	tk.MustExec("use test")
	tk.MustExec("drop table if exists t_1")
	tk.MustExec("create table t_1 (c1 int, c2 int, c3 int default 1, index (c1)) comment = 'test table';")
	tk.MustExec("alter table `t_1` comment 'this is table comment';")
	result := tk.MustQuery("select table_comment from information_schema.tables where table_name = 't_1';")
	result.Check(testkit.Rows("this is table comment"))
	tk.MustExec("alter table `t_1` comment 'table t comment';")
	result = tk.MustQuery("select table_comment from information_schema.tables where table_name = 't_1';")
	result.Check(testkit.Rows("table t comment"))
}

func (s *testSuite) TestTimezonePushDown(c *C) {
	tk := testkit.NewTestKit(c, s.store)
	tk.MustExec("use test")
	tk.MustExec("create table t (ts timestamp)")
	defer tk.MustExec("drop table t")
	tk.MustExec(`insert into t values ("2018-09-13 10:02:06")`)

	systemTZ := timeutil.SystemLocation()
	c.Assert(systemTZ.String(), Not(Equals), "System")
	c.Assert(systemTZ.String(), Not(Equals), "Local")
	ctx := context.Background()
	count := 0
	ctx1 := context.WithValue(ctx, "CheckSelectRequestHook", func(req *kv.Request) {
		count += 1
		dagReq := new(tipb.DAGRequest)
		err := proto.Unmarshal(req.Data, dagReq)
		c.Assert(err, IsNil)
		c.Assert(dagReq.GetTimeZoneName(), Equals, systemTZ.String())
	})
	tk.Se.Execute(ctx1, `select * from t where ts = "2018-09-13 10:02:06"`)

	tk.MustExec(`set time_zone="System"`)
	tk.Se.Execute(ctx1, `select * from t where ts = "2018-09-13 10:02:06"`)

	c.Assert(count, Equals, 2) // Make sure the hook function is called.
}

func (s *testSuite) TestNotFillCacheFlag(c *C) {
	tk := testkit.NewTestKit(c, s.store)
	tk.MustExec("use test")
	tk.MustExec("create table t (id int primary key)")
	defer tk.MustExec("drop table t")
	tk.MustExec("insert into t values (1)")

	tests := []struct {
		sql    string
		expect bool
	}{
		{"select SQL_NO_CACHE * from t", true},
		{"select SQL_CACHE * from t", false},
		{"select * from t", false},
	}
	count := 0
	ctx := context.Background()
	for _, test := range tests {
		ctx1 := context.WithValue(ctx, "CheckSelectRequestHook", func(req *kv.Request) {
			count++
			if req.NotFillCache != test.expect {
				c.Errorf("sql=%s, expect=%v, get=%v", test.sql, test.expect, req.NotFillCache)
			}
		})
		rs, err := tk.Se.Execute(ctx1, test.sql)
		c.Assert(err, IsNil)
		tk.ResultSetToResult(rs[0], Commentf("sql: %v", test.sql))
	}
	c.Assert(count, Equals, len(tests)) // Make sure the hook function is called.
}

func (s *testSuite1) TestSyncLog(c *C) {
	tk := testkit.NewTestKit(c, s.store)
	tk.MustExec("use test")

	cli := s.cli
	cli.mu.Lock()
	cli.mu.checkFlags = checkRequestSyncLog
	cli.mu.syncLog = true
	cli.mu.Unlock()
	tk.MustExec("create table t (id int primary key)")
	cli.mu.Lock()
	cli.mu.syncLog = false
	cli.mu.Unlock()
	tk.MustExec("insert into t values (1)")

	cli.mu.Lock()
	cli.mu.checkFlags = checkRequestOff
	cli.mu.Unlock()
}

func (s *testSuite) TestHandleTransfer(c *C) {
	tk := testkit.NewTestKit(c, s.store)
	tk.MustExec("use test")
	tk.MustExec("create table t(a int, index idx(a))")
	tk.MustExec("insert into t values(1), (2), (4)")
	tk.MustExec("begin")
	tk.MustExec("update t set a = 3 where a = 4")
	// test table scan read whose result need handle.
	tk.MustQuery("select * from t ignore index(idx)").Check(testkit.Rows("1", "2", "3"))
	tk.MustExec("insert into t values(4)")
	// test single read whose result need handle
	tk.MustQuery("select * from t use index(idx)").Check(testkit.Rows("1", "2", "3", "4"))
	tk.MustExec("update t set a = 5 where a = 3")
	tk.MustQuery("select * from t use index(idx)").Check(testkit.Rows("1", "2", "4", "5"))
	tk.MustExec("commit")

	tk.MustExec("drop table if exists t")
	tk.MustExec("create table t(a int, b int, index idx(a))")
	tk.MustExec("insert into t values(3, 3), (1, 1), (2, 2)")
	// Second test double read.
	tk.MustQuery("select * from t use index(idx) order by a").Check(testkit.Rows("1 1", "2 2", "3 3"))
}

func (s *testSuite) TestBit(c *C) {
	tk := testkit.NewTestKitWithInit(c, s.store)

	tk.MustExec("drop table if exists t")
	tk.MustExec("create table t (c1 bit(2))")
	tk.MustExec("insert into t values (0), (1), (2), (3)")
	_, err := tk.Exec("insert into t values (4)")
	c.Assert(err, NotNil)
	_, err = tk.Exec("insert into t values ('a')")
	c.Assert(err, NotNil)
	r, err := tk.Exec("select * from t where c1 = 2")
	c.Assert(err, IsNil)
	req := r.NewChunk()
	err = r.Next(context.Background(), req)
	c.Assert(err, IsNil)
	c.Assert(types.BinaryLiteral(req.GetRow(0).GetBytes(0)), DeepEquals, types.NewBinaryLiteralFromUint(2, -1))
	r.Close()

	tk.MustExec("drop table if exists t")
	tk.MustExec("create table t (c1 bit(31))")
	tk.MustExec("insert into t values (0x7fffffff)")
	_, err = tk.Exec("insert into t values (0x80000000)")
	c.Assert(err, NotNil)
	_, err = tk.Exec("insert into t values (0xffffffff)")
	c.Assert(err, NotNil)
	tk.MustExec("insert into t values ('123')")
	tk.MustExec("insert into t values ('1234')")
	_, err = tk.Exec("insert into t values ('12345)")
	c.Assert(err, NotNil)

	tk.MustExec("drop table if exists t")
	tk.MustExec("create table t (c1 bit(62))")
	tk.MustExec("insert into t values ('12345678')")
	tk.MustExec("drop table if exists t")
	tk.MustExec("create table t (c1 bit(61))")
	_, err = tk.Exec("insert into t values ('12345678')")
	c.Assert(err, NotNil)

	tk.MustExec("drop table if exists t")
	tk.MustExec("create table t (c1 bit(32))")
	tk.MustExec("insert into t values (0x7fffffff)")
	tk.MustExec("insert into t values (0xffffffff)")
	_, err = tk.Exec("insert into t values (0x1ffffffff)")
	c.Assert(err, NotNil)
	tk.MustExec("insert into t values ('1234')")
	_, err = tk.Exec("insert into t values ('12345')")
	c.Assert(err, NotNil)

	tk.MustExec("drop table if exists t")
	tk.MustExec("create table t (c1 bit(64))")
	tk.MustExec("insert into t values (0xffffffffffffffff)")
	tk.MustExec("insert into t values ('12345678')")
	_, err = tk.Exec("insert into t values ('123456789')")
	c.Assert(err, NotNil)
}

func (s *testSuite) TestEnum(c *C) {
	tk := testkit.NewTestKitWithInit(c, s.store)

	tk.MustExec("drop table if exists t")
	tk.MustExec("create table t (c enum('a', 'b', 'c'))")
	tk.MustExec("insert into t values ('a'), (2), ('c')")
	tk.MustQuery("select * from t where c = 'a'").Check(testkit.Rows("a"))

	tk.MustQuery("select c + 1 from t where c = 2").Check(testkit.Rows("3"))

	tk.MustExec("delete from t")
	tk.MustExec("insert into t values ()")
	tk.MustExec("insert into t values (null), ('1')")
	tk.MustQuery("select c + 1 from t where c = 1").Check(testkit.Rows("2"))
}

func (s *testSuite) TestSet(c *C) {
	tk := testkit.NewTestKitWithInit(c, s.store)

	tk.MustExec("drop table if exists t")
	tk.MustExec("create table t (c set('a', 'b', 'c'))")
	tk.MustExec("insert into t values ('a'), (2), ('c'), ('a,b'), ('b,a')")
	tk.MustQuery("select * from t where c = 'a'").Check(testkit.Rows("a"))

	tk.MustQuery("select * from t where c = 'a,b'").Check(testkit.Rows("a,b", "a,b"))

	tk.MustQuery("select c + 1 from t where c = 2").Check(testkit.Rows("3"))

	tk.MustExec("delete from t")
	tk.MustExec("insert into t values ()")
	tk.MustExec("insert into t values (null), ('1')")
	tk.MustQuery("select c + 1 from t where c = 1").Check(testkit.Rows("2"))
}

func (s *testSuite) TestSubqueryInValues(c *C) {
	tk := testkit.NewTestKitWithInit(c, s.store)

	tk.MustExec("drop table if exists t")
	tk.MustExec("create table t (id int, name varchar(20))")
	tk.MustExec("drop table if exists t1")
	tk.MustExec("create table t1 (gid int)")

	tk.MustExec("insert into t1 (gid) value (1)")
	tk.MustExec("insert into t (id, name) value ((select gid from t1) ,'asd')")
	tk.MustQuery("select * from t").Check(testkit.Rows("1 asd"))
}

func (s *testSuite) TestEnhancedRangeAccess(c *C) {
	tk := testkit.NewTestKitWithInit(c, s.store)

	tk.MustExec("drop table if exists t")
	tk.MustExec("create table t (a int primary key, b int)")
	tk.MustExec("insert into t values(1, 2), (2, 1)")
	tk.MustQuery("select * from t where (a = 1 and b = 2) or (a = 2 and b = 1)").Check(testkit.Rows("1 2", "2 1"))
	tk.MustQuery("select * from t where (a = 1 and b = 1) or (a = 2 and b = 2)").Check(nil)
}

// TestMaxInt64Handle Issue #4810
func (s *testSuite) TestMaxInt64Handle(c *C) {
	tk := testkit.NewTestKitWithInit(c, s.store)

	tk.MustExec("drop table if exists t")
	tk.MustExec("create table t(id bigint, PRIMARY KEY (id))")
	tk.MustExec("insert into t values(9223372036854775807)")
	tk.MustExec("select * from t where id = 9223372036854775807")
	tk.MustQuery("select * from t where id = 9223372036854775807;").Check(testkit.Rows("9223372036854775807"))
	tk.MustQuery("select * from t").Check(testkit.Rows("9223372036854775807"))
	_, err := tk.Exec("insert into t values(9223372036854775807)")
	c.Assert(err, NotNil)
	tk.MustExec("delete from t where id = 9223372036854775807")
	tk.MustQuery("select * from t").Check(nil)
}

func (s *testSuite) TestTableScanWithPointRanges(c *C) {
	tk := testkit.NewTestKitWithInit(c, s.store)

	tk.MustExec("drop table if exists t")
	tk.MustExec("create table t(id int, PRIMARY KEY (id))")
	tk.MustExec("insert into t values(1), (5), (10)")
	tk.MustQuery("select * from t where id in(1, 2, 10)").Check(testkit.Rows("1", "10"))
}

func (s *testSuite) TestUnsignedPk(c *C) {
	tk := testkit.NewTestKitWithInit(c, s.store)

	tk.MustExec("drop table if exists t")
	tk.MustExec("create table t(id bigint unsigned primary key)")
	var num1, num2 uint64 = math.MaxInt64 + 1, math.MaxInt64 + 2
	tk.MustExec(fmt.Sprintf("insert into t values(%v), (%v), (1), (2)", num1, num2))
	num1Str := strconv.FormatUint(num1, 10)
	num2Str := strconv.FormatUint(num2, 10)
	tk.MustQuery("select * from t order by id").Check(testkit.Rows("1", "2", num1Str, num2Str))
	tk.MustQuery("select * from t where id not in (2)").Check(testkit.Rows(num1Str, num2Str, "1"))
	tk.MustExec("drop table t")
	tk.MustExec("create table t(a bigint unsigned primary key, b int, index idx(b))")
	tk.MustExec("insert into t values(9223372036854775808, 1), (1, 1)")
	tk.MustQuery("select * from t use index(idx) where b = 1 and a < 2").Check(testkit.Rows("1 1"))
	tk.MustQuery("select * from t use index(idx) where b = 1 order by b, a").Check(testkit.Rows("1 1", "9223372036854775808 1"))
}

func (s *testSuite) TestIssue5666(c *C) {
	tk := testkit.NewTestKit(c, s.store)
	tk.MustExec("set @@profiling=1")
	tk.MustQuery("SELECT QUERY_ID, SUM(DURATION) AS SUM_DURATION FROM INFORMATION_SCHEMA.PROFILING GROUP BY QUERY_ID;").Check(testkit.Rows("0 0"))
}

func (s *testSuite) TestIssue5341(c *C) {
	tk := testkit.NewTestKit(c, s.store)
	tk.MustExec("drop table if exists test.t")
	tk.MustExec("create table test.t(a char)")
	tk.MustExec("insert into test.t value('a')")
	tk.MustQuery("select * from test.t where a < 1 order by a limit 0;").Check(testkit.Rows())
}

func (s *testSuite) TestContainDotColumn(c *C) {
	tk := testkit.NewTestKit(c, s.store)

	tk.MustExec("use test")
	tk.MustExec("drop table if exists test.t1")
	tk.MustExec("create table test.t1(t1.a char)")
	tk.MustExec("drop table if exists t2")
	tk.MustExec("create table t2(a char, t2.b int)")

	tk.MustExec("drop table if exists t3")
	_, err := tk.Exec("create table t3(s.a char);")
	terr := errors.Cause(err).(*terror.Error)
	c.Assert(terr.Code(), Equals, terror.ErrCode(mysql.ErrWrongTableName))
}

func (s *testSuite) TestCheckIndex(c *C) {
	s.ctx = mock.NewContext()
	s.ctx.Store = s.store
	se, err := session.CreateSession4Test(s.store)
	c.Assert(err, IsNil)
	defer se.Close()

	_, err = se.Execute(context.Background(), "create database test_admin")
	c.Assert(err, IsNil)
	_, err = se.Execute(context.Background(), "use test_admin")
	c.Assert(err, IsNil)
	_, err = se.Execute(context.Background(), "create table t (pk int primary key, c int default 1, c1 int default 1, unique key c(c))")
	c.Assert(err, IsNil)
	is := s.domain.InfoSchema()
	db := model.NewCIStr("test_admin")
	dbInfo, ok := is.SchemaByName(db)
	c.Assert(ok, IsTrue)
	tblName := model.NewCIStr("t")
	tbl, err := is.TableByName(db, tblName)
	c.Assert(err, IsNil)
	tbInfo := tbl.Meta()

	alloc := autoid.NewAllocator(s.store, dbInfo.ID, false)
	tb, err := tables.TableFromMeta(alloc, tbInfo)
	c.Assert(err, IsNil)

	_, err = se.Execute(context.Background(), "admin check index t c")
	c.Assert(err, IsNil)

	_, err = se.Execute(context.Background(), "admin check index t C")
	c.Assert(err, IsNil)

	// set data to:
	// index     data (handle, data): (1, 10), (2, 20)
	// table     data (handle, data): (1, 10), (2, 20)
	recordVal1 := types.MakeDatums(int64(1), int64(10), int64(11))
	recordVal2 := types.MakeDatums(int64(2), int64(20), int64(21))
	c.Assert(s.ctx.NewTxn(context.Background()), IsNil)
	_, err = tb.AddRecord(s.ctx, recordVal1)
	c.Assert(err, IsNil)
	_, err = tb.AddRecord(s.ctx, recordVal2)
	c.Assert(err, IsNil)
	txn, err := s.ctx.Txn(true)
	c.Assert(err, IsNil)
	c.Assert(txn.Commit(context.Background()), IsNil)

	mockCtx := mock.NewContext()
	idx := tb.Indices()[0]
	sc := &stmtctx.StatementContext{TimeZone: time.Local}

	_, err = se.Execute(context.Background(), "admin check index t idx_inexistent")
	c.Assert(strings.Contains(err.Error(), "not exist"), IsTrue)

	// set data to:
	// index     data (handle, data): (1, 10), (2, 20), (3, 30)
	// table     data (handle, data): (1, 10), (2, 20), (4, 40)
	txn, err = s.store.Begin()
	c.Assert(err, IsNil)
	_, err = idx.Create(mockCtx, txn, types.MakeDatums(int64(30)), 3, table.WithAssertion(txn))
	c.Assert(err, IsNil)
	key := tablecodec.EncodeRowKey(tb.Meta().ID, codec.EncodeInt(nil, 4))
	setColValue(c, txn, key, types.NewDatum(int64(40)))
	err = txn.Commit(context.Background())
	c.Assert(err, IsNil)
	_, err = se.Execute(context.Background(), "admin check index t c")
	c.Assert(err, NotNil)
	c.Assert(strings.Contains(err.Error(), "isn't equal to value count"), IsTrue)

	// set data to:
	// index     data (handle, data): (1, 10), (2, 20), (3, 30), (4, 40)
	// table     data (handle, data): (1, 10), (2, 20), (4, 40)
	txn, err = s.store.Begin()
	c.Assert(err, IsNil)
	_, err = idx.Create(mockCtx, txn, types.MakeDatums(int64(40)), 4, table.WithAssertion(txn))
	c.Assert(err, IsNil)
	err = txn.Commit(context.Background())
	c.Assert(err, IsNil)
	_, err = se.Execute(context.Background(), "admin check index t c")
	c.Assert(strings.Contains(err.Error(), "table count 3 != index(c) count 4"), IsTrue)

	// set data to:
	// index     data (handle, data): (1, 10), (4, 40)
	// table     data (handle, data): (1, 10), (2, 20), (4, 40)
	txn, err = s.store.Begin()
	c.Assert(err, IsNil)
	err = idx.Delete(sc, txn, types.MakeDatums(int64(30)), 3, nil)
	c.Assert(err, IsNil)
	err = idx.Delete(sc, txn, types.MakeDatums(int64(20)), 2, nil)
	c.Assert(err, IsNil)
	err = txn.Commit(context.Background())
	c.Assert(err, IsNil)
	_, err = se.Execute(context.Background(), "admin check index t c")
	c.Assert(strings.Contains(err.Error(), "table count 3 != index(c) count 2"), IsTrue)

	// TODO: pass the case below：
	// set data to:
	// index     data (handle, data): (1, 10), (4, 40), (2, 30)
	// table     data (handle, data): (1, 10), (2, 20), (4, 40)
}

func setColValue(c *C, txn kv.Transaction, key kv.Key, v types.Datum) {
	row := []types.Datum{v, {}}
	colIDs := []int64{2, 3}
	sc := &stmtctx.StatementContext{TimeZone: time.Local}
	value, err := tablecodec.EncodeRow(sc, row, colIDs, nil, nil)
	c.Assert(err, IsNil)
	err = txn.Set(key, value)
	c.Assert(err, IsNil)
}

func (s *testSuite) TestCheckTable(c *C) {
	tk := testkit.NewTestKit(c, s.store)

	// Test 'admin check table' when the table has a unique index with null values.
	tk.MustExec("use test")
	tk.MustExec("drop table if exists admin_test;")
	tk.MustExec("create table admin_test (c1 int, c2 int, c3 int default 1, index (c1), unique key(c2));")
	tk.MustExec("insert admin_test (c1, c2) values (1, 1), (2, 2), (NULL, NULL);")
	tk.MustExec("admin check table admin_test;")
}

func (s *testSuite) TestCoprocessorStreamingFlag(c *C) {
	tk := testkit.NewTestKit(c, s.store)

	tk.MustExec("use test")
	tk.MustExec("create table t (id int, value int, index idx(id))")
	// Add some data to make statistics work.
	for i := 0; i < 100; i++ {
		tk.MustExec(fmt.Sprintf("insert into t values (%d, %d)", i, i))
	}

	tests := []struct {
		sql    string
		expect bool
	}{
		{"select * from t", true},                         // TableReader
		{"select * from t where id = 5", true},            // IndexLookup
		{"select * from t where id > 5", true},            // Filter
		{"select * from t limit 3", false},                // Limit
		{"select avg(id) from t", false},                  // Aggregate
		{"select * from t order by value limit 3", false}, // TopN
	}

	ctx := context.Background()
	for _, test := range tests {
		ctx1 := context.WithValue(ctx, "CheckSelectRequestHook", func(req *kv.Request) {
			if req.Streaming != test.expect {
				c.Errorf("sql=%s, expect=%v, get=%v", test.sql, test.expect, req.Streaming)
			}
		})
		rs, err := tk.Se.Execute(ctx1, test.sql)
		c.Assert(err, IsNil)
		tk.ResultSetToResult(rs[0], Commentf("sql: %v", test.sql))
	}
}

func (s *testSuite) TestIncorrectLimitArg(c *C) {
	tk := testkit.NewTestKit(c, s.store)

	tk.MustExec(`use test;`)
	tk.MustExec(`drop table if exists t;`)
	tk.MustExec(`create table t(a bigint);`)
	tk.MustExec(`prepare stmt1 from 'select * from t limit ?';`)
	tk.MustExec(`prepare stmt2 from 'select * from t limit ?, ?';`)
	tk.MustExec(`set @a = -1;`)
	tk.MustExec(`set @b =  1;`)

	var err error
	_, err = tk.Se.Execute(context.TODO(), `execute stmt1 using @a;`)
	c.Assert(err.Error(), Equals, `[planner:1210]Incorrect arguments to LIMIT`)

	_, err = tk.Se.Execute(context.TODO(), `execute stmt2 using @b, @a;`)
	c.Assert(err.Error(), Equals, `[planner:1210]Incorrect arguments to LIMIT`)
}

func (s *testSuite) TestLimit(c *C) {
	tk := testkit.NewTestKit(c, s.store)
	tk.MustExec(`use test;`)
	tk.MustExec(`drop table if exists t;`)
	tk.MustExec(`create table t(a bigint, b bigint);`)
	tk.MustExec(`insert into t values(1, 1), (2, 2), (3, 3), (4, 4), (5, 5), (6, 6);`)
	tk.MustQuery(`select * from t order by a limit 1, 1;`).Check(testkit.Rows(
		"2 2",
	))
	tk.MustQuery(`select * from t order by a limit 1, 2;`).Check(testkit.Rows(
		"2 2",
		"3 3",
	))
	tk.MustQuery(`select * from t order by a limit 1, 3;`).Check(testkit.Rows(
		"2 2",
		"3 3",
		"4 4",
	))
	tk.MustQuery(`select * from t order by a limit 1, 4;`).Check(testkit.Rows(
		"2 2",
		"3 3",
		"4 4",
		"5 5",
	))
	tk.MustExec(`set @@tidb_init_chunk_size=2;`)
	tk.MustQuery(`select * from t order by a limit 2, 1;`).Check(testkit.Rows(
		"3 3",
	))
	tk.MustQuery(`select * from t order by a limit 2, 2;`).Check(testkit.Rows(
		"3 3",
		"4 4",
	))
	tk.MustQuery(`select * from t order by a limit 2, 3;`).Check(testkit.Rows(
		"3 3",
		"4 4",
		"5 5",
	))
	tk.MustQuery(`select * from t order by a limit 2, 4;`).Check(testkit.Rows(
		"3 3",
		"4 4",
		"5 5",
		"6 6",
	))
}

func (s *testSuite) TestCoprocessorStreamingWarning(c *C) {
	tk := testkit.NewTestKit(c, s.store)
	tk.MustExec("use test")
	tk.MustExec("drop table if exists t")
	tk.MustExec("create table t(a double)")
	tk.MustExec("insert into t value(1.2)")
	tk.MustExec("set @@session.tidb_enable_streaming = 1")

	result := tk.MustQuery("select * from t where a/0 > 1")
	result.Check(testkit.Rows())
	tk.MustQuery("show warnings").Check(testutil.RowsWithSep("|", "Warning|1105|Division by 0"))
}

func (s *testSuite3) TestYearTypeDeleteIndex(c *C) {
	tk := testkit.NewTestKit(c, s.store)
	tk.MustExec("use test")
	tk.MustExec("drop table if exists t")
	tk.MustExec("create table t(a YEAR, PRIMARY KEY(a));")
	tk.MustExec("insert into t set a = '2151';")
	tk.MustExec("delete from t;")
	tk.MustExec("admin check table t")
}

func (s *testSuite3) TestForSelectScopeInUnion(c *C) {
	// A union B for update, the "for update" option belongs to union statement, so
	// it should works on both A and B.
	tk1 := testkit.NewTestKit(c, s.store)
	tk2 := testkit.NewTestKit(c, s.store)
	tk1.MustExec("use test")
	tk1.MustExec("drop table if exists t")
	tk1.MustExec("create table t(a int)")
	tk1.MustExec("insert into t values (1)")

	tk1.MustExec("begin")
	// 'For update' would act on the second select.
	tk1.MustQuery("select 1 as a union select a from t for update")

	tk2.MustExec("use test")
	tk2.MustExec("update t set a = a + 1")

	// As tk1 use select 'for update', it should detect conflict and fail.
	_, err := tk1.Exec("commit")
	c.Assert(err, NotNil)

	tk1.MustExec("begin")
	// 'For update' would be ignored if 'order by' or 'limit' exists.
	tk1.MustQuery("select 1 as a union select a from t limit 5 for update")
	tk1.MustQuery("select 1 as a union select a from t order by a for update")

	tk2.MustExec("update t set a = a + 1")

	_, err = tk1.Exec("commit")
	c.Assert(err, IsNil)
}

func (s *testSuite3) TestUnsignedDecimalOverflow(c *C) {
	tests := []struct {
		input  interface{}
		hasErr bool
		err    string
	}{{
		-1,
		true,
		"Out of range value for column",
	}, {
		"-1.1e-1",
		true,
		"Out of range value for column",
	}, {
		-1.1,
		true,
		"Out of range value for column",
	}, {
		-0,
		false,
		"",
	},
	}
	tk := testkit.NewTestKit(c, s.store)
	tk.MustExec("use test")
	tk.MustExec("drop table if exists t")
	tk.MustExec("create table t(a decimal(10,2) unsigned)")
	for _, t := range tests {
		res, err := tk.Exec("insert into t values (?)", t.input)
		if res != nil {
			defer res.Close()
		}
		if t.hasErr {
			c.Assert(err, NotNil)
			c.Assert(strings.Contains(err.Error(), t.err), IsTrue)
		} else {
			c.Assert(err, IsNil)
		}
		if res != nil {
			res.Close()
		}
	}

	tk.MustExec("set sql_mode=''")
	tk.MustExec("delete from t")
	tk.MustExec("insert into t values (?)", -1)
	r := tk.MustQuery("select a from t limit 1")
	r.Check(testkit.Rows("0.00"))
}

func (s *testSuite3) TestIndexJoinTableDualPanic(c *C) {
	tk := testkit.NewTestKit(c, s.store)
	tk.MustExec("use test")
	tk.MustExec("drop table if exists a")
	tk.MustExec("create table a (f1 int, f2 varchar(32), primary key (f1))")
	tk.MustExec("insert into a (f1,f2) values (1,'a'), (2,'b'), (3,'c')")
	tk.MustQuery("select a.* from a inner join (select 1 as k1,'k2-1' as k2) as k on a.f1=k.k1;").
		Check(testkit.Rows("1 a"))
}

func (s *testSuite3) TestUnionAutoSignedCast(c *C) {
	tk := testkit.NewTestKit(c, s.store)
	tk.MustExec("use test")
	tk.MustExec("drop table if exists t1,t2")
	tk.MustExec("create table t1 (id int, i int, b bigint, d double, dd decimal)")
	tk.MustExec("create table t2 (id int, i int unsigned, b bigint unsigned, d double unsigned, dd decimal unsigned)")
	tk.MustExec("insert into t1 values(1, -1, -1, -1.1, -1)")
	tk.MustExec("insert into t2 values(2, 1, 1, 1.1, 1)")
	tk.MustQuery("select * from t1 union select * from t2 order by id").
		Check(testkit.Rows("1 -1 -1 -1.1 -1", "2 1 1 1.1 1"))
	tk.MustQuery("select id, i, b, d, dd from t2 union select id, i, b, d, dd from t1 order by id").
		Check(testkit.Rows("1 0 0 0 -1", "2 1 1 1.1 1"))
	tk.MustQuery("select id, i from t2 union select id, cast(i as unsigned int) from t1 order by id").
		Check(testkit.Rows("1 18446744073709551615", "2 1"))
	tk.MustQuery("select dd from t2 union all select dd from t2").
		Check(testkit.Rows("1", "1"))

	tk.MustExec("drop table if exists t3,t4")
	tk.MustExec("create table t3 (id int, v int)")
	tk.MustExec("create table t4 (id int, v double unsigned)")
	tk.MustExec("insert into t3 values (1, -1)")
	tk.MustExec("insert into t4 values (2, 1)")
	tk.MustQuery("select id, v from t3 union select id, v from t4 order by id").
		Check(testkit.Rows("1 -1", "2 1"))
	tk.MustQuery("select id, v from t4 union select id, v from t3 order by id").
		Check(testkit.Rows("1 0", "2 1"))

	tk.MustExec("drop table if exists t5,t6,t7")
	tk.MustExec("create table t5 (id int, v bigint unsigned)")
	tk.MustExec("create table t6 (id int, v decimal)")
	tk.MustExec("create table t7 (id int, v bigint)")
	tk.MustExec("insert into t5 values (1, 1)")
	tk.MustExec("insert into t6 values (2, -1)")
	tk.MustExec("insert into t7 values (3, -1)")
	tk.MustQuery("select id, v from t5 union select id, v from t6 order by id").
		Check(testkit.Rows("1 1", "2 -1"))
	tk.MustQuery("select id, v from t5 union select id, v from t7 union select id, v from t6 order by id").
		Check(testkit.Rows("1 1", "2 -1", "3 -1"))
}

func (s *testSuite3) TestUpdateJoin(c *C) {
	tk := testkit.NewTestKit(c, s.store)
	tk.MustExec("use test")
	tk.MustExec("drop table if exists t1, t2, t3, t4, t5, t6, t7")
	tk.MustExec("create table t1(k int, v int)")
	tk.MustExec("create table t2(k int, v int)")
	tk.MustExec("create table t3(id int auto_increment, k int, v int, primary key(id))")
	tk.MustExec("create table t4(k int, v int)")
	tk.MustExec("create table t5(v int, k int, primary key(k))")
	tk.MustExec("insert into t1 values (1, 1)")
	tk.MustExec("insert into t4 values (3, 3)")
	tk.MustExec("create table t6 (id int, v longtext)")
	tk.MustExec("create table t7 (x int, id int, v longtext, primary key(id))")

	// test the normal case that update one row for a single table.
	tk.MustExec("update t1 set v = 0 where k = 1")
	tk.MustQuery("select k, v from t1 where k = 1").Check(testkit.Rows("1 0"))

	// test the case that the table with auto_increment or none-null columns as the right table of left join.
	tk.MustExec("update t1 left join t3 on t1.k = t3.k set t1.v = 1")
	tk.MustQuery("select k, v from t1").Check(testkit.Rows("1 1"))
	tk.MustQuery("select id, k, v from t3").Check(testkit.Rows())

	// test left join and the case that the right table has no matching record but has updated the right table columns.
	tk.MustExec("update t1 left join t2 on t1.k = t2.k set t1.v = t2.v, t2.v = 3")
	tk.MustQuery("select k, v from t1").Check(testkit.Rows("1 <nil>"))
	tk.MustQuery("select k, v from t2").Check(testkit.Rows())

	// test the case that the update operation in the left table references data in the right table while data of the right table columns is modified.
	tk.MustExec("update t1 left join t2 on t1.k = t2.k set t2.v = 3, t1.v = t2.v")
	tk.MustQuery("select k, v from t1").Check(testkit.Rows("1 <nil>"))
	tk.MustQuery("select k, v from t2").Check(testkit.Rows())

	// test right join and the case that the left table has no matching record but has updated the left table columns.
	tk.MustExec("update t2 right join t1 on t2.k = t1.k set t2.v = 4, t1.v = 0")
	tk.MustQuery("select k, v from t1").Check(testkit.Rows("1 0"))
	tk.MustQuery("select k, v from t2").Check(testkit.Rows())

	// test the case of right join and left join at the same time.
	tk.MustExec("update t1 left join t2 on t1.k = t2.k right join t4 on t4.k = t2.k set t1.v = 4, t2.v = 4, t4.v = 4")
	tk.MustQuery("select k, v from t1").Check(testkit.Rows("1 0"))
	tk.MustQuery("select k, v from t2").Check(testkit.Rows())
	tk.MustQuery("select k, v from t4").Check(testkit.Rows("3 4"))

	// test normal left join and the case that the right table has matching rows.
	tk.MustExec("insert t2 values (1, 10)")
	tk.MustExec("update t1 left join t2 on t1.k = t2.k set t2.v = 11")
	tk.MustQuery("select k, v from t2").Check(testkit.Rows("1 11"))

	// test the case of continuously joining the same table and updating the unmatching records.
	tk.MustExec("update t1 t11 left join t2 on t11.k = t2.k left join t1 t12 on t2.v = t12.k set t12.v = 233, t11.v = 111")
	tk.MustQuery("select k, v from t1").Check(testkit.Rows("1 111"))
	tk.MustQuery("select k, v from t2").Check(testkit.Rows("1 11"))

	// test the left join case that the left table has records but all records are null.
	tk.MustExec("delete from t1")
	tk.MustExec("delete from t2")
	tk.MustExec("insert into t1 values (null, null)")
	tk.MustExec("update t1 left join t2 on t1.k = t2.k set t1.v = 1")
	tk.MustQuery("select k, v from t1").Check(testkit.Rows("<nil> 1"))

	// test the case that the right table of left join has an primary key.
	tk.MustExec("insert t5 values(0, 0)")
	tk.MustExec("update t1 left join t5 on t1.k = t5.k set t1.v = 2")
	tk.MustQuery("select k, v from t1").Check(testkit.Rows("<nil> 2"))
	tk.MustQuery("select k, v from t5").Check(testkit.Rows("0 0"))

	tk.MustExec("insert into t6 values (1, NULL)")
	tk.MustExec("insert into t7 values (5, 1, 'a')")
	tk.MustExec("update t6, t7 set t6.v = t7.v where t6.id = t7.id and t7.x = 5")
	tk.MustQuery("select v from t6").Check(testkit.Rows("a"))
}

func (s *testSuite3) TestMaxOneRow(c *C) {
	tk := testkit.NewTestKit(c, s.store)
	tk.MustExec(`use test`)
	tk.MustExec(`drop table if exists t1`)
	tk.MustExec(`drop table if exists t2`)
	tk.MustExec(`create table t1(a double, b double);`)
	tk.MustExec(`create table t2(a double, b double);`)
	tk.MustExec(`insert into t1 values(1, 1), (2, 2), (3, 3);`)
	tk.MustExec(`insert into t2 values(0, 0);`)
	tk.MustExec(`set @@tidb_init_chunk_size=1;`)
	rs, err := tk.Exec(`select (select t1.a from t1 where t1.a > t2.a) as a from t2;`)
	c.Assert(err, IsNil)

	err = rs.Next(context.TODO(), rs.NewChunk())
	c.Assert(err.Error(), Equals, "subquery returns more than 1 row")

	err = rs.Close()
	c.Assert(err, IsNil)
}

func (s *testSuite3) TestCurrentTimestampValueSelection(c *C) {
	tk := testkit.NewTestKit(c, s.store)
	tk.MustExec("use test")
	tk.MustExec("drop table if exists t,t1")

	tk.MustExec("create table t (id int, t0 timestamp null default current_timestamp, t1 timestamp(1) null default current_timestamp(1), t2 timestamp(2) null default current_timestamp(2) on update current_timestamp(2))")
	tk.MustExec("insert into t (id) values (1)")
	rs := tk.MustQuery("select t0, t1, t2 from t where id = 1")
	t0 := rs.Rows()[0][0].(string)
	t1 := rs.Rows()[0][1].(string)
	t2 := rs.Rows()[0][2].(string)
	c.Assert(len(strings.Split(t0, ".")), Equals, 1)
	c.Assert(len(strings.Split(t1, ".")[1]), Equals, 1)
	c.Assert(len(strings.Split(t2, ".")[1]), Equals, 2)
	tk.MustQuery("select id from t where t0 = ?", t0).Check(testkit.Rows("1"))
	tk.MustQuery("select id from t where t1 = ?", t1).Check(testkit.Rows("1"))
	tk.MustQuery("select id from t where t2 = ?", t2).Check(testkit.Rows("1"))
	time.Sleep(time.Second)
	tk.MustExec("update t set t0 = now() where id = 1")
	rs = tk.MustQuery("select t2 from t where id = 1")
	newT2 := rs.Rows()[0][0].(string)
	c.Assert(newT2 != t2, IsTrue)

	tk.MustExec("create table t1 (id int, a timestamp, b timestamp(2), c timestamp(3))")
	tk.MustExec("insert into t1 (id, a, b, c) values (1, current_timestamp(2), current_timestamp, current_timestamp(3))")
	rs = tk.MustQuery("select a, b, c from t1 where id = 1")
	a := rs.Rows()[0][0].(string)
	b := rs.Rows()[0][1].(string)
	d := rs.Rows()[0][2].(string)
	c.Assert(len(strings.Split(a, ".")), Equals, 1)
	c.Assert(strings.Split(b, ".")[1], Equals, "00")
	c.Assert(len(strings.Split(d, ".")[1]), Equals, 3)
}

func (s *testSuite3) TestRowID(c *C) {
	tk := testkit.NewTestKit(c, s.store)
	tk.MustExec(`use test`)
	tk.MustExec(`drop table if exists t`)
	tk.MustExec(`create table t(a varchar(10), b varchar(10), c varchar(1), index idx(a, b, c));`)
	tk.MustExec(`insert into t values('a', 'b', 'c');`)
	tk.MustExec(`insert into t values('a', 'b', 'c');`)
	tk.MustQuery(`select b, _tidb_rowid from t use index(idx) where a = 'a';`).Check(testkit.Rows(
		`b 1`,
		`b 2`,
	))
	tk.MustExec(`begin;`)
	tk.MustExec(`select * from t for update`)
	tk.MustQuery(`select distinct b from t use index(idx) where a = 'a';`).Check(testkit.Rows(`b`))
	tk.MustExec(`commit;`)

	tk.MustExec(`drop table if exists t`)
	tk.MustExec(`create table t(a varchar(5) primary key)`)
	tk.MustExec(`insert into t values('a')`)
	tk.MustQuery("select *, _tidb_rowid from t use index(`primary`) where _tidb_rowid=1").Check(testkit.Rows("a 1"))
}

func (s *testSuite3) TestDoSubquery(c *C) {
	tk := testkit.NewTestKit(c, s.store)
	tk.MustExec(`use test`)
	tk.MustExec(`drop table if exists t`)
	tk.MustExec(`create table t(a int)`)
	_, err := tk.Exec(`do 1 in (select * from t)`)
	c.Assert(err, IsNil, Commentf("err %v", err))
	tk.MustExec(`insert into t values(1)`)
	r, err := tk.Exec(`do 1 in (select * from t)`)
	c.Assert(err, IsNil, Commentf("err %v", err))
	c.Assert(r, IsNil, Commentf("result of Do not empty"))
}

func (s *testSuite3) TestTSOFail(c *C) {
	tk := testkit.NewTestKit(c, s.store)
	tk.MustExec(`use test`)
	tk.MustExec(`drop table if exists t`)
	tk.MustExec(`create table t(a int)`)

	ctx := context.Background()
	ctx = context.WithValue(ctx, "mockGetTSFail", struct{}{})
	_, err := tk.Se.Execute(ctx, `select * from t`)
	c.Assert(err, NotNil)
}

func (s *testSuite3) TestSelectHashPartitionTable(c *C) {
	tk := testkit.NewTestKit(c, s.store)
	tk.MustExec(`use test`)
	tk.MustExec(`drop table if exists th`)
	tk.MustExec("set @@session.tidb_enable_table_partition = '1';")
	tk.MustExec(`create table th (a int, b int) partition by hash(a) partitions 3;`)
	defer tk.MustExec(`drop table if exists th`)
	tk.MustExec(`insert into th values (0,0),(1,1),(2,2),(3,3),(4,4),(5,5),(6,6),(7,7),(8,8);`)
	tk.MustExec("insert into th values (-1,-1),(-2,-2),(-3,-3),(-4,-4),(-5,-5),(-6,-6),(-7,-7),(-8,-8);")
	tk.MustQuery("select b from th order by a").Check(testkit.Rows("-8", "-7", "-6", "-5", "-4", "-3", "-2", "-1", "0", "1", "2", "3", "4", "5", "6", "7", "8"))
	tk.MustQuery(" select * from th where a=-2;").Check(testkit.Rows("-2 -2"))
	tk.MustQuery(" select * from th where a=5;").Check(testkit.Rows("5 5"))
}

func (s *testSuite3) TestSelectPartition(c *C) {
	tk := testkit.NewTestKit(c, s.store)
	tk.MustExec(`use test`)
	tk.MustExec(`drop table if exists th, tr`)
	tk.MustExec("set @@session.tidb_enable_table_partition = '1';")
	tk.MustExec(`create table th (a int, b int) partition by hash(a) partitions 3;`)
	tk.MustExec(`create table tr (a int, b int)
							partition by range (a) (
							partition r0 values less than (4),
							partition r1 values less than (7),
							partition r3 values less than maxvalue)`)
	defer tk.MustExec(`drop table if exists th, tr`)
	tk.MustExec(`insert into th values (0,0),(1,1),(2,2),(3,3),(4,4),(5,5),(6,6),(7,7),(8,8);`)
	tk.MustExec("insert into th values (-1,-1),(-2,-2),(-3,-3),(-4,-4),(-5,-5),(-6,-6),(-7,-7),(-8,-8);")
	tk.MustExec(`insert into tr values (-3,-3),(3,3),(4,4),(7,7),(8,8);`)
	// select 1 partition.
	tk.MustQuery("select b from th partition (p0) order by a").Check(testkit.Rows("-6", "-3", "0", "3", "6"))
	tk.MustQuery("select b from tr partition (r0) order by a").Check(testkit.Rows("-3", "3"))
	tk.MustQuery("select b from th partition (p0,P0) order by a").Check(testkit.Rows("-6", "-3", "0", "3", "6"))
	tk.MustQuery("select b from tr partition (r0,R0,r0) order by a").Check(testkit.Rows("-3", "3"))
	// select multi partition.
	tk.MustQuery("select b from th partition (P2,p0) order by a").Check(testkit.Rows("-8", "-6", "-5", "-3", "-2", "0", "2", "3", "5", "6", "8"))
	tk.MustQuery("select b from tr partition (r1,R3) order by a").Check(testkit.Rows("4", "7", "8"))

	// test select unknown partition error
	err := tk.ExecToErr("select b from th partition (p0,p4)")
	c.Assert(err.Error(), Equals, "[table:1735]Unknown partition 'p4' in table 'th'")
	err = tk.ExecToErr("select b from tr partition (r1,r4)")
	c.Assert(err.Error(), Equals, "[table:1735]Unknown partition 'r4' in table 'tr'")

	// test select partition table in transaction.
	tk.MustExec("begin")
	tk.MustExec("insert into th values (10,10),(11,11)")
	tk.MustQuery("select a, b from th where b>10").Check(testkit.Rows("11 11"))
	tk.MustExec("commit")
	tk.MustQuery("select a, b from th where b>10").Check(testkit.Rows("11 11"))
}

func (s *testSuite) TestSelectView(c *C) {
	tk := testkit.NewTestKit(c, s.store)
	tk.MustExec("use test")
	tk.MustExec("create table view_t (a int,b int)")
	tk.MustExec("insert into view_t values(1,2)")
	tk.MustExec("create definer='root'@'localhost' view view1 as select * from view_t")
	tk.MustExec("create definer='root'@'localhost' view view2(c,d) as select * from view_t")
	tk.MustExec("create definer='root'@'localhost' view view3(c,d) as select a,b from view_t")
	tk.MustQuery("select * from view1;").Check(testkit.Rows("1 2"))
	tk.MustQuery("select * from view2;").Check(testkit.Rows("1 2"))
	tk.MustQuery("select * from view3;").Check(testkit.Rows("1 2"))
	tk.MustExec("drop table view_t;")
	tk.MustExec("create table view_t(c int,d int)")
	err := tk.ExecToErr("select * from view1")
	c.Assert(err.Error(), Equals, plannercore.ErrViewInvalid.GenWithStackByArgs("test", "view1").Error())
	err = tk.ExecToErr("select * from view2")
	c.Assert(err.Error(), Equals, plannercore.ErrViewInvalid.GenWithStackByArgs("test", "view2").Error())
	err = tk.ExecToErr("select * from view3")
	c.Assert(err.Error(), Equals, "[planner:1054]Unknown column 'a' in 'field list'")
	tk.MustExec("drop table view_t;")
	tk.MustExec("create table view_t(a int,b int,c int)")
	tk.MustExec("insert into view_t values(1,2,3)")
	tk.MustQuery("select * from view1;").Check(testkit.Rows("1 2"))
	tk.MustQuery("select * from view2;").Check(testkit.Rows("1 2"))
	tk.MustQuery("select * from view3;").Check(testkit.Rows("1 2"))
	tk.MustExec("alter table view_t drop column a")
	tk.MustExec("alter table view_t add column a int after b")
	tk.MustExec("update view_t set a=1;")
	tk.MustQuery("select * from view1;").Check(testkit.Rows("1 2"))
	tk.MustQuery("select * from view2;").Check(testkit.Rows("1 2"))
	tk.MustQuery("select * from view3;").Check(testkit.Rows("1 2"))
	tk.MustExec("drop table view_t;")
	tk.MustExec("drop view view1,view2,view3;")

	tk.MustExec("set @@tidb_enable_window_function = 1")
	defer func() {
		tk.MustExec("set @@tidb_enable_window_function = 0")
	}()
	tk.MustExec("create table t(a int, b int)")
	tk.MustExec("insert into t values (1,1),(1,2),(2,1),(2,2)")
	tk.MustExec("create definer='root'@'localhost' view v as select a, first_value(a) over(rows between 1 preceding and 1 following), last_value(a) over(rows between 1 preceding and 1 following) from t")
	result := tk.MustQuery("select * from v")
	result.Check(testkit.Rows("1 1 1", "1 1 2", "2 1 2", "2 2 2"))
	tk.MustExec("drop view v;")
}

type testSuite2 struct {
	cluster   *mocktikv.Cluster
	mvccStore mocktikv.MVCCStore
	store     kv.Storage
	domain    *domain.Domain
	*parser.Parser
	ctx *mock.Context
}

func (s *testSuite2) SetUpSuite(c *C) {
	s.Parser = parser.New()
	flag.Lookup("mockTikv")
	useMockTikv := *mockTikv
	if useMockTikv {
		s.cluster = mocktikv.NewCluster()
		mocktikv.BootstrapWithSingleStore(s.cluster)
		s.mvccStore = mocktikv.MustNewMVCCStore()
		store, err := mockstore.NewMockTikvStore(
			mockstore.WithCluster(s.cluster),
			mockstore.WithMVCCStore(s.mvccStore),
		)
		c.Assert(err, IsNil)
		s.store = store
		session.SetSchemaLease(0)
		session.DisableStats4Test()
	}
	d, err := session.BootstrapSession(s.store)
	c.Assert(err, IsNil)
	d.SetStatsUpdating(true)
	s.domain = d
}

func (s *testSuite2) TearDownSuite(c *C) {
	s.domain.Close()
	s.store.Close()
}

func (s *testSuite2) TearDownTest(c *C) {
	tk := testkit.NewTestKit(c, s.store)
	tk.MustExec("use test")
	r := tk.MustQuery("show full tables")
	for _, tb := range r.Rows() {
		tableName := tb[0]
		if tb[1] == "VIEW" {
			tk.MustExec(fmt.Sprintf("drop view %v", tableName))
		} else {
			tk.MustExec(fmt.Sprintf("drop table %v", tableName))
		}
	}
}

type testSuite3 struct {
	cluster   *mocktikv.Cluster
	mvccStore mocktikv.MVCCStore
	store     kv.Storage
	domain    *domain.Domain
	*parser.Parser
	ctx *mock.Context
}

func (s *testSuite3) SetUpSuite(c *C) {
	s.Parser = parser.New()
	flag.Lookup("mockTikv")
	useMockTikv := *mockTikv
	if useMockTikv {
		s.cluster = mocktikv.NewCluster()
		mocktikv.BootstrapWithSingleStore(s.cluster)
		s.mvccStore = mocktikv.MustNewMVCCStore()
		store, err := mockstore.NewMockTikvStore(
			mockstore.WithCluster(s.cluster),
			mockstore.WithMVCCStore(s.mvccStore),
		)
		c.Assert(err, IsNil)
		s.store = store
		session.SetSchemaLease(0)
		session.DisableStats4Test()
	}
	d, err := session.BootstrapSession(s.store)
	c.Assert(err, IsNil)
	d.SetStatsUpdating(true)
	s.domain = d
}

func (s *testSuite3) TearDownSuite(c *C) {
	s.domain.Close()
	s.store.Close()
}

func (s *testSuite3) TearDownTest(c *C) {
	tk := testkit.NewTestKit(c, s.store)
	tk.MustExec("use test")
	r := tk.MustQuery("show full tables")
	for _, tb := range r.Rows() {
		tableName := tb[0]
		if tb[1] == "VIEW" {
			tk.MustExec(fmt.Sprintf("drop view %v", tableName))
		} else {
			tk.MustExec(fmt.Sprintf("drop table %v", tableName))
		}
	}
}

type testSuite4 struct {
	cluster   *mocktikv.Cluster
	mvccStore mocktikv.MVCCStore
	store     kv.Storage
	domain    *domain.Domain
	*parser.Parser
	ctx *mock.Context
}

func (s *testSuite4) SetUpSuite(c *C) {
	s.Parser = parser.New()
	flag.Lookup("mockTikv")
	useMockTikv := *mockTikv
	if useMockTikv {
		s.cluster = mocktikv.NewCluster()
		mocktikv.BootstrapWithSingleStore(s.cluster)
		s.mvccStore = mocktikv.MustNewMVCCStore()
		store, err := mockstore.NewMockTikvStore(
			mockstore.WithCluster(s.cluster),
			mockstore.WithMVCCStore(s.mvccStore),
		)
		c.Assert(err, IsNil)
		s.store = store
		session.SetSchemaLease(0)
		session.DisableStats4Test()
	}
	d, err := session.BootstrapSession(s.store)
	c.Assert(err, IsNil)
	d.SetStatsUpdating(true)
	s.domain = d
}

func (s *testSuite4) TearDownSuite(c *C) {
	s.domain.Close()
	s.store.Close()
}

func (s *testSuite4) TearDownTest(c *C) {
	tk := testkit.NewTestKit(c, s.store)
	tk.MustExec("use test")
	r := tk.MustQuery("show full tables")
	for _, tb := range r.Rows() {
		tableName := tb[0]
		if tb[1] == "VIEW" {
			tk.MustExec(fmt.Sprintf("drop view %v", tableName))
		} else {
			tk.MustExec(fmt.Sprintf("drop table %v", tableName))
		}
	}
}

func (s *testSuiteP1) TestStrToDateBuiltin(c *C) {
	tk := testkit.NewTestKit(c, s.store)
	tk.MustQuery(`select str_to_date('18/10/22','%y/%m/%d') from dual`).Check(testkit.Rows("2018-10-22"))
	tk.MustQuery(`select str_to_date('a18/10/22','%y/%m/%d') from dual`).Check(testkit.Rows("<nil>"))
	tk.MustQuery(`select str_to_date('69/10/22','%y/%m/%d') from dual`).Check(testkit.Rows("2069-10-22"))
	tk.MustQuery(`select str_to_date('70/10/22','%y/%m/%d') from dual`).Check(testkit.Rows("1970-10-22"))
	tk.MustQuery(`select str_to_date('8/10/22','%y/%m/%d') from dual`).Check(testkit.Rows("2008-10-22"))
	tk.MustQuery(`select str_to_date('8/10/22','%Y/%m/%d') from dual`).Check(testkit.Rows("2008-10-22"))
	tk.MustQuery(`select str_to_date('18/10/22','%Y/%m/%d') from dual`).Check(testkit.Rows("2018-10-22"))
	tk.MustQuery(`select str_to_date('a18/10/22','%Y/%m/%d') from dual`).Check(testkit.Rows("<nil>"))
	tk.MustQuery(`select str_to_date('69/10/22','%Y/%m/%d') from dual`).Check(testkit.Rows("2069-10-22"))
	tk.MustQuery(`select str_to_date('70/10/22','%Y/%m/%d') from dual`).Check(testkit.Rows("1970-10-22"))
	tk.MustQuery(`select str_to_date('018/10/22','%Y/%m/%d') from dual`).Check(testkit.Rows("0018-10-22"))
	tk.MustQuery(`select str_to_date('2018/10/22','%Y/%m/%d') from dual`).Check(testkit.Rows("2018-10-22"))
	tk.MustQuery(`select str_to_date('018/10/22','%y/%m/%d') from dual`).Check(testkit.Rows("<nil>"))
	tk.MustQuery(`select str_to_date('18/10/22','%y0/%m/%d') from dual`).Check(testkit.Rows("<nil>"))
	tk.MustQuery(`select str_to_date('18/10/22','%Y0/%m/%d') from dual`).Check(testkit.Rows("<nil>"))
	tk.MustQuery(`select str_to_date('18a/10/22','%y/%m/%d') from dual`).Check(testkit.Rows("<nil>"))
	tk.MustQuery(`select str_to_date('18a/10/22','%Y/%m/%d') from dual`).Check(testkit.Rows("<nil>"))
	tk.MustQuery(`select str_to_date('20188/10/22','%Y/%m/%d') from dual`).Check(testkit.Rows("<nil>"))
	tk.MustQuery(`select str_to_date('2018510522','%Y5%m5%d') from dual`).Check(testkit.Rows("2018-10-22"))
	tk.MustQuery(`select str_to_date('2018^10^22','%Y^%m^%d') from dual`).Check(testkit.Rows("2018-10-22"))
	tk.MustQuery(`select str_to_date('2018@10@22','%Y@%m@%d') from dual`).Check(testkit.Rows("2018-10-22"))
	tk.MustQuery(`select str_to_date('2018%10%22','%Y%%m%%d') from dual`).Check(testkit.Rows("<nil>"))
	tk.MustQuery(`select str_to_date('2018(10(22','%Y(%m(%d') from dual`).Check(testkit.Rows("2018-10-22"))
	tk.MustQuery(`select str_to_date('2018\10\22','%Y\%m\%d') from dual`).Check(testkit.Rows("<nil>"))
	tk.MustQuery(`select str_to_date('2018=10=22','%Y=%m=%d') from dual`).Check(testkit.Rows("2018-10-22"))
	tk.MustQuery(`select str_to_date('2018+10+22','%Y+%m+%d') from dual`).Check(testkit.Rows("2018-10-22"))
	tk.MustQuery(`select str_to_date('2018_10_22','%Y_%m_%d') from dual`).Check(testkit.Rows("2018-10-22"))
	tk.MustQuery(`select str_to_date('69510522','%y5%m5%d') from dual`).Check(testkit.Rows("2069-10-22"))
	tk.MustQuery(`select str_to_date('69^10^22','%y^%m^%d') from dual`).Check(testkit.Rows("2069-10-22"))
	tk.MustQuery(`select str_to_date('18@10@22','%y@%m@%d') from dual`).Check(testkit.Rows("2018-10-22"))
	tk.MustQuery(`select str_to_date('18%10%22','%y%%m%%d') from dual`).Check(testkit.Rows("<nil>"))
	tk.MustQuery(`select str_to_date('18(10(22','%y(%m(%d') from dual`).Check(testkit.Rows("2018-10-22"))
	tk.MustQuery(`select str_to_date('18\10\22','%y\%m\%d') from dual`).Check(testkit.Rows("<nil>"))
	tk.MustQuery(`select str_to_date('18+10+22','%y+%m+%d') from dual`).Check(testkit.Rows("2018-10-22"))
	tk.MustQuery(`select str_to_date('18=10=22','%y=%m=%d') from dual`).Check(testkit.Rows("2018-10-22"))
	tk.MustQuery(`select str_to_date('18_10_22','%y_%m_%d') from dual`).Check(testkit.Rows("2018-10-22"))
}

func (s *testSuiteP1) TestReadPartitionedTable(c *C) {
	// Test three reader on partitioned table.
	tk := testkit.NewTestKit(c, s.store)
	tk.MustExec("use test")
	tk.MustExec("drop table if exists pt")
	tk.MustExec("create table pt (a int, b int, index i_b(b)) partition by range (a) (partition p1 values less than (2), partition p2 values less than (4), partition p3 values less than (6))")
	for i := 0; i < 6; i++ {
		tk.MustExec(fmt.Sprintf("insert into pt values(%d, %d)", i, i))
	}
	// Table reader
	tk.MustQuery("select * from pt order by a").Check(testkit.Rows("0 0", "1 1", "2 2", "3 3", "4 4", "5 5"))
	// Index reader
	tk.MustQuery("select b from pt where b = 3").Check(testkit.Rows("3"))
	// Index lookup
	tk.MustQuery("select a from pt where b = 3").Check(testkit.Rows("3"))
}

func (s *testSuiteP1) TestSplitRegion(c *C) {
	tk := testkit.NewTestKit(c, s.store)
	tk.MustExec("use test")
	tk.MustExec("drop table if exists t")
	tk.MustExec("create table t(a varchar(100),b int, index idx1(b,a))")
	tk.MustExec(`split table t index idx1 by (10000,"abcd"),(10000000);`)
	_, err := tk.Exec(`split table t index idx1 by ("abcd");`)
	c.Assert(err, NotNil)
	terr := errors.Cause(err).(*terror.Error)
	c.Assert(terr.Code(), Equals, terror.ErrCode(mysql.WarnDataTruncated))

	// Test for split index region.
	// Check min value is more than max value.
	tk.MustExec(`split table t index idx1 between (0) and (1000000000) regions 10`)
	_, err = tk.Exec(`split table t index idx1 between (2,'a') and (1,'c') regions 10`)
	c.Assert(err, NotNil)
	c.Assert(err.Error(), Equals, "Split index `idx1` region lower value (2,a) should less than the upper value (1,c)")

	// Check min value is invalid.
	_, err = tk.Exec(`split table t index idx1 between () and (1) regions 10`)
	c.Assert(err, NotNil)
	c.Assert(err.Error(), Equals, "Split index `idx1` region lower value count should more than 0")

	// Check max value is invalid.
	_, err = tk.Exec(`split table t index idx1 between (1) and () regions 10`)
	c.Assert(err, NotNil)
	c.Assert(err.Error(), Equals, "Split index `idx1` region upper value count should more than 0")

	// Check pre-split region num is too large.
	_, err = tk.Exec(`split table t index idx1 between (0) and (1000000000) regions 10000`)
	c.Assert(err, NotNil)
	c.Assert(err.Error(), Equals, "Split index region num exceeded the limit 1000")

	// Check pre-split region num 0 is invalid.
	_, err = tk.Exec(`split table t index idx1 between (0) and (1000000000) regions 0`)
	c.Assert(err, NotNil)
	c.Assert(err.Error(), Equals, "Split index region num should more than 0")

	// Test truncate error msg.
	_, err = tk.Exec(`split table t index idx1 between ("aa") and (1000000000) regions 0`)
	c.Assert(err, NotNil)
	c.Assert(err.Error(), Equals, "[types:1265]Incorrect value: 'aa' for column 'b'")

	// Test for split table region.
	tk.MustExec(`split table t between (0) and (1000000000) regions 10`)
	// Check the ower value is more than the upper value.
	_, err = tk.Exec(`split table t between (2) and (1) regions 10`)
	c.Assert(err, NotNil)
	c.Assert(err.Error(), Equals, "Split table `t` region lower value 2 should less than the upper value 1")

	// Check the lower value is invalid.
	_, err = tk.Exec(`split table t between () and (1) regions 10`)
	c.Assert(err, NotNil)
	c.Assert(err.Error(), Equals, "Split table region lower value count should be 1")

	// Check upper value is invalid.
	_, err = tk.Exec(`split table t between (1) and () regions 10`)
	c.Assert(err, NotNil)
	c.Assert(err.Error(), Equals, "Split table region upper value count should be 1")

	// Check pre-split region num is too large.
	_, err = tk.Exec(`split table t between (0) and (1000000000) regions 10000`)
	c.Assert(err, NotNil)
	c.Assert(err.Error(), Equals, "Split table region num exceeded the limit 1000")

	// Check pre-split region num 0 is invalid.
	_, err = tk.Exec(`split table t between (0) and (1000000000) regions 0`)
	c.Assert(err, NotNil)
	c.Assert(err.Error(), Equals, "Split table region num should more than 0")

	// Test truncate error msg.
	_, err = tk.Exec(`split table t between ("aa") and (1000000000) regions 10`)
	c.Assert(err, NotNil)
	c.Assert(err.Error(), Equals, "[types:1265]Incorrect value: 'aa' for column '_tidb_rowid'")

	// Test split table region step is too small.
	_, err = tk.Exec(`split table t between (0) and (100) regions 10`)
	c.Assert(err, NotNil)
	c.Assert(err.Error(), Equals, "Split table `t` region step value should more than 1000, step 10 is invalid")

	// Test split region by syntax
	tk.MustExec(`split table t by (0),(1000),(1000000)`)
}

<<<<<<< HEAD
func (s *testSuiteP1) TestIssue10435(c *C) {
=======
func (s *testSuite) TestShowTableRegion(c *C) {
	tk := testkit.NewTestKit(c, s.store)
	tk.MustExec("use test")
	tk.MustExec("drop table if exists t_regions1, t_regions")
	tk.MustExec("create table t_regions1 (a int key, b int, index idx(b))")
	tk.MustExec("create table t_regions (a int key, b int, index idx(b))")

	// Test show table regions.
	tk.MustExec(`split table t_regions1 by (0)`)
	tk.MustExec(`split table t_regions between (-10000) and (10000) regions 4;`)
	re := tk.MustQuery("show table t_regions regions")
	rows := re.Rows()
	// Table t_regions should have 4 regions now.
	c.Assert(len(rows), Equals, 4)
	c.Assert(len(rows[0]), Equals, 7)
	tbl1 := testGetTableByName(c, tk.Se, "test", "t_regions1")
	tbl := testGetTableByName(c, tk.Se, "test", "t_regions")
	// Check the region start key.
	c.Assert(rows[0][1], Matches, fmt.Sprintf("t_%d_.*", tbl1.Meta().ID))
	c.Assert(rows[1][1], Equals, fmt.Sprintf("t_%d_r_-5000", tbl.Meta().ID))
	c.Assert(rows[2][1], Equals, fmt.Sprintf("t_%d_r_0", tbl.Meta().ID))
	c.Assert(rows[3][1], Equals, fmt.Sprintf("t_%d_r_5000", tbl.Meta().ID))

	// Test show table index regions.
	tk.MustExec(`split table t_regions index idx between (-1000) and (1000) regions 4;`)
	re = tk.MustQuery("show table t_regions index idx regions")
	rows = re.Rows()
	// The index `idx` of table t_regions should have 4 regions now.
	c.Assert(len(rows), Equals, 4)
	// Check the region start key.
	c.Assert(rows[0][1], Equals, fmt.Sprintf("t_%d_i_1_", tbl.Meta().ID))
	c.Assert(rows[1][1], Matches, fmt.Sprintf("t_%d_i_1_.*", tbl.Meta().ID))
	c.Assert(rows[2][1], Matches, fmt.Sprintf("t_%d_i_1_.*", tbl.Meta().ID))
	c.Assert(rows[3][1], Matches, fmt.Sprintf("t_%d_i_1_.*", tbl.Meta().ID))

	re = tk.MustQuery("show table t_regions regions")
	rows = re.Rows()
	// The index `idx` of table t_regions should have 4 regions now.
	c.Assert(len(rows), Equals, 7)
	// Check the region start key.
	c.Assert(rows[0][1], Matches, fmt.Sprintf("t_%d_i_1_.*", tbl.Meta().ID))
	c.Assert(rows[1][1], Equals, fmt.Sprintf("t_%d_r_-5000", tbl.Meta().ID))
	c.Assert(rows[2][1], Equals, fmt.Sprintf("t_%d_r_0", tbl.Meta().ID))
	c.Assert(rows[3][1], Equals, fmt.Sprintf("t_%d_r_5000", tbl.Meta().ID))
	c.Assert(rows[4][1], Matches, fmt.Sprintf("t_%d_i_1_.*", tbl.Meta().ID))
	c.Assert(rows[5][1], Matches, fmt.Sprintf("t_%d_i_1_.*", tbl.Meta().ID))
	c.Assert(rows[6][1], Matches, fmt.Sprintf("t_%d_i_1_.*", tbl.Meta().ID))

	// Test unsigned primary key and wait scatter finish.
	tk.MustExec("drop table if exists t_regions")
	tk.MustExec("create table t_regions (a int unsigned key, b int, index idx(b))")

	// Test show table regions.
	tk.MustExec(`set @@session.tidb_wait_split_region_finish=1;`)
	tk.MustExec(`split table t_regions between (0) and (10000) regions 4;`)
	re = tk.MustQuery("show table t_regions regions")
	rows = re.Rows()
	// Table t_regions should have 4 regions now.
	c.Assert(len(rows), Equals, 4)
	tbl = testGetTableByName(c, tk.Se, "test", "t_regions")
	// Check the region start key.
	c.Assert(rows[0][1], Matches, "t_.*")
	c.Assert(rows[1][1], Equals, fmt.Sprintf("t_%d_r_2500", tbl.Meta().ID))
	c.Assert(rows[2][1], Equals, fmt.Sprintf("t_%d_r_5000", tbl.Meta().ID))
	c.Assert(rows[3][1], Equals, fmt.Sprintf("t_%d_r_7500", tbl.Meta().ID))

	// Test show table index regions.
	tk.MustExec(`split table t_regions index idx between (0) and (1000) regions 4;`)
	re = tk.MustQuery("show table t_regions index idx regions")
	rows = re.Rows()
	// The index `idx` of table t_regions should have 4 regions now.
	c.Assert(len(rows), Equals, 4)
	// Check the region start key.
	c.Assert(rows[0][1], Equals, fmt.Sprintf("t_%d_i_1_", tbl.Meta().ID))
	c.Assert(rows[1][1], Matches, fmt.Sprintf("t_%d_i_1_.*", tbl.Meta().ID))
	c.Assert(rows[2][1], Matches, fmt.Sprintf("t_%d_i_1_.*", tbl.Meta().ID))
	c.Assert(rows[3][1], Matches, fmt.Sprintf("t_%d_i_1_.*", tbl.Meta().ID))

	// Test show table regions for partition table when disable split region when create table.
	atomic.StoreUint32(&ddl.EnableSplitTableRegion, 0)
	tk.MustExec("drop table if exists partition_t;")
	tk.MustExec("set @@session.tidb_enable_table_partition = '1';")
	tk.MustExec("create table partition_t (a int, b int,index(a)) partition by hash (a) partitions 3")
	re = tk.MustQuery("show table partition_t regions")
	rows = re.Rows()
	// Table t_regions should have 4 regions now.
	c.Assert(len(rows), Equals, 1)
	c.Assert(rows[0][1], Matches, "t_.*")

	// Test show table regions for partition table when enable split region when create table.
	atomic.StoreUint32(&ddl.EnableSplitTableRegion, 1)
	tk.MustExec("set @@global.tidb_scatter_region=1;")
	tk.MustExec("drop table if exists partition_t;")
	tk.MustExec("create table partition_t (a int, b int,index(a)) partition by hash (a) partitions 3")
	re = tk.MustQuery("show table partition_t regions")
	rows = re.Rows()
	// Table t_regions should have 4 regions now.
	c.Assert(len(rows), Equals, 3)
	tbl = testGetTableByName(c, tk.Se, "test", "partition_t")
	partitionDef := tbl.Meta().GetPartitionInfo().Definitions
	c.Assert(rows[0][1], Matches, fmt.Sprintf("t_%d_.*", partitionDef[0].ID))
	c.Assert(rows[1][1], Matches, fmt.Sprintf("t_%d_.*", partitionDef[1].ID))
	c.Assert(rows[2][1], Matches, fmt.Sprintf("t_%d_.*", partitionDef[2].ID))
	atomic.StoreUint32(&ddl.EnableSplitTableRegion, 0)
}

func testGetTableByName(c *C, ctx sessionctx.Context, db, table string) table.Table {
	dom := domain.GetDomain(ctx)
	// Make sure the table schema is the new schema.
	err := dom.Reload()
	c.Assert(err, IsNil)
	tbl, err := dom.InfoSchema().TableByName(model.NewCIStr(db), model.NewCIStr(table))
	c.Assert(err, IsNil)
	return tbl
}

func (s *testSuite) TestIssue10435(c *C) {
>>>>>>> bdec3414
	tk := testkit.NewTestKit(c, s.store)
	tk.MustExec("use test")
	tk.MustExec("drop table if exists t1")
	tk.MustExec("create table t1(i int, j int, k int)")
	tk.MustExec("insert into t1 VALUES (1,1,1),(2,2,2),(3,3,3),(4,4,4)")
	tk.MustExec("INSERT INTO t1 SELECT 10*i,j,5*j FROM t1 UNION SELECT 20*i,j,5*j FROM t1 UNION SELECT 30*i,j,5*j FROM t1")

	tk.MustExec("set @@session.tidb_enable_window_function=1")
	tk.MustQuery("SELECT SUM(i) OVER W FROM t1 WINDOW w AS (PARTITION BY j ORDER BY i) ORDER BY 1+SUM(i) OVER w").Check(
		testkit.Rows("1", "2", "3", "4", "11", "22", "31", "33", "44", "61", "62", "93", "122", "124", "183", "244"),
	)
}

func (s *testSuiteP1) TestUnsignedFeedback(c *C) {
	tk := testkit.NewTestKit(c, s.store)
	oriProbability := statistics.FeedbackProbability.Load()
	statistics.FeedbackProbability.Store(1.0)
	defer func() { statistics.FeedbackProbability.Store(oriProbability) }()
	tk.MustExec("use test")
	tk.MustExec("drop table if exists t")
	tk.MustExec("create table t(a bigint unsigned, b int, primary key(a))")
	tk.MustExec("insert into t values (1,1),(2,2)")
	tk.MustExec("analyze table t")
	tk.MustQuery("select count(distinct b) from t").Check(testkit.Rows("2"))
	result := tk.MustQuery("explain analyze select count(distinct b) from t")
	c.Assert(result.Rows()[2][3], Equals, "table:t, range:[0,+inf], keep order:false")
}

type testOOMSuite struct {
	store kv.Storage
	do    *domain.Domain
	oom   *oomCapturer
}

func (s *testOOMSuite) SetUpSuite(c *C) {
	c.Skip("log.ReplaceGlobals(lg, r) in registerHook() may result in data race")
	testleak.BeforeTest()
	s.registerHook()
	var err error
	s.store, err = mockstore.NewMockTikvStore()
	c.Assert(err, IsNil)
	session.SetSchemaLease(0)
	domain.RunAutoAnalyze = false
	s.do, err = session.BootstrapSession(s.store)
	c.Assert(err, IsNil)
}

func (s *testOOMSuite) registerHook() {
	conf := &log.Config{Level: "info", File: log.FileLogConfig{}}
	_, r, _ := log.InitLogger(conf)
	s.oom = &oomCapturer{r.Core, ""}
	lg := zap.New(s.oom)
	log.ReplaceGlobals(lg, r)
}

func (s *testOOMSuite) TestDistSQLMemoryControl(c *C) {
	tk := testkit.NewTestKit(c, s.store)
	tk.MustExec("use test")
	tk.MustExec("drop table if exists t")
	tk.MustExec("create table t (id int, a int, b int, index idx_a(`a`))")
	tk.MustExec("insert into t values (1,1,1), (2,2,2), (3,3,3)")

	s.oom.tracker = ""
	tk.MustQuery("select * from t")
	c.Assert(s.oom.tracker, Equals, "")
	tk.Se.GetSessionVars().MemQuotaDistSQL = 1
	tk.MustQuery("select * from t")
	c.Assert(s.oom.tracker, Equals, "TableReaderDistSQLTracker")
	tk.Se.GetSessionVars().MemQuotaDistSQL = -1

	s.oom.tracker = ""
	tk.MustQuery("select a from t")
	c.Assert(s.oom.tracker, Equals, "")
	tk.Se.GetSessionVars().MemQuotaDistSQL = 1
	tk.MustQuery("select a from t use index(idx_a)")
	c.Assert(s.oom.tracker, Equals, "IndexReaderDistSQLTracker")
	tk.Se.GetSessionVars().MemQuotaDistSQL = -1

	s.oom.tracker = ""
	tk.MustQuery("select * from t")
	c.Assert(s.oom.tracker, Equals, "")
	tk.Se.GetSessionVars().MemQuotaDistSQL = 1
	tk.MustQuery("select * from t use index(idx_a)")
	c.Assert(s.oom.tracker, Equals, "IndexLookupDistSQLTracker")
	tk.Se.GetSessionVars().MemQuotaDistSQL = -1
}

func setOOMAction(action string) {
	newConf := config.NewConfig()
	newConf.OOMAction = action
	config.StoreGlobalConfig(newConf)
}

func (s *testSuite) TestOOMPanicAction(c *C) {
	if israce.RaceEnabled {
		c.Skip("skip race test")
	}
	tk := testkit.NewTestKit(c, s.store)
	tk.MustExec("use test")
	tk.MustExec("drop table if exists t")
	tk.MustExec("create table t (a int primary key, b double);")
	tk.MustExec("insert into t values (1,1)")
	sm := &mockSessionManager1{
		PS: make([]*util.ProcessInfo, 0),
	}
	tk.Se.SetSessionManager(sm)
	s.domain.ExpensiveQueryHandle().SetSessionManager(sm)
	orgAction := config.GetGlobalConfig().OOMAction
	setOOMAction(config.OOMActionCancel)
	defer func() {
		setOOMAction(orgAction)
	}()
	tk.MustExec("set @@tidb_mem_quota_query=1;")
	err := tk.QueryToErr("select sum(b) from t group by a;")
	c.Assert(err, NotNil)
	c.Assert(err.Error(), Matches, "Out Of Memory Quota!.*")
}

type oomCapturer struct {
	zapcore.Core
	tracker string
}

func (h *oomCapturer) Write(entry zapcore.Entry, fields []zapcore.Field) error {
	if strings.Contains(entry.Message, "memory exceeds quota") {
		err, _ := fields[0].Interface.(error)
		str := err.Error()
		begin := strings.Index(str, "8001]")
		if begin == -1 {
			panic("begin not found")
		}
		end := strings.Index(str, " holds")
		if end == -1 {
			panic("end not found")
		}
		h.tracker = str[begin+len("8001]") : end]
	}
	return nil
}

func (h *oomCapturer) Check(e zapcore.Entry, ce *zapcore.CheckedEntry) *zapcore.CheckedEntry {
	if h.Enabled(e.Level) {
		return ce.AddCore(e, h)
	}
	return ce
}

type testRecoverTable struct {
	store   kv.Storage
	dom     *domain.Domain
	cluster *mocktikv.Cluster
	cli     *regionProperityClient
}

func (s *testRecoverTable) SetUpSuite(c *C) {
	cli := &regionProperityClient{}
	hijackClient := func(c tikv.Client) tikv.Client {
		cli.Client = c
		return cli
	}
	s.cli = cli

	var err error
	s.cluster = mocktikv.NewCluster()
	mocktikv.BootstrapWithSingleStore(s.cluster)
	s.store, err = mockstore.NewMockTikvStore(
		mockstore.WithHijackClient(hijackClient),
		mockstore.WithCluster(s.cluster),
	)
	c.Assert(err, IsNil)
	s.dom, err = session.BootstrapSession(s.store)
	c.Assert(err, IsNil)
}

func (s *testRecoverTable) TestRecoverTable(c *C) {
	c.Assert(failpoint.Enable("github.com/pingcap/tidb/meta/autoid/mockAutoIDChange", `return(true)`), IsNil)
	defer func() {
		c.Assert(failpoint.Disable("github.com/pingcap/tidb/meta/autoid/mockAutoIDChange"), IsNil)
	}()
	tk := testkit.NewTestKit(c, s.store)
	tk.MustExec("create database if not exists test_recover")
	tk.MustExec("use test_recover")
	tk.MustExec("drop table if exists t_recover, t_recover2")
	tk.MustExec("create table t_recover (a int);")
	defer func(originGC bool) {
		if originGC {
			ddl.EmulatorGCEnable()
		} else {
			ddl.EmulatorGCDisable()
		}
	}(ddl.IsEmulatorGCEnable())

	// disable emulator GC.
	// Otherwise emulator GC will delete table record as soon as possible after execute drop table ddl.
	ddl.EmulatorGCDisable()
	gcTimeFormat := "20060102-15:04:05 -0700 MST"
	timeBeforeDrop := time.Now().Add(0 - time.Duration(48*60*60*time.Second)).Format(gcTimeFormat)
	timeAfterDrop := time.Now().Add(time.Duration(48 * 60 * 60 * time.Second)).Format(gcTimeFormat)
	safePointSQL := `INSERT HIGH_PRIORITY INTO mysql.tidb VALUES ('tikv_gc_safe_point', '%[1]s', '')
			       ON DUPLICATE KEY
			       UPDATE variable_value = '%[1]s'`
	// clear GC variables first.
	tk.MustExec("delete from mysql.tidb where variable_name in ( 'tikv_gc_safe_point','tikv_gc_enable' )")

	tk.MustExec("insert into t_recover values (1),(2),(3)")
	tk.MustExec("drop table t_recover")

	// if GC safe point is not exists in mysql.tidb
	_, err := tk.Exec("recover table t_recover")
	c.Assert(err, NotNil)
	c.Assert(err.Error(), Equals, "can not get 'tikv_gc_safe_point'")
	// set GC safe point
	tk.MustExec(fmt.Sprintf(safePointSQL, timeBeforeDrop))

	// if GC enable is not exists in mysql.tidb
	_, err = tk.Exec("recover table t_recover")
	c.Assert(err, NotNil)
	c.Assert(err.Error(), Equals, "[ddl:-1]can not get 'tikv_gc_enable'")

	err = gcutil.EnableGC(tk.Se)
	c.Assert(err, IsNil)

	// recover job is before GC safe point
	tk.MustExec(fmt.Sprintf(safePointSQL, timeAfterDrop))
	_, err = tk.Exec("recover table t_recover")
	c.Assert(err, NotNil)
	c.Assert(strings.Contains(err.Error(), "snapshot is older than GC safe point"), Equals, true)

	// set GC safe point
	tk.MustExec(fmt.Sprintf(safePointSQL, timeBeforeDrop))
	// if there is a new table with the same name, should return failed.
	tk.MustExec("create table t_recover (a int);")
	_, err = tk.Exec("recover table t_recover")
	c.Assert(err.Error(), Equals, infoschema.ErrTableExists.GenWithStackByArgs("t_recover").Error())

	// drop the new table with the same name, then recover table.
	tk.MustExec("rename table t_recover to t_recover2")

	// do recover table.
	tk.MustExec("recover table t_recover")

	// check recover table meta and data record.
	tk.MustQuery("select * from t_recover;").Check(testkit.Rows("1", "2", "3"))
	// check recover table autoID.
	tk.MustExec("insert into t_recover values (4),(5),(6)")
	tk.MustQuery("select * from t_recover;").Check(testkit.Rows("1", "2", "3", "4", "5", "6"))
	// check rebase auto id.
	tk.MustQuery("select a,_tidb_rowid from t_recover;").Check(testkit.Rows("1 1", "2 2", "3 3", "4 5001", "5 5002", "6 5003"))

	// recover table by none exits job.
	_, err = tk.Exec(fmt.Sprintf("recover table by job %d", 10000000))
	c.Assert(err, NotNil)

	// Disable GC by manual first, then after recover table, the GC enable status should also be disabled.
	err = gcutil.DisableGC(tk.Se)
	c.Assert(err, IsNil)

	tk.MustExec("delete from t_recover where a > 1")
	tk.MustExec("drop table t_recover")

	tk.MustExec("recover table t_recover")

	// check recover table meta and data record.
	tk.MustQuery("select * from t_recover;").Check(testkit.Rows("1"))
	// check recover table autoID.
	tk.MustExec("insert into t_recover values (7),(8),(9)")
	tk.MustQuery("select * from t_recover;").Check(testkit.Rows("1", "7", "8", "9"))

	gcEnable, err := gcutil.CheckGCEnable(tk.Se)
	c.Assert(err, IsNil)
	c.Assert(gcEnable, Equals, false)
}<|MERGE_RESOLUTION|>--- conflicted
+++ resolved
@@ -65,7 +65,6 @@
 	"github.com/pingcap/tidb/util/admin"
 	"github.com/pingcap/tidb/util/codec"
 	"github.com/pingcap/tidb/util/gcutil"
-	"github.com/pingcap/tidb/util/israce"
 	"github.com/pingcap/tidb/util/logutil"
 	"github.com/pingcap/tidb/util/mock"
 	"github.com/pingcap/tidb/util/testkit"
@@ -100,7 +99,6 @@
 var _ = Suite(&testPointGetSuite{})
 var _ = Suite(&testRecoverTable{})
 var _ = Suite(&testFlushSuite{})
-var _ = Suite(&testShowStatsSuite{})
 
 type testSuite struct{ *testSuiteChild }
 type testSuiteP1 struct{ *testSuiteChild }
@@ -144,21 +142,15 @@
 	s.store.Close()
 }
 
-<<<<<<< HEAD
-func (s *testSuiteP1) TestPessimisticSelectForUpdate(c *C) {
-	defer func() { config.GetGlobalConfig().PessimisticTxn.Enable = false }()
-	config.GetGlobalConfig().PessimisticTxn.Enable = true
-=======
 func enablePessimisticTxn(enable bool) {
 	newConf := config.NewConfig()
 	newConf.PessimisticTxn.Enable = enable
 	config.StoreGlobalConfig(newConf)
 }
 
-func (s *testSuite) TestPessimisticSelectForUpdate(c *C) {
+func (s *testSuiteP1) TestPessimisticSelectForUpdate(c *C) {
 	defer func() { enablePessimisticTxn(false) }()
 	enablePessimisticTxn(true)
->>>>>>> bdec3414
 	tk := testkit.NewTestKit(c, s.store)
 	tk.MustExec("use test")
 	tk.MustExec("drop table if exists t")
@@ -1959,6 +1951,7 @@
 	result = tk.MustQuery("Select 1 from dual where 1")
 	result.Check(testkit.Rows("1"))
 
+	tk.MustExec("drop table if exists t")
 	tk.MustExec("create table t(a int primary key)")
 	tk.MustQuery("select t1.* from t t1, t t2 where t1.a=t2.a and 1=0").Check(testkit.Rows())
 }
@@ -4038,9 +4031,6 @@
 	tk.MustExec(`split table t by (0),(1000),(1000000)`)
 }
 
-<<<<<<< HEAD
-func (s *testSuiteP1) TestIssue10435(c *C) {
-=======
 func (s *testSuite) TestShowTableRegion(c *C) {
 	tk := testkit.NewTestKit(c, s.store)
 	tk.MustExec("use test")
@@ -4157,8 +4147,7 @@
 	return tbl
 }
 
-func (s *testSuite) TestIssue10435(c *C) {
->>>>>>> bdec3414
+func (s *testSuiteP1) TestIssue10435(c *C) {
 	tk := testkit.NewTestKit(c, s.store)
 	tk.MustExec("use test")
 	tk.MustExec("drop table if exists t1")
@@ -4253,9 +4242,6 @@
 }
 
 func (s *testSuite) TestOOMPanicAction(c *C) {
-	if israce.RaceEnabled {
-		c.Skip("skip race test")
-	}
 	tk := testkit.NewTestKit(c, s.store)
 	tk.MustExec("use test")
 	tk.MustExec("drop table if exists t")
