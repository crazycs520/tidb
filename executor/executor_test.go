// Copyright 2015 PingCAP, Inc.
//
// Licensed under the Apache License, Version 2.0 (the "License");
// you may not use this file except in compliance with the License.
// You may obtain a copy of the License at
//
//     http://www.apache.org/licenses/LICENSE-2.0
//
// Unless required by applicable law or agreed to in writing, software
// distributed under the License is distributed on an "AS IS" BASIS,
// See the License for the specific language governing permissions and
// limitations under the License.

package executor_test

import (
	"context"
	"flag"
	"fmt"
	"io/ioutil"
	"math"
	"net"
	"os"
	"strconv"
	"strings"
	"sync"
	"sync/atomic"
	"testing"
	"time"

	"github.com/golang/protobuf/proto"
	. "github.com/pingcap/check"
	"github.com/pingcap/errors"
	"github.com/pingcap/failpoint"
	pb "github.com/pingcap/kvproto/pkg/kvrpcpb"
	"github.com/pingcap/parser"
	"github.com/pingcap/parser/model"
	"github.com/pingcap/parser/mysql"
	"github.com/pingcap/parser/terror"
	"github.com/pingcap/tidb/config"
	"github.com/pingcap/tidb/ddl"
	"github.com/pingcap/tidb/domain"
	"github.com/pingcap/tidb/domain/infosync"
	"github.com/pingcap/tidb/executor"
	"github.com/pingcap/tidb/expression"
	"github.com/pingcap/tidb/infoschema"
	"github.com/pingcap/tidb/kv"
	"github.com/pingcap/tidb/meta"
	"github.com/pingcap/tidb/meta/autoid"
	"github.com/pingcap/tidb/planner"
	plannercore "github.com/pingcap/tidb/planner/core"
	"github.com/pingcap/tidb/server"
	"github.com/pingcap/tidb/session"
	"github.com/pingcap/tidb/sessionctx"
	"github.com/pingcap/tidb/sessionctx/stmtctx"
	"github.com/pingcap/tidb/sessionctx/variable"
	"github.com/pingcap/tidb/statistics"
	"github.com/pingcap/tidb/store/mockstore"
	"github.com/pingcap/tidb/store/mockstore/cluster"
	"github.com/pingcap/tidb/store/tikv"
	"github.com/pingcap/tidb/store/tikv/oracle"
	"github.com/pingcap/tidb/store/tikv/tikvrpc"
	"github.com/pingcap/tidb/table"
	"github.com/pingcap/tidb/table/tables"
	"github.com/pingcap/tidb/tablecodec"
	"github.com/pingcap/tidb/types"
	"github.com/pingcap/tidb/util"
	"github.com/pingcap/tidb/util/admin"
	"github.com/pingcap/tidb/util/gcutil"
	"github.com/pingcap/tidb/util/logutil"
	"github.com/pingcap/tidb/util/mock"
	"github.com/pingcap/tidb/util/rowcodec"
	"github.com/pingcap/tidb/util/testkit"
	"github.com/pingcap/tidb/util/testleak"
	"github.com/pingcap/tidb/util/testutil"
	"github.com/pingcap/tidb/util/timeutil"
	"github.com/pingcap/tipb/go-tipb"
	"google.golang.org/grpc"
)

func TestT(t *testing.T) {
	CustomVerboseFlag = true
	*CustomParallelSuiteFlag = true
	logLevel := os.Getenv("log_level")
	logutil.InitLogger(logutil.NewLogConfig(logLevel, logutil.DefaultLogFormat, "", logutil.EmptyFileLogConfig, false))
	autoid.SetStep(5000)

	config.UpdateGlobal(func(conf *config.Config) {
		conf.Log.SlowThreshold = 30000 // 30s
		conf.Experimental.AllowsExpressionIndex = true
	})
	tmpDir := config.GetGlobalConfig().TempStoragePath
	_ = os.RemoveAll(tmpDir) // clean the uncleared temp file during the last run.
	_ = os.MkdirAll(tmpDir, 0755)
	testleak.BeforeTest()
	TestingT(t)
	testleak.AfterTestT(t)()
}

var _ = Suite(&testSuite{&baseTestSuite{}})
var _ = Suite(&testSuiteP1{&baseTestSuite{}})
var _ = Suite(&testSuiteP2{&baseTestSuite{}})
var _ = Suite(&testSuite1{})
var _ = Suite(&testSuite2{&baseTestSuite{}})
var _ = Suite(&testSuite3{&baseTestSuite{}})
var _ = Suite(&testSuite4{&baseTestSuite{}})
var _ = Suite(&testSuite5{&baseTestSuite{}})
var _ = Suite(&testSuiteJoin1{&baseTestSuite{}})
var _ = Suite(&testSuiteJoin2{&baseTestSuite{}})
var _ = Suite(&testSuiteJoin3{&baseTestSuite{}})
var _ = SerialSuites(&testSuiteJoinSerial{&baseTestSuite{}})
var _ = Suite(&testSuiteAgg{baseTestSuite: &baseTestSuite{}})
var _ = Suite(&testSuite6{&baseTestSuite{}})
var _ = Suite(&testSuite7{&baseTestSuite{}})
var _ = Suite(&testSuite8{&baseTestSuite{}})
var _ = Suite(&testClusteredSuite{&baseTestSuite{}})
var _ = SerialSuites(&testShowStatsSuite{&baseTestSuite{}})
var _ = Suite(&testBypassSuite{})
var _ = Suite(&testUpdateSuite{})
var _ = Suite(&testPointGetSuite{})
var _ = Suite(&testBatchPointGetSuite{})
var _ = SerialSuites(&testRecoverTable{})
var _ = SerialSuites(&testMemTableReaderSuite{&testClusterTableBase{}})
var _ = SerialSuites(&testFlushSuite{})
var _ = SerialSuites(&testAutoRandomSuite{&baseTestSuite{}})
var _ = SerialSuites(&testClusterTableSuite{})
var _ = SerialSuites(&testPrepareSerialSuite{&baseTestSuite{}})
var _ = SerialSuites(&testSplitTable{&baseTestSuite{}})
var _ = Suite(&testSuiteWithData{baseTestSuite: &baseTestSuite{}})
var _ = SerialSuites(&testSerialSuite1{&baseTestSuite{}})
var _ = SerialSuites(&testSlowQuery{&baseTestSuite{}})
var _ = Suite(&partitionTableSuite{&baseTestSuite{}})
var _ = SerialSuites(&tiflashTestSuite{})
var _ = SerialSuites(&testSerialSuite{&baseTestSuite{}})

type testSuite struct{ *baseTestSuite }
type testSuiteP1 struct{ *baseTestSuite }
type testSuiteP2 struct{ *baseTestSuite }
type testSplitTable struct{ *baseTestSuite }
type testSuiteWithData struct {
	*baseTestSuite
	testData testutil.TestData
}
type testSlowQuery struct{ *baseTestSuite }
type partitionTableSuite struct{ *baseTestSuite }
type testSerialSuite struct{ *baseTestSuite }

type baseTestSuite struct {
	cluster cluster.Cluster
	store   kv.Storage
	domain  *domain.Domain
	*parser.Parser
	ctx *mock.Context
}

var mockTikv = flag.Bool("mockTikv", true, "use mock tikv store in executor test")

func (s *baseTestSuite) SetUpSuite(c *C) {
	s.Parser = parser.New()
	flag.Lookup("mockTikv")
	useMockTikv := *mockTikv
	if useMockTikv {
		store, err := mockstore.NewMockStore(
			mockstore.WithClusterInspector(func(c cluster.Cluster) {
				mockstore.BootstrapWithSingleStore(c)
				s.cluster = c
			}),
		)
		c.Assert(err, IsNil)
		s.store = store
		session.SetSchemaLease(0)
		session.DisableStats4Test()
	}
	d, err := session.BootstrapSession(s.store)
	c.Assert(err, IsNil)
	d.SetStatsUpdating(true)
	s.domain = d
	config.UpdateGlobal(func(conf *config.Config) {
		conf.OOMAction = config.OOMActionLog
	})
}

func (s *testSuiteWithData) SetUpSuite(c *C) {
	s.baseTestSuite.SetUpSuite(c)
	var err error
	s.testData, err = testutil.LoadTestSuiteData("testdata", "executor_suite")
	c.Assert(err, IsNil)
}

func (s *testSuiteWithData) TearDownSuite(c *C) {
	s.baseTestSuite.TearDownSuite(c)
	c.Assert(s.testData.GenerateOutputIfNeeded(), IsNil)
}

func (s *baseTestSuite) TearDownSuite(c *C) {
	s.domain.Close()
	s.store.Close()
}

func (s *testSuiteP1) TestPessimisticSelectForUpdate(c *C) {
	tk := testkit.NewTestKit(c, s.store)
	tk.MustExec("use test")
	tk.MustExec("drop table if exists t")
	tk.MustExec("create table t(id int primary key, a int)")
	tk.MustExec("insert into t values(1, 1)")
	tk.MustExec("begin PESSIMISTIC")
	tk.MustQuery("select a from t where id=1 for update").Check(testkit.Rows("1"))
	tk.MustExec("update t set a=a+1 where id=1")
	tk.MustExec("commit")
	tk.MustQuery("select a from t where id=1").Check(testkit.Rows("2"))
}

func (s *testSuite) TearDownTest(c *C) {
	tk := testkit.NewTestKit(c, s.store)
	tk.MustExec("use test")
	r := tk.MustQuery("show tables")
	for _, tb := range r.Rows() {
		tableName := tb[0]
		tk.MustExec(fmt.Sprintf("drop table %v", tableName))
	}
}

func (s *testSuiteP1) TestBind(c *C) {
	tk := testkit.NewTestKit(c, s.store)
	tk.MustExec("use test")
	tk.MustExec("drop table if exists testbind")

	tk.MustExec("create table testbind(i int, s varchar(20))")
	tk.MustExec("create index index_t on testbind(i,s)")
	tk.MustExec("create global binding for select * from testbind using select * from testbind use index for join(index_t)")
	c.Assert(len(tk.MustQuery("show global bindings").Rows()), Equals, 1)

	tk.MustExec("create session binding for select * from testbind using select * from testbind use index for join(index_t)")
	c.Assert(len(tk.MustQuery("show session bindings").Rows()), Equals, 1)
	tk.MustExec("drop session binding for select * from testbind")
}

func (s *testSuiteP1) TestChange(c *C) {
	tk := testkit.NewTestKit(c, s.store)
	tk.MustExec("use test")
	tk.MustExec("drop table if exists t")
	tk.MustExec("create table t(a int)")
	tk.MustExec("alter table t change a b int")
	tk.MustExec("alter table t change b c bigint")
	c.Assert(tk.ExecToErr("alter table t change c d varchar(100)"), NotNil)
}

func (s *testSuiteP1) TestChangePumpAndDrainer(c *C) {
	tk := testkit.NewTestKit(c, s.store)
	// change pump or drainer's state need connect to etcd
	// so will meet error "URL scheme must be http, https, unix, or unixs: /tmp/tidb"
	err := tk.ExecToErr("change pump to node_state ='paused' for node_id 'pump1'")
	c.Assert(err, ErrorMatches, "URL scheme must be http, https, unix, or unixs.*")
	err = tk.ExecToErr("change drainer to node_state ='paused' for node_id 'drainer1'")
	c.Assert(err, ErrorMatches, "URL scheme must be http, https, unix, or unixs.*")
}

func (s *testSuiteP1) TestLoadStats(c *C) {
	tk := testkit.NewTestKit(c, s.store)
	tk.MustExec("use test")
	c.Assert(tk.ExecToErr("load stats"), NotNil)
	c.Assert(tk.ExecToErr("load stats ./xxx.json"), NotNil)
}

func (s *testSuiteP1) TestShow(c *C) {
	tk := testkit.NewTestKit(c, s.store)
	tk.MustExec("create database test_show;")
	tk.MustExec("use test_show")

	tk.MustQuery("show engines")
	tk.MustExec("drop table if exists t")
	tk.MustExec("create table t(a int primary key)")
	c.Assert(len(tk.MustQuery("show index in t").Rows()), Equals, 1)
	c.Assert(len(tk.MustQuery("show index from t").Rows()), Equals, 1)

	tk.MustQuery("show charset").Check(testkit.Rows(
		"utf8 UTF-8 Unicode utf8_bin 3",
		"utf8mb4 UTF-8 Unicode utf8mb4_bin 4",
		"ascii US ASCII ascii_bin 1",
		"latin1 Latin1 latin1_bin 1",
		"binary binary binary 1"))
	c.Assert(len(tk.MustQuery("show master status").Rows()), Equals, 1)
	tk.MustQuery("show create database test_show").Check(testkit.Rows("test_show CREATE DATABASE `test_show` /*!40100 DEFAULT CHARACTER SET utf8mb4 */"))
	tk.MustQuery("show privileges").Check(testkit.Rows("Alter Tables To alter the table",
		"Alter Tables To alter the table",
		"Alter routine Functions,Procedures To alter or drop stored functions/procedures",
		"Create Databases,Tables,Indexes To create new databases and tables",
		"Create routine Databases To use CREATE FUNCTION/PROCEDURE",
		"Create temporary tables Databases To use CREATE TEMPORARY TABLE",
		"Create view Tables To create new views",
		"Create user Server Admin To create new users",
		"Delete Tables To delete existing rows",
		"Drop Databases,Tables To drop databases, tables, and views",
		"Event Server Admin To create, alter, drop and execute events",
		"Execute Functions,Procedures To execute stored routines",
		"File File access on server To read and write files on the server",
		"Grant option Databases,Tables,Functions,Procedures To give to other users those privileges you possess",
		"Index Tables To create or drop indexes",
		"Insert Tables To insert data into tables",
		"Lock tables Databases To use LOCK TABLES (together with SELECT privilege)",
		"Process Server Admin To view the plain text of currently executing queries",
		"Proxy Server Admin To make proxy user possible",
		"References Databases,Tables To have references on tables",
		"Reload Server Admin To reload or refresh tables, logs and privileges",
		"Replication client Server Admin To ask where the slave or master servers are",
		"Replication slave Server Admin To read binary log events from the master",
		"Select Tables To retrieve rows from table",
		"Show databases Server Admin To see all databases with SHOW DATABASES",
		"Show view Tables To see views with SHOW CREATE VIEW",
		"Shutdown Server Admin To shut down the server",
		"Super Server Admin To use KILL thread, SET GLOBAL, CHANGE MASTER, etc.",
		"Trigger Tables To use triggers",
		"Create tablespace Server Admin To create/alter/drop tablespaces",
		"Update Tables To update existing rows",
		"Usage Server Admin No privileges - allow connect only"))
	c.Assert(len(tk.MustQuery("show table status").Rows()), Equals, 1)
}

func (s *testSuite3) TestAdmin(c *C) {
	tk := testkit.NewTestKit(c, s.store)
	tk.MustExec("use test")
	tk.MustExec("drop table if exists admin_test")
	tk.MustExec("create table admin_test (c1 int, c2 int, c3 int default 1, index (c1))")
	tk.MustExec("insert admin_test (c1) values (1),(2),(NULL)")

	ctx := context.Background()
	// cancel DDL jobs test
	r, err := tk.Exec("admin cancel ddl jobs 1")
	c.Assert(err, IsNil, Commentf("err %v", err))
	req := r.NewChunk()
	err = r.Next(ctx, req)
	c.Assert(err, IsNil)
	row := req.GetRow(0)
	c.Assert(row.Len(), Equals, 2)
	c.Assert(row.GetString(0), Equals, "1")
	c.Assert(row.GetString(1), Matches, "*DDL Job:1 not found")

	// show ddl test;
	r, err = tk.Exec("admin show ddl")
	c.Assert(err, IsNil)
	req = r.NewChunk()
	err = r.Next(ctx, req)
	c.Assert(err, IsNil)
	row = req.GetRow(0)
	c.Assert(row.Len(), Equals, 6)
	txn, err := s.store.Begin()
	c.Assert(err, IsNil)
	ddlInfo, err := admin.GetDDLInfo(txn)
	c.Assert(err, IsNil)
	c.Assert(row.GetInt64(0), Equals, ddlInfo.SchemaVer)
	// TODO: Pass this test.
	// rowOwnerInfos := strings.Split(row.Data[1].GetString(), ",")
	// ownerInfos := strings.Split(ddlInfo.Owner.String(), ",")
	// c.Assert(rowOwnerInfos[0], Equals, ownerInfos[0])
	serverInfo, err := infosync.GetServerInfoByID(ctx, row.GetString(1))
	c.Assert(err, IsNil)
	c.Assert(row.GetString(2), Equals, serverInfo.IP+":"+
		strconv.FormatUint(uint64(serverInfo.Port), 10))
	c.Assert(row.GetString(3), Equals, "")
	req = r.NewChunk()
	err = r.Next(ctx, req)
	c.Assert(err, IsNil)
	c.Assert(req.NumRows() == 0, IsTrue)
	err = txn.Rollback()
	c.Assert(err, IsNil)

	// show DDL jobs test
	r, err = tk.Exec("admin show ddl jobs")
	c.Assert(err, IsNil)
	req = r.NewChunk()
	err = r.Next(ctx, req)
	c.Assert(err, IsNil)
	row = req.GetRow(0)
	c.Assert(row.Len(), Equals, 11)
	txn, err = s.store.Begin()
	c.Assert(err, IsNil)
	historyJobs, err := admin.GetHistoryDDLJobs(txn, admin.DefNumHistoryJobs)
	c.Assert(len(historyJobs), Greater, 1)
	c.Assert(len(row.GetString(1)), Greater, 0)
	c.Assert(err, IsNil)
	c.Assert(row.GetInt64(0), Equals, historyJobs[0].ID)
	c.Assert(err, IsNil)

	r, err = tk.Exec("admin show ddl jobs 20")
	c.Assert(err, IsNil)
	req = r.NewChunk()
	err = r.Next(ctx, req)
	c.Assert(err, IsNil)
	row = req.GetRow(0)
	c.Assert(row.Len(), Equals, 11)
	c.Assert(row.GetInt64(0), Equals, historyJobs[0].ID)
	c.Assert(err, IsNil)

	// show DDL job queries test
	tk.MustExec("use test")
	tk.MustExec("drop table if exists admin_test2")
	tk.MustExec("create table admin_test2 (c1 int, c2 int, c3 int default 1, index (c1))")
	result := tk.MustQuery(`admin show ddl job queries 1, 1, 1`)
	result.Check(testkit.Rows())
	result = tk.MustQuery(`admin show ddl job queries 1, 2, 3, 4`)
	result.Check(testkit.Rows())
	historyJobs, err = admin.GetHistoryDDLJobs(txn, admin.DefNumHistoryJobs)
	result = tk.MustQuery(fmt.Sprintf("admin show ddl job queries %d", historyJobs[0].ID))
	result.Check(testkit.Rows(historyJobs[0].Query))
	c.Assert(err, IsNil)

	// check table test
	tk.MustExec("create table admin_test1 (c1 int, c2 int default 1, index (c1))")
	tk.MustExec("insert admin_test1 (c1) values (21),(22)")
	r, err = tk.Exec("admin check table admin_test, admin_test1")
	c.Assert(err, IsNil)
	c.Assert(r, IsNil)
	// error table name
	err = tk.ExecToErr("admin check table admin_test_error")
	c.Assert(err, NotNil)
	// different index values
	sctx := tk.Se.(sessionctx.Context)
	dom := domain.GetDomain(sctx)
	is := dom.InfoSchema()
	c.Assert(is, NotNil)
	tb, err := is.TableByName(model.NewCIStr("test"), model.NewCIStr("admin_test"))
	c.Assert(err, IsNil)
	c.Assert(tb.Indices(), HasLen, 1)
	_, err = tb.Indices()[0].Create(mock.NewContext(), txn.GetUnionStore(), types.MakeDatums(int64(10)), kv.IntHandle(1))
	c.Assert(err, IsNil)
	err = txn.Commit(context.Background())
	c.Assert(err, IsNil)
	errAdmin := tk.ExecToErr("admin check table admin_test")
	c.Assert(errAdmin, NotNil)

	if config.CheckTableBeforeDrop {
		err = tk.ExecToErr("drop table admin_test")
		c.Assert(err.Error(), Equals, errAdmin.Error())

		// Drop inconsistency index.
		tk.MustExec("alter table admin_test drop index c1")
		tk.MustExec("admin check table admin_test")
	}
	// checksum table test
	tk.MustExec("create table checksum_with_index (id int, count int, PRIMARY KEY(id), KEY(count))")
	tk.MustExec("create table checksum_without_index (id int, count int, PRIMARY KEY(id))")
	r, err = tk.Exec("admin checksum table checksum_with_index, checksum_without_index")
	c.Assert(err, IsNil)
	res := tk.ResultSetToResult(r, Commentf("admin checksum table"))
	// Mocktikv returns 1 for every table/index scan, then we will xor the checksums of a table.
	// For "checksum_with_index", we have two checksums, so the result will be 1^1 = 0.
	// For "checksum_without_index", we only have one checksum, so the result will be 1.
	res.Sort().Check(testkit.Rows("test checksum_with_index 0 2 2", "test checksum_without_index 1 1 1"))

	tk.MustExec("drop table if exists t1;")
	tk.MustExec("CREATE TABLE t1 (c2 BOOL, PRIMARY KEY (c2));")
	tk.MustExec("INSERT INTO t1 SET c2 = '0';")
	tk.MustExec("ALTER TABLE t1 ADD COLUMN c3 DATETIME NULL DEFAULT '2668-02-03 17:19:31';")
	tk.MustExec("ALTER TABLE t1 ADD INDEX idx2 (c3);")
	tk.MustExec("ALTER TABLE t1 ADD COLUMN c4 bit(10) default 127;")
	tk.MustExec("ALTER TABLE t1 ADD INDEX idx3 (c4);")
	tk.MustExec("admin check table t1;")

	// Test admin show ddl jobs table name after table has been droped.
	tk.MustExec("drop table if exists t1;")
	re := tk.MustQuery("admin show ddl jobs 1")
	rows := re.Rows()
	c.Assert(len(rows), Equals, 1)
	c.Assert(rows[0][2], Equals, "t1")

	// Test for reverse scan get history ddl jobs when ddl history jobs queue has multiple regions.
	txn, err = s.store.Begin()
	c.Assert(err, IsNil)
	historyJobs, err = admin.GetHistoryDDLJobs(txn, 20)
	c.Assert(err, IsNil)

	// Split region for history ddl job queues.
	m := meta.NewMeta(txn)
	startKey := meta.DDLJobHistoryKey(m, 0)
	endKey := meta.DDLJobHistoryKey(m, historyJobs[0].ID)
	s.cluster.SplitKeys(startKey, endKey, int(historyJobs[0].ID/5))

	historyJobs2, err := admin.GetHistoryDDLJobs(txn, 20)
	c.Assert(err, IsNil)
	c.Assert(historyJobs, DeepEquals, historyJobs2)
}

func (s *testSuiteP2) TestAdminShowDDLJobs(c *C) {
	tk := testkit.NewTestKit(c, s.store)
	tk.MustExec("create database if not exists test_admin_show_ddl_jobs")
	tk.MustExec("use test_admin_show_ddl_jobs")
	tk.MustExec("create table t (a int);")

	re := tk.MustQuery("admin show ddl jobs 1")
	row := re.Rows()[0]
	c.Assert(row[1], Equals, "test_admin_show_ddl_jobs")
	jobID, err := strconv.Atoi(row[0].(string))
	c.Assert(err, IsNil)

	err = kv.RunInNewTxn(s.store, true, func(txn kv.Transaction) error {
		t := meta.NewMeta(txn)
		job, err := t.GetHistoryDDLJob(int64(jobID))
		c.Assert(err, IsNil)
		c.Assert(job, NotNil)
		// Test for compatibility. Old TiDB version doesn't have SchemaName field, and the BinlogInfo maybe nil.
		// See PR: 11561.
		job.BinlogInfo = nil
		job.SchemaName = ""
		err = t.AddHistoryDDLJob(job, true)
		c.Assert(err, IsNil)
		return nil
	})
	c.Assert(err, IsNil)

	re = tk.MustQuery("admin show ddl jobs 1")
	row = re.Rows()[0]
	c.Assert(row[1], Equals, "test_admin_show_ddl_jobs")

	re = tk.MustQuery("admin show ddl jobs 1 where job_type='create table'")
	row = re.Rows()[0]
	c.Assert(row[1], Equals, "test_admin_show_ddl_jobs")
	c.Assert(row[9], Equals, "<nil>")

	// Test the START_TIME and END_TIME field.
	re = tk.MustQuery("admin show ddl jobs where job_type = 'create table' and start_time > str_to_date('20190101','%Y%m%d%H%i%s')")
	row = re.Rows()[0]
	c.Assert(row[2], Equals, "t")
	c.Assert(row[9], Equals, "<nil>")
}

func (s *testSuiteP2) TestAdminChecksumOfPartitionedTable(c *C) {
	tk := testkit.NewTestKit(c, s.store)
	tk.MustExec("USE test;")
	tk.MustExec("DROP TABLE IF EXISTS admin_checksum_partition_test;")
	tk.MustExec("CREATE TABLE admin_checksum_partition_test (a INT) PARTITION BY HASH(a) PARTITIONS 4;")
	tk.MustExec("INSERT INTO admin_checksum_partition_test VALUES (1), (2);")

	r := tk.MustQuery("ADMIN CHECKSUM TABLE admin_checksum_partition_test;")
	r.Check(testkit.Rows("test admin_checksum_partition_test 1 5 5"))
}

func (s *baseTestSuite) fillData(tk *testkit.TestKit, table string) {
	tk.MustExec("use test")
	tk.MustExec(fmt.Sprintf("create table %s(id int not null default 1, name varchar(255), PRIMARY KEY(id));", table))

	// insert data
	tk.MustExec(fmt.Sprintf("insert INTO %s VALUES (1, \"hello\");", table))
	tk.CheckExecResult(1, 0)
	tk.MustExec(fmt.Sprintf("insert into %s values (2, \"hello\");", table))
	tk.CheckExecResult(1, 0)
}

type testCase struct {
	data1       []byte
	data2       []byte
	expected    []string
	restData    []byte
	expectedMsg string
}

func checkCases(tests []testCase, ld *executor.LoadDataInfo,
	c *C, tk *testkit.TestKit, ctx sessionctx.Context, selectSQL, deleteSQL string) {
	origin := ld.IgnoreLines
	for _, tt := range tests {
		ld.IgnoreLines = origin
		c.Assert(ctx.NewTxn(context.Background()), IsNil)
		ctx.GetSessionVars().StmtCtx.DupKeyAsWarning = true
		ctx.GetSessionVars().StmtCtx.BadNullAsWarning = true
		ctx.GetSessionVars().StmtCtx.InLoadDataStmt = true
		ctx.GetSessionVars().StmtCtx.InDeleteStmt = false
		data, reachLimit, err1 := ld.InsertData(context.Background(), tt.data1, tt.data2)
		c.Assert(err1, IsNil)
		c.Assert(reachLimit, IsFalse)
		err1 = ld.CheckAndInsertOneBatch(context.Background(), ld.GetRows(), ld.GetCurBatchCnt())
		c.Assert(err1, IsNil)
		ld.SetMaxRowsInBatch(20000)
		if tt.restData == nil {
			c.Assert(data, HasLen, 0,
				Commentf("data1:%v, data2:%v, data:%v", string(tt.data1), string(tt.data2), string(data)))
		} else {
			c.Assert(data, DeepEquals, tt.restData,
				Commentf("data1:%v, data2:%v, data:%v", string(tt.data1), string(tt.data2), string(data)))
		}
		ld.SetMessage()
		tk.CheckLastMessage(tt.expectedMsg)
		ctx.StmtCommit()
		txn, err := ctx.Txn(true)
		c.Assert(err, IsNil)
		err = txn.Commit(context.Background())
		c.Assert(err, IsNil)
		r := tk.MustQuery(selectSQL)
		r.Check(testutil.RowsWithSep("|", tt.expected...))
		tk.MustExec(deleteSQL)
	}
}

func (s *testSuiteP1) TestSelectWithoutFrom(c *C) {
	tk := testkit.NewTestKit(c, s.store)
	tk.MustExec("use test")

	r := tk.MustQuery("select 1 + 2*3;")
	r.Check(testkit.Rows("7"))

	r = tk.MustQuery(`select _utf8"string";`)
	r.Check(testkit.Rows("string"))

	r = tk.MustQuery("select 1 order by 1;")
	r.Check(testkit.Rows("1"))
}

// TestSelectBackslashN Issue 3685.
func (s *testSuiteP1) TestSelectBackslashN(c *C) {
	tk := testkit.NewTestKit(c, s.store)

	sql := `select \N;`
	r := tk.MustQuery(sql)
	r.Check(testkit.Rows("<nil>"))
	rs, err := tk.Exec(sql)
	c.Check(err, IsNil)
	fields := rs.Fields()
	c.Check(len(fields), Equals, 1)
	c.Check(fields[0].Column.Name.O, Equals, "NULL")

	sql = `select "\N";`
	r = tk.MustQuery(sql)
	r.Check(testkit.Rows("N"))
	rs, err = tk.Exec(sql)
	c.Check(err, IsNil)
	fields = rs.Fields()
	c.Check(len(fields), Equals, 1)
	c.Check(fields[0].Column.Name.O, Equals, `N`)

	tk.MustExec("use test;")
	tk.MustExec("create table test (`\\N` int);")
	tk.MustExec("insert into test values (1);")
	tk.CheckExecResult(1, 0)
	sql = "select * from test;"
	r = tk.MustQuery(sql)
	r.Check(testkit.Rows("1"))
	rs, err = tk.Exec(sql)
	c.Check(err, IsNil)
	fields = rs.Fields()
	c.Check(len(fields), Equals, 1)
	c.Check(fields[0].Column.Name.O, Equals, `\N`)

	sql = `select \N from test;`
	r = tk.MustQuery(sql)
	r.Check(testkit.Rows("<nil>"))
	rs, err = tk.Exec(sql)
	c.Check(err, IsNil)
	fields = rs.Fields()
	c.Check(err, IsNil)
	c.Check(len(fields), Equals, 1)
	c.Check(fields[0].Column.Name.O, Equals, `NULL`)

	sql = `select (\N) from test;`
	r = tk.MustQuery(sql)
	r.Check(testkit.Rows("<nil>"))
	rs, err = tk.Exec(sql)
	c.Check(err, IsNil)
	fields = rs.Fields()
	c.Check(len(fields), Equals, 1)
	c.Check(fields[0].Column.Name.O, Equals, `NULL`)

	sql = "select `\\N` from test;"
	r = tk.MustQuery(sql)
	r.Check(testkit.Rows("1"))
	rs, err = tk.Exec(sql)
	c.Check(err, IsNil)
	fields = rs.Fields()
	c.Check(len(fields), Equals, 1)
	c.Check(fields[0].Column.Name.O, Equals, `\N`)

	sql = "select (`\\N`) from test;"
	r = tk.MustQuery(sql)
	r.Check(testkit.Rows("1"))
	rs, err = tk.Exec(sql)
	c.Check(err, IsNil)
	fields = rs.Fields()
	c.Check(len(fields), Equals, 1)
	c.Check(fields[0].Column.Name.O, Equals, `\N`)

	sql = `select '\N' from test;`
	r = tk.MustQuery(sql)
	r.Check(testkit.Rows("N"))
	rs, err = tk.Exec(sql)
	c.Check(err, IsNil)
	fields = rs.Fields()
	c.Check(len(fields), Equals, 1)
	c.Check(fields[0].Column.Name.O, Equals, `N`)

	sql = `select ('\N') from test;`
	r = tk.MustQuery(sql)
	r.Check(testkit.Rows("N"))
	rs, err = tk.Exec(sql)
	c.Check(err, IsNil)
	fields = rs.Fields()
	c.Check(len(fields), Equals, 1)
	c.Check(fields[0].Column.Name.O, Equals, `N`)
}

// TestSelectNull Issue #4053.
func (s *testSuiteP1) TestSelectNull(c *C) {
	tk := testkit.NewTestKit(c, s.store)

	sql := `select nUll;`
	r := tk.MustQuery(sql)
	r.Check(testkit.Rows("<nil>"))
	rs, err := tk.Exec(sql)
	c.Check(err, IsNil)
	fields := rs.Fields()
	c.Check(len(fields), Equals, 1)
	c.Check(fields[0].Column.Name.O, Equals, `NULL`)

	sql = `select (null);`
	r = tk.MustQuery(sql)
	r.Check(testkit.Rows("<nil>"))
	rs, err = tk.Exec(sql)
	c.Check(err, IsNil)
	fields = rs.Fields()
	c.Check(len(fields), Equals, 1)
	c.Check(fields[0].Column.Name.O, Equals, `NULL`)

	sql = `select null+NULL;`
	r = tk.MustQuery(sql)
	r.Check(testkit.Rows("<nil>"))
	rs, err = tk.Exec(sql)
	c.Check(err, IsNil)
	fields = rs.Fields()
	c.Check(err, IsNil)
	c.Check(len(fields), Equals, 1)
	c.Check(fields[0].Column.Name.O, Equals, `null+NULL`)
}

// TestSelectStringLiteral Issue #3686.
func (s *testSuiteP1) TestSelectStringLiteral(c *C) {
	tk := testkit.NewTestKit(c, s.store)

	sql := `select 'abc';`
	r := tk.MustQuery(sql)
	r.Check(testkit.Rows("abc"))
	rs, err := tk.Exec(sql)
	c.Check(err, IsNil)
	fields := rs.Fields()
	c.Check(len(fields), Equals, 1)
	c.Check(fields[0].Column.Name.O, Equals, `abc`)

	sql = `select (('abc'));`
	r = tk.MustQuery(sql)
	r.Check(testkit.Rows("abc"))
	rs, err = tk.Exec(sql)
	c.Check(err, IsNil)
	fields = rs.Fields()
	c.Check(len(fields), Equals, 1)
	c.Check(fields[0].Column.Name.O, Equals, `abc`)

	sql = `select 'abc'+'def';`
	r = tk.MustQuery(sql)
	r.Check(testkit.Rows("0"))
	rs, err = tk.Exec(sql)
	c.Check(err, IsNil)
	fields = rs.Fields()
	c.Check(len(fields), Equals, 1)
	c.Check(fields[0].Column.Name.O, Equals, `'abc'+'def'`)

	// Below checks whether leading invalid chars are trimmed.
	sql = "select '\n';"
	r = tk.MustQuery(sql)
	r.Check(testkit.Rows("\n"))
	rs, err = tk.Exec(sql)
	c.Check(err, IsNil)
	fields = rs.Fields()
	c.Check(len(fields), Equals, 1)
	c.Check(fields[0].Column.Name.O, Equals, "")

	sql = "select '\t   col';" // Lowercased letter is a valid char.
	rs, err = tk.Exec(sql)
	c.Check(err, IsNil)
	fields = rs.Fields()
	c.Check(len(fields), Equals, 1)
	c.Check(fields[0].Column.Name.O, Equals, "col")

	sql = "select '\t   Col';" // Uppercased letter is a valid char.
	rs, err = tk.Exec(sql)
	c.Check(err, IsNil)
	fields = rs.Fields()
	c.Check(len(fields), Equals, 1)
	c.Check(fields[0].Column.Name.O, Equals, "Col")

	sql = "select '\n\t   中文 col';" // Chinese char is a valid char.
	rs, err = tk.Exec(sql)
	c.Check(err, IsNil)
	fields = rs.Fields()
	c.Check(len(fields), Equals, 1)
	c.Check(fields[0].Column.Name.O, Equals, "中文 col")

	sql = "select ' \r\n  .col';" // Punctuation is a valid char.
	rs, err = tk.Exec(sql)
	c.Check(err, IsNil)
	fields = rs.Fields()
	c.Check(len(fields), Equals, 1)
	c.Check(fields[0].Column.Name.O, Equals, ".col")

	sql = "select '   😆col';" // Emoji is a valid char.
	rs, err = tk.Exec(sql)
	c.Check(err, IsNil)
	fields = rs.Fields()
	c.Check(len(fields), Equals, 1)
	c.Check(fields[0].Column.Name.O, Equals, "😆col")

	// Below checks whether trailing invalid chars are preserved.
	sql = `select 'abc   ';`
	rs, err = tk.Exec(sql)
	c.Check(err, IsNil)
	fields = rs.Fields()
	c.Check(len(fields), Equals, 1)
	c.Check(fields[0].Column.Name.O, Equals, "abc   ")

	sql = `select '  abc   123   ';`
	rs, err = tk.Exec(sql)
	c.Check(err, IsNil)
	fields = rs.Fields()
	c.Check(len(fields), Equals, 1)
	c.Check(fields[0].Column.Name.O, Equals, "abc   123   ")

	// Issue #4239.
	sql = `select 'a' ' ' 'string';`
	r = tk.MustQuery(sql)
	r.Check(testkit.Rows("a string"))
	rs, err = tk.Exec(sql)
	c.Check(err, IsNil)
	fields = rs.Fields()
	c.Check(len(fields), Equals, 1)
	c.Check(fields[0].Column.Name.O, Equals, "a")

	sql = `select 'a' " " "string";`
	r = tk.MustQuery(sql)
	r.Check(testkit.Rows("a string"))
	rs, err = tk.Exec(sql)
	c.Check(err, IsNil)
	fields = rs.Fields()
	c.Check(len(fields), Equals, 1)
	c.Check(fields[0].Column.Name.O, Equals, "a")

	sql = `select 'string' 'string';`
	r = tk.MustQuery(sql)
	r.Check(testkit.Rows("stringstring"))
	rs, err = tk.Exec(sql)
	c.Check(err, IsNil)
	fields = rs.Fields()
	c.Check(len(fields), Equals, 1)
	c.Check(fields[0].Column.Name.O, Equals, "string")

	sql = `select "ss" "a";`
	r = tk.MustQuery(sql)
	r.Check(testkit.Rows("ssa"))
	rs, err = tk.Exec(sql)
	c.Check(err, IsNil)
	fields = rs.Fields()
	c.Check(len(fields), Equals, 1)
	c.Check(fields[0].Column.Name.O, Equals, "ss")

	sql = `select "ss" "a" "b";`
	r = tk.MustQuery(sql)
	r.Check(testkit.Rows("ssab"))
	rs, err = tk.Exec(sql)
	c.Check(err, IsNil)
	fields = rs.Fields()
	c.Check(len(fields), Equals, 1)
	c.Check(fields[0].Column.Name.O, Equals, "ss")

	sql = `select "ss" "a" ' ' "b";`
	r = tk.MustQuery(sql)
	r.Check(testkit.Rows("ssa b"))
	rs, err = tk.Exec(sql)
	c.Check(err, IsNil)
	fields = rs.Fields()
	c.Check(len(fields), Equals, 1)
	c.Check(fields[0].Column.Name.O, Equals, "ss")

	sql = `select "ss" "a" ' ' "b" ' ' "d";`
	r = tk.MustQuery(sql)
	r.Check(testkit.Rows("ssa b d"))
	rs, err = tk.Exec(sql)
	c.Check(err, IsNil)
	fields = rs.Fields()
	c.Check(len(fields), Equals, 1)
	c.Check(fields[0].Column.Name.O, Equals, "ss")
}

func (s *testSuiteP1) TestSelectLimit(c *C) {
	tk := testkit.NewTestKit(c, s.store)
	tk.MustExec("use test")
	s.fillData(tk, "select_limit")

	tk.MustExec("insert INTO select_limit VALUES (3, \"hello\");")
	tk.CheckExecResult(1, 0)
	tk.MustExec("insert INTO select_limit VALUES (4, \"hello\");")
	tk.CheckExecResult(1, 0)

	r := tk.MustQuery("select * from select_limit limit 1;")
	r.Check(testkit.Rows("1 hello"))

	r = tk.MustQuery("select id from (select * from select_limit limit 1) k where id != 1;")
	r.Check(testkit.Rows())

	r = tk.MustQuery("select * from select_limit limit 18446744073709551615 offset 0;")
	r.Check(testkit.Rows("1 hello", "2 hello", "3 hello", "4 hello"))

	r = tk.MustQuery("select * from select_limit limit 18446744073709551615 offset 1;")
	r.Check(testkit.Rows("2 hello", "3 hello", "4 hello"))

	r = tk.MustQuery("select * from select_limit limit 18446744073709551615 offset 3;")
	r.Check(testkit.Rows("4 hello"))

	err := tk.ExecToErr("select * from select_limit limit 18446744073709551616 offset 3;")
	c.Assert(err, NotNil)
}

func (s *testSuiteP1) TestSelectOrderBy(c *C) {
	tk := testkit.NewTestKit(c, s.store)
	tk.MustExec("use test")
	s.fillData(tk, "select_order_test")

	// Test star field
	r := tk.MustQuery("select * from select_order_test where id = 1 order by id limit 1 offset 0;")
	r.Check(testkit.Rows("1 hello"))

	r = tk.MustQuery("select id from select_order_test order by id desc limit 1 ")
	r.Check(testkit.Rows("2"))

	r = tk.MustQuery("select id from select_order_test order by id + 1 desc limit 1 ")
	r.Check(testkit.Rows("2"))

	// Test limit
	r = tk.MustQuery("select * from select_order_test order by name, id limit 1 offset 0;")
	r.Check(testkit.Rows("1 hello"))

	// Test limit
	r = tk.MustQuery("select id as c1, name from select_order_test order by 2, id limit 1 offset 0;")
	r.Check(testkit.Rows("1 hello"))

	// Test limit overflow
	r = tk.MustQuery("select * from select_order_test order by name, id limit 100 offset 0;")
	r.Check(testkit.Rows("1 hello", "2 hello"))

	// Test offset overflow
	r = tk.MustQuery("select * from select_order_test order by name, id limit 1 offset 100;")
	r.Check(testkit.Rows())

	// Test limit exceeds int range.
	r = tk.MustQuery("select id from select_order_test order by name, id limit 18446744073709551615;")
	r.Check(testkit.Rows("1", "2"))

	// Test multiple field
	r = tk.MustQuery("select id, name from select_order_test where id = 1 group by id, name limit 1 offset 0;")
	r.Check(testkit.Rows("1 hello"))

	// Test limit + order by
	for i := 3; i <= 10; i += 1 {
		tk.MustExec(fmt.Sprintf("insert INTO select_order_test VALUES (%d, \"zz\");", i))
	}
	tk.MustExec("insert INTO select_order_test VALUES (10086, \"hi\");")
	for i := 11; i <= 20; i += 1 {
		tk.MustExec(fmt.Sprintf("insert INTO select_order_test VALUES (%d, \"hh\");", i))
	}
	for i := 21; i <= 30; i += 1 {
		tk.MustExec(fmt.Sprintf("insert INTO select_order_test VALUES (%d, \"zz\");", i))
	}
	tk.MustExec("insert INTO select_order_test VALUES (1501, \"aa\");")
	r = tk.MustQuery("select * from select_order_test order by name, id limit 1 offset 3;")
	r.Check(testkit.Rows("11 hh"))
	tk.MustExec("drop table select_order_test")
	tk.MustExec("drop table if exists t")
	tk.MustExec("create table t (c int, d int)")
	tk.MustExec("insert t values (1, 1)")
	tk.MustExec("insert t values (1, 2)")
	tk.MustExec("insert t values (1, 3)")
	r = tk.MustQuery("select 1-d as d from t order by d;")
	r.Check(testkit.Rows("-2", "-1", "0"))
	r = tk.MustQuery("select 1-d as d from t order by d + 1;")
	r.Check(testkit.Rows("0", "-1", "-2"))
	r = tk.MustQuery("select t.d from t order by d;")
	r.Check(testkit.Rows("1", "2", "3"))

	tk.MustExec("drop table if exists t")
	tk.MustExec("create table t (a int, b int, c int)")
	tk.MustExec("insert t values (1, 2, 3)")
	r = tk.MustQuery("select b from (select a,b from t order by a,c) t")
	r.Check(testkit.Rows("2"))
	r = tk.MustQuery("select b from (select a,b from t order by a,c limit 1) t")
	r.Check(testkit.Rows("2"))
	tk.MustExec("drop table if exists t")
	tk.MustExec("create table t(a int, b int, index idx(a))")
	tk.MustExec("insert into t values(1, 1), (2, 2)")
	tk.MustQuery("select * from t where 1 order by b").Check(testkit.Rows("1 1", "2 2"))
	tk.MustQuery("select * from t where a between 1 and 2 order by a desc").Check(testkit.Rows("2 2", "1 1"))

	// Test double read and topN is pushed down to first read plannercore.
	tk.MustExec("drop table if exists t")
	tk.MustExec("create table t(a int primary key, b int, c int, index idx(b))")
	tk.MustExec("insert into t values(1, 3, 1)")
	tk.MustExec("insert into t values(2, 2, 2)")
	tk.MustExec("insert into t values(3, 1, 3)")
	tk.MustQuery("select * from t use index(idx) order by a desc limit 1").Check(testkit.Rows("3 1 3"))

	// Test double read which needs to keep order.
	tk.MustExec("drop table if exists t")
	tk.MustExec("create table t(a int, b int, key b (b))")
	tk.Se.GetSessionVars().IndexLookupSize = 3
	for i := 0; i < 10; i++ {
		tk.MustExec(fmt.Sprintf("insert into t values(%d, %d)", i, 10-i))
	}
	tk.MustQuery("select a from t use index(b) order by b").Check(testkit.Rows("9", "8", "7", "6", "5", "4", "3", "2", "1", "0"))
}

func (s *testSuiteP1) TestOrderBy(c *C) {
	tk := testkit.NewTestKitWithInit(c, s.store)
	tk.MustExec("drop table if exists t")
	tk.MustExec("create table t (c1 int, c2 int, c3 varchar(20))")
	tk.MustExec("insert into t values (1, 2, 'abc'), (2, 1, 'bcd')")

	// Fix issue https://github.com/pingcap/tidb/issues/337
	tk.MustQuery("select c1 as a, c1 as b from t order by c1").Check(testkit.Rows("1 1", "2 2"))

	tk.MustQuery("select c1 as a, t.c1 as a from t order by a desc").Check(testkit.Rows("2 2", "1 1"))
	tk.MustQuery("select c1 as c2 from t order by c2").Check(testkit.Rows("1", "2"))
	tk.MustQuery("select sum(c1) from t order by sum(c1)").Check(testkit.Rows("3"))
	tk.MustQuery("select c1 as c2 from t order by c2 + 1").Check(testkit.Rows("2", "1"))

	// Order by position.
	tk.MustQuery("select * from t order by 1").Check(testkit.Rows("1 2 abc", "2 1 bcd"))
	tk.MustQuery("select * from t order by 2").Check(testkit.Rows("2 1 bcd", "1 2 abc"))

	// Order by binary.
	tk.MustQuery("select c1, c3 from t order by binary c1 desc").Check(testkit.Rows("2 bcd", "1 abc"))
	tk.MustQuery("select c1, c2 from t order by binary c3").Check(testkit.Rows("1 2", "2 1"))
}

func (s *testSuiteP1) TestSelectErrorRow(c *C) {
	tk := testkit.NewTestKit(c, s.store)
	tk.MustExec("use test")

	err := tk.ExecToErr("select row(1, 1) from test")
	c.Assert(err, NotNil)

	err = tk.ExecToErr("select * from test group by row(1, 1);")
	c.Assert(err, NotNil)

	err = tk.ExecToErr("select * from test order by row(1, 1);")
	c.Assert(err, NotNil)

	err = tk.ExecToErr("select * from test having row(1, 1);")
	c.Assert(err, NotNil)

	err = tk.ExecToErr("select (select 1, 1) from test;")
	c.Assert(err, NotNil)

	err = tk.ExecToErr("select * from test group by (select 1, 1);")
	c.Assert(err, NotNil)

	err = tk.ExecToErr("select * from test order by (select 1, 1);")
	c.Assert(err, NotNil)

	err = tk.ExecToErr("select * from test having (select 1, 1);")
	c.Assert(err, NotNil)
}

// TestIssue2612 is related with https://github.com/pingcap/tidb/issues/2612
func (s *testSuiteP1) TestIssue2612(c *C) {
	tk := testkit.NewTestKit(c, s.store)
	tk.MustExec("use test")
	tk.MustExec(`drop table if exists t`)
	tk.MustExec(`create table t (
		create_at datetime NOT NULL DEFAULT '1000-01-01 00:00:00',
		finish_at datetime NOT NULL DEFAULT '1000-01-01 00:00:00');`)
	tk.MustExec(`insert into t values ('2016-02-13 15:32:24',  '2016-02-11 17:23:22');`)
	rs, err := tk.Exec(`select timediff(finish_at, create_at) from t;`)
	c.Assert(err, IsNil)
	req := rs.NewChunk()
	err = rs.Next(context.Background(), req)
	c.Assert(err, IsNil)
	c.Assert(req.GetRow(0).GetDuration(0, 0).String(), Equals, "-46:09:02")
	rs.Close()
}

// TestIssue345 is related with https://github.com/pingcap/tidb/issues/345
func (s *testSuiteP1) TestIssue345(c *C) {
	tk := testkit.NewTestKit(c, s.store)
	tk.MustExec("use test")
	tk.MustExec(`drop table if exists t1, t2`)
	tk.MustExec(`create table t1 (c1 int);`)
	tk.MustExec(`create table t2 (c2 int);`)
	tk.MustExec(`insert into t1 values (1);`)
	tk.MustExec(`insert into t2 values (2);`)
	tk.MustExec(`update t1, t2 set t1.c1 = 2, t2.c2 = 1;`)
	tk.MustExec(`update t1, t2 set c1 = 2, c2 = 1;`)
	tk.MustExec(`update t1 as a, t2 as b set a.c1 = 2, b.c2 = 1;`)

	// Check t1 content
	r := tk.MustQuery("SELECT * FROM t1;")
	r.Check(testkit.Rows("2"))
	// Check t2 content
	r = tk.MustQuery("SELECT * FROM t2;")
	r.Check(testkit.Rows("1"))

	tk.MustExec(`update t1 as a, t2 as t1 set a.c1 = 1, t1.c2 = 2;`)
	// Check t1 content
	r = tk.MustQuery("SELECT * FROM t1;")
	r.Check(testkit.Rows("1"))
	// Check t2 content
	r = tk.MustQuery("SELECT * FROM t2;")
	r.Check(testkit.Rows("2"))

	_, err := tk.Exec(`update t1 as a, t2 set t1.c1 = 10;`)
	c.Assert(err, NotNil)
}

func (s *testSuiteP1) TestIssue5055(c *C) {
	tk := testkit.NewTestKit(c, s.store)
	tk.MustExec("use test")
	tk.MustExec(`drop table if exists t1, t2`)
	tk.MustExec(`create table t1 (a int);`)
	tk.MustExec(`create table t2 (a int);`)
	tk.MustExec(`insert into t1 values(1);`)
	tk.MustExec(`insert into t2 values(1);`)
	result := tk.MustQuery("select tbl1.* from (select t1.a, 1 from t1) tbl1 left join t2 tbl2 on tbl1.a = tbl2.a order by tbl1.a desc limit 1;")
	result.Check(testkit.Rows("1 1"))
}

func (s *testSuiteWithData) TestSetOperation(c *C) {
	tk := testkit.NewTestKit(c, s.store)
	tk.MustExec(`use test`)
	tk.MustExec(`drop table if exists t1, t2, t3`)
	tk.MustExec(`create table t1(a int)`)
	tk.MustExec(`create table t2 like t1`)
	tk.MustExec(`create table t3 like t1`)
	tk.MustExec(`insert into t1 values (1),(1),(2),(3),(null)`)
	tk.MustExec(`insert into t2 values (1),(2),(null),(null)`)
	tk.MustExec(`insert into t3 values (2),(3)`)

	var input []string
	var output []struct {
		SQL  string
		Plan []string
		Res  []string
	}
	s.testData.GetTestCases(c, &input, &output)
	for i, tt := range input {
		s.testData.OnRecord(func() {
			output[i].SQL = tt
			output[i].Plan = s.testData.ConvertRowsToStrings(tk.MustQuery("explain " + tt).Rows())
			output[i].Res = s.testData.ConvertRowsToStrings(tk.MustQuery(tt).Sort().Rows())
		})
		tk.MustQuery("explain " + tt).Check(testkit.Rows(output[i].Plan...))
		tk.MustQuery(tt).Sort().Check(testkit.Rows(output[i].Res...))
	}
}

func (s *testSuiteWithData) TestSetOperationOnDiffColType(c *C) {
	tk := testkit.NewTestKit(c, s.store)
	tk.MustExec(`use test`)
	tk.MustExec(`drop table if exists t1, t2, t3`)
	tk.MustExec(`create table t1(a int, b int)`)
	tk.MustExec(`create table t2(a int, b varchar(20))`)
	tk.MustExec(`create table t3(a int, b decimal(30,10))`)
	tk.MustExec(`insert into t1 values (1,1),(1,1),(2,2),(3,3),(null,null)`)
	tk.MustExec(`insert into t2 values (1,'1'),(2,'2'),(null,null),(null,'3')`)
	tk.MustExec(`insert into t3 values (2,2.1),(3,3)`)

	var input []string
	var output []struct {
		SQL  string
		Plan []string
		Res  []string
	}
	s.testData.GetTestCases(c, &input, &output)
	for i, tt := range input {
		s.testData.OnRecord(func() {
			output[i].SQL = tt
			output[i].Plan = s.testData.ConvertRowsToStrings(tk.MustQuery("explain " + tt).Rows())
			output[i].Res = s.testData.ConvertRowsToStrings(tk.MustQuery(tt).Sort().Rows())
		})
		tk.MustQuery("explain " + tt).Check(testkit.Rows(output[i].Plan...))
		tk.MustQuery(tt).Sort().Check(testkit.Rows(output[i].Res...))
	}
}

func (s *testSuiteP2) TestUnion(c *C) {
	tk := testkit.NewTestKit(c, s.store)
	tk.MustExec("use test")

	testSQL := `drop table if exists union_test; create table union_test(id int);`
	tk.MustExec(testSQL)

	testSQL = `drop table if exists union_test;`
	tk.MustExec(testSQL)
	testSQL = `create table union_test(id int);`
	tk.MustExec(testSQL)
	testSQL = `insert union_test values (1),(2)`
	tk.MustExec(testSQL)

	testSQL = `select * from (select id from union_test union select id from union_test) t order by id;`
	r := tk.MustQuery(testSQL)
	r.Check(testkit.Rows("1", "2"))

	r = tk.MustQuery("select 1 union all select 1")
	r.Check(testkit.Rows("1", "1"))

	r = tk.MustQuery("select 1 union all select 1 union select 1")
	r.Check(testkit.Rows("1"))

	r = tk.MustQuery("select 1 as a union (select 2) order by a limit 1")
	r.Check(testkit.Rows("1"))

	r = tk.MustQuery("select 1 as a union (select 2) order by a limit 1, 1")
	r.Check(testkit.Rows("2"))

	r = tk.MustQuery("select id from union_test union all (select 1) order by id desc")
	r.Check(testkit.Rows("2", "1", "1"))

	r = tk.MustQuery("select id as a from union_test union (select 1) order by a desc")
	r.Check(testkit.Rows("2", "1"))

	r = tk.MustQuery(`select null as a union (select "abc") order by a`)
	r.Check(testkit.Rows("<nil>", "abc"))

	r = tk.MustQuery(`select "abc" as a union (select 1) order by a`)
	r.Check(testkit.Rows("1", "abc"))

	tk.MustExec("drop table if exists t1")
	tk.MustExec("create table t1 (c int, d int)")
	tk.MustExec("insert t1 values (NULL, 1)")
	tk.MustExec("insert t1 values (1, 1)")
	tk.MustExec("insert t1 values (1, 2)")
	tk.MustExec("drop table if exists t2")
	tk.MustExec("create table t2 (c int, d int)")
	tk.MustExec("insert t2 values (1, 3)")
	tk.MustExec("insert t2 values (1, 1)")
	tk.MustExec("drop table if exists t3")
	tk.MustExec("create table t3 (c int, d int)")
	tk.MustExec("insert t3 values (3, 2)")
	tk.MustExec("insert t3 values (4, 3)")
	r = tk.MustQuery(`select sum(c1), c2 from (select c c1, d c2 from t1 union all select d c1, c c2 from t2 union all select c c1, d c2 from t3) x group by c2 order by c2`)
	r.Check(testkit.Rows("5 1", "4 2", "4 3"))

	tk.MustExec("drop table if exists t1, t2, t3")
	tk.MustExec("create table t1 (a int primary key)")
	tk.MustExec("create table t2 (a int primary key)")
	tk.MustExec("create table t3 (a int primary key)")
	tk.MustExec("insert t1 values (7), (8)")
	tk.MustExec("insert t2 values (1), (9)")
	tk.MustExec("insert t3 values (2), (3)")
	r = tk.MustQuery("select * from t1 union all select * from t2 union all (select * from t3) order by a limit 2")
	r.Check(testkit.Rows("1", "2"))

	tk.MustExec("drop table if exists t1, t2")
	tk.MustExec("create table t1 (a int)")
	tk.MustExec("create table t2 (a int)")
	tk.MustExec("insert t1 values (2), (1)")
	tk.MustExec("insert t2 values (3), (4)")
	r = tk.MustQuery("select * from t1 union all (select * from t2) order by a limit 1")
	r.Check(testkit.Rows("1"))
	r = tk.MustQuery("select (select * from t1 where a != t.a union all (select * from t2 where a != t.a) order by a limit 1) from t1 t")
	r.Check(testkit.Rows("1", "2"))

	tk.MustExec("drop table if exists t")
	tk.MustExec("create table t (id int unsigned primary key auto_increment, c1 int, c2 int, index c1_c2 (c1, c2))")
	tk.MustExec("insert into t (c1, c2) values (1, 1)")
	tk.MustExec("insert into t (c1, c2) values (1, 2)")
	tk.MustExec("insert into t (c1, c2) values (2, 3)")
	r = tk.MustQuery("select * from (select * from t where t.c1 = 1 union select * from t where t.id = 1) s order by s.id")
	r.Check(testkit.Rows("1 1 1", "2 1 2"))

	tk.MustExec("drop table if exists t")
	tk.MustExec("CREATE TABLE t (f1 DATE)")
	tk.MustExec("INSERT INTO t VALUES ('1978-11-26')")
	r = tk.MustQuery("SELECT f1+0 FROM t UNION SELECT f1+0 FROM t")
	r.Check(testkit.Rows("19781126"))

	tk.MustExec("drop table if exists t")
	tk.MustExec("CREATE TABLE t (a int, b int)")
	tk.MustExec("INSERT INTO t VALUES ('1', '1')")
	r = tk.MustQuery("select b from (SELECT * FROM t UNION ALL SELECT a, b FROM t order by a) t")
	r.Check(testkit.Rows("1", "1"))

	tk.MustExec("drop table if exists t")
	tk.MustExec("CREATE TABLE t (a DECIMAL(4,2))")
	tk.MustExec("INSERT INTO t VALUE(12.34)")
	r = tk.MustQuery("SELECT 1 AS c UNION select a FROM t")
	r.Sort().Check(testkit.Rows("1.00", "12.34"))

	// #issue3771
	r = tk.MustQuery("SELECT 'a' UNION SELECT CONCAT('a', -4)")
	r.Sort().Check(testkit.Rows("a", "a-4"))

	// test race
	tk.MustQuery("SELECT @x:=0 UNION ALL SELECT @x:=0 UNION ALL SELECT @x")

	// test field tp
	tk.MustExec("drop table if exists t1, t2")
	tk.MustExec("CREATE TABLE t1 (a date)")
	tk.MustExec("CREATE TABLE t2 (a date)")
	tk.MustExec("SELECT a from t1 UNION select a FROM t2")
	tk.MustQuery("show create table t1").Check(testkit.Rows("t1 CREATE TABLE `t1` (\n" + "  `a` date DEFAULT NULL\n" + ") ENGINE=InnoDB DEFAULT CHARSET=utf8mb4 COLLATE=utf8mb4_bin"))

	// Move from session test.
	tk.MustExec("drop table if exists t1, t2")
	tk.MustExec("create table t1 (c double);")
	tk.MustExec("create table t2 (c double);")
	tk.MustExec("insert into t1 value (73);")
	tk.MustExec("insert into t2 value (930);")
	// If set unspecified column flen to 0, it will cause bug in union.
	// This test is used to prevent the bug reappear.
	tk.MustQuery("select c from t1 union (select c from t2) order by c").Check(testkit.Rows("73", "930"))

	// issue 5703
	tk.MustExec("drop table if exists t")
	tk.MustExec("create table t(a date)")
	tk.MustExec("insert into t value ('2017-01-01'), ('2017-01-02')")
	r = tk.MustQuery("(select a from t where a < 0) union (select a from t where a > 0) order by a")
	r.Check(testkit.Rows("2017-01-01", "2017-01-02"))

	tk.MustExec("drop table if exists t")
	tk.MustExec("create table t(a int)")
	tk.MustExec("insert into t value(0),(0)")
	tk.MustQuery("select 1 from (select a from t union all select a from t) tmp").Check(testkit.Rows("1", "1", "1", "1"))
	tk.MustQuery("select 10 as a from dual union select a from t order by a desc limit 1 ").Check(testkit.Rows("10"))
	tk.MustQuery("select -10 as a from dual union select a from t order by a limit 1 ").Check(testkit.Rows("-10"))
	tk.MustQuery("select count(1) from (select a from t union all select a from t) tmp").Check(testkit.Rows("4"))

	err := tk.ExecToErr("select 1 from (select a from t limit 1 union all select a from t limit 1) tmp")
	c.Assert(err, NotNil)
	terr := errors.Cause(err).(*terror.Error)
	c.Assert(terr.Code(), Equals, terror.ErrCode(mysql.ErrWrongUsage))

	err = tk.ExecToErr("select 1 from (select a from t order by a union all select a from t limit 1) tmp")
	c.Assert(err, NotNil)
	terr = errors.Cause(err).(*terror.Error)
	c.Assert(terr.Code(), Equals, terror.ErrCode(mysql.ErrWrongUsage))

	_, err = tk.Exec("(select a from t order by a) union all select a from t limit 1 union all select a from t limit 1")
	c.Assert(terror.ErrorEqual(err, plannercore.ErrWrongUsage), IsTrue, Commentf("err %v", err))

	_, err = tk.Exec("(select a from t limit 1) union all select a from t limit 1")
	c.Assert(err, IsNil)
	_, err = tk.Exec("(select a from t order by a) union all select a from t order by a")
	c.Assert(err, IsNil)

	tk.MustExec("drop table if exists t")
	tk.MustExec("create table t(a int)")
	tk.MustExec("insert into t value(1),(2),(3)")

	tk.MustQuery("(select a from t order by a limit 2) union all (select a from t order by a desc limit 2) order by a desc limit 1,2").Check(testkit.Rows("2", "2"))
	tk.MustQuery("select a from t union all select a from t order by a desc limit 5").Check(testkit.Rows("3", "3", "2", "2", "1"))
	tk.MustQuery("(select a from t order by a desc limit 2) union all select a from t group by a order by a").Check(testkit.Rows("1", "2", "2", "3", "3"))
	tk.MustQuery("(select a from t order by a desc limit 2) union all select 33 as a order by a desc limit 2").Check(testkit.Rows("33", "3"))

	tk.MustQuery("select 1 union select 1 union all select 1").Check(testkit.Rows("1", "1"))
	tk.MustQuery("select 1 union all select 1 union select 1").Check(testkit.Rows("1"))

	tk.MustExec("drop table if exists t1, t2")
	tk.MustExec(`create table t1(a bigint, b bigint);`)
	tk.MustExec(`create table t2(a bigint, b bigint);`)
	tk.MustExec(`insert into t1 values(1, 1);`)
	tk.MustExec(`insert into t1 select * from t1;`)
	tk.MustExec(`insert into t1 select * from t1;`)
	tk.MustExec(`insert into t1 select * from t1;`)
	tk.MustExec(`insert into t1 select * from t1;`)
	tk.MustExec(`insert into t1 select * from t1;`)
	tk.MustExec(`insert into t1 select * from t1;`)
	tk.MustExec(`insert into t2 values(1, 1);`)
	tk.MustExec(`set @@tidb_init_chunk_size=2;`)
	tk.MustExec(`set @@sql_mode="";`)
	tk.MustQuery(`select count(*) from (select t1.a, t1.b from t1 left join t2 on t1.a=t2.a union all select t1.a, t1.a from t1 left join t2 on t1.a=t2.a) tmp;`).Check(testkit.Rows("128"))
	tk.MustQuery(`select tmp.a, count(*) from (select t1.a, t1.b from t1 left join t2 on t1.a=t2.a union all select t1.a, t1.a from t1 left join t2 on t1.a=t2.a) tmp;`).Check(testkit.Rows("1 128"))

	tk.MustExec("drop table if exists t")
	tk.MustExec("create table t(a int, b int)")
	tk.MustExec("insert into t value(1 ,2)")
	tk.MustQuery("select a, b from (select a, 0 as d, b from t union all select a, 0 as d, b from t) test;").Check(testkit.Rows("1 2", "1 2"))

	// #issue 8141
	tk.MustExec("drop table if exists t1")
	tk.MustExec("create table t1(a int, b int)")
	tk.MustExec("insert into t1 value(1,2),(1,1),(2,2),(2,2),(3,2),(3,2)")
	tk.MustExec("set @@tidb_init_chunk_size=2;")
	tk.MustQuery("select count(*) from (select a as c, a as d from t1 union all select a, b from t1) t;").Check(testkit.Rows("12"))

	// #issue 8189 and #issue 8199
	tk.MustExec("drop table if exists t1")
	tk.MustExec("drop table if exists t2")
	tk.MustExec("CREATE TABLE t1 (a int not null, b char (10) not null)")
	tk.MustExec("insert into t1 values(1,'a'),(2,'b'),(3,'c'),(3,'c')")
	tk.MustExec("CREATE TABLE t2 (a int not null, b char (10) not null)")
	tk.MustExec("insert into t2 values(1,'a'),(2,'b'),(3,'c'),(3,'c')")
	tk.MustQuery("select a from t1 union select a from t1 order by (select a+1);").Check(testkit.Rows("1", "2", "3"))

	// #issue 8201
	for i := 0; i < 4; i++ {
		tk.MustQuery("SELECT(SELECT 0 AS a FROM dual UNION SELECT 1 AS a FROM dual ORDER BY a ASC  LIMIT 1) AS dev").Check(testkit.Rows("0"))
	}

	// #issue 8231
	tk.MustExec("drop table if exists t1")
	tk.MustExec("CREATE TABLE t1 (uid int(1))")
	tk.MustExec("INSERT INTO t1 SELECT 150")
	tk.MustQuery("SELECT 'a' UNION SELECT uid FROM t1 order by 1 desc;").Check(testkit.Rows("a", "150"))

	// #issue 8196
	tk.MustExec("drop table if exists t1")
	tk.MustExec("drop table if exists t2")
	tk.MustExec("CREATE TABLE t1 (a int not null, b char (10) not null)")
	tk.MustExec("insert into t1 values(1,'a'),(2,'b'),(3,'c'),(3,'c')")
	tk.MustExec("CREATE TABLE t2 (a int not null, b char (10) not null)")
	tk.MustExec("insert into t2 values(3,'c'),(4,'d'),(5,'f'),(6,'e')")
	tk.MustExec("analyze table t1")
	tk.MustExec("analyze table t2")
	_, err = tk.Exec("(select a,b from t1 limit 2) union all (select a,b from t2 order by a limit 1) order by t1.b")
	c.Assert(err.Error(), Equals, "[planner:1250]Table 't1' from one of the SELECTs cannot be used in global ORDER clause")

	// #issue 9900
	tk.MustExec("drop table if exists t")
	tk.MustExec("create table t(a int, b decimal(6, 3))")
	tk.MustExec("insert into t values(1, 1.000)")
	tk.MustQuery("select count(distinct a), sum(distinct a), avg(distinct a) from (select a from t union all select b from t) tmp;").Check(testkit.Rows("1 1.000 1.0000000"))
}

func (s *testSuiteP1) TestNeighbouringProj(c *C) {
	tk := testkit.NewTestKit(c, s.store)
	tk.MustExec("use test")

	tk.MustExec("drop table if exists t1, t2")
	tk.MustExec("create table t1(a int, b int)")
	tk.MustExec("create table t2(a int, b int)")
	tk.MustExec("insert into t1 value(1, 1), (2, 2)")
	tk.MustExec("insert into t2 value(1, 1), (2, 2)")
	tk.MustQuery("select sum(c) from (select t1.a as a, t1.a as c, length(t1.b) from t1  union select a, b, b from t2) t;").Check(testkit.Rows("5"))

	tk.MustExec("drop table if exists t")
	tk.MustExec("create table t(a bigint, b bigint, c bigint);")
	tk.MustExec("insert into t values(1, 1, 1), (2, 2, 2), (3, 3, 3);")
	rs := tk.MustQuery("select cast(count(a) as signed), a as another, a from t group by a order by cast(count(a) as signed), a limit 10;")
	rs.Check(testkit.Rows("1 1 1", "1 2 2", "1 3 3"))
}

func (s *testSuiteP1) TestIn(c *C) {
	tk := testkit.NewTestKit(c, s.store)
	tk.MustExec("use test")
	tk.MustExec(`drop table if exists t`)
	tk.MustExec(`create table t (c1 int primary key, c2 int, key c (c2));`)
	for i := 0; i <= 200; i++ {
		tk.MustExec(fmt.Sprintf("insert t values(%d, %d)", i, i))
	}
	queryStr := `select c2 from t where c1 in ('7', '10', '112', '111', '98', '106', '100', '9', '18', '17') order by c2`
	r := tk.MustQuery(queryStr)
	r.Check(testkit.Rows("7", "9", "10", "17", "18", "98", "100", "106", "111", "112"))

	queryStr = `select c2 from t where c1 in ('7a')`
	tk.MustQuery(queryStr).Check(testkit.Rows("7"))
}

func (s *testSuiteP1) TestTablePKisHandleScan(c *C) {
	tk := testkit.NewTestKit(c, s.store)
	tk.MustExec("use test")
	tk.MustExec("drop table if exists t")
	tk.MustExec("create table t (a int PRIMARY KEY AUTO_INCREMENT)")
	tk.MustExec("insert t values (),()")
	tk.MustExec("insert t values (-100),(0)")

	tests := []struct {
		sql    string
		result [][]interface{}
	}{
		{
			"select * from t",
			testkit.Rows("-100", "1", "2", "3"),
		},
		{
			"select * from t where a = 1",
			testkit.Rows("1"),
		},
		{
			"select * from t where a != 1",
			testkit.Rows("-100", "2", "3"),
		},
		{
			"select * from t where a >= '1.1'",
			testkit.Rows("2", "3"),
		},
		{
			"select * from t where a < '1.1'",
			testkit.Rows("-100", "1"),
		},
		{
			"select * from t where a > '-100.1' and a < 2",
			testkit.Rows("-100", "1"),
		},
		{
			"select * from t where a is null",
			testkit.Rows(),
		}, {
			"select * from t where a is true",
			testkit.Rows("-100", "1", "2", "3"),
		}, {
			"select * from t where a is false",
			testkit.Rows(),
		},
		{
			"select * from t where a in (1, 2)",
			testkit.Rows("1", "2"),
		},
		{
			"select * from t where a between 1 and 2",
			testkit.Rows("1", "2"),
		},
	}

	for _, tt := range tests {
		result := tk.MustQuery(tt.sql)
		result.Check(tt.result)
	}
}

func (s *testSuite8) TestIndexScan(c *C) {
	tk := testkit.NewTestKit(c, s.store)
	tk.MustExec("use test")
	tk.MustExec("drop table if exists t")
	tk.MustExec("create table t (a int unique)")
	tk.MustExec("insert t values (-1), (2), (3), (5), (6), (7), (8), (9)")
	result := tk.MustQuery("select a from t where a < 0 or (a >= 2.1 and a < 5.1) or ( a > 5.9 and a <= 7.9) or a > '8.1'")
	result.Check(testkit.Rows("-1", "3", "5", "6", "7", "9"))
	tk.MustExec("drop table if exists t")
	tk.MustExec("create table t (a int unique)")
	tk.MustExec("insert t values (0)")
	result = tk.MustQuery("select NULL from t ")
	result.Check(testkit.Rows("<nil>"))
	// test for double read
	tk.MustExec("drop table if exists t")
	tk.MustExec("create table t (a int unique, b int)")
	tk.MustExec("insert t values (5, 0)")
	tk.MustExec("insert t values (4, 0)")
	tk.MustExec("insert t values (3, 0)")
	tk.MustExec("insert t values (2, 0)")
	tk.MustExec("insert t values (1, 0)")
	tk.MustExec("insert t values (0, 0)")
	result = tk.MustQuery("select * from t order by a limit 3")
	result.Check(testkit.Rows("0 0", "1 0", "2 0"))
	tk.MustExec("drop table if exists t")
	tk.MustExec("create table t (a int unique, b int)")
	tk.MustExec("insert t values (0, 1)")
	tk.MustExec("insert t values (1, 2)")
	tk.MustExec("insert t values (2, 1)")
	tk.MustExec("insert t values (3, 2)")
	tk.MustExec("insert t values (4, 1)")
	tk.MustExec("insert t values (5, 2)")
	result = tk.MustQuery("select * from t where a < 5 and b = 1 limit 2")
	result.Check(testkit.Rows("0 1", "2 1"))
	tk.MustExec("drop table if exists tab1")
	tk.MustExec("CREATE TABLE tab1(pk INTEGER PRIMARY KEY, col0 INTEGER, col1 FLOAT, col3 INTEGER, col4 FLOAT)")
	tk.MustExec("CREATE INDEX idx_tab1_0 on tab1 (col0)")
	tk.MustExec("CREATE INDEX idx_tab1_1 on tab1 (col1)")
	tk.MustExec("CREATE INDEX idx_tab1_3 on tab1 (col3)")
	tk.MustExec("CREATE INDEX idx_tab1_4 on tab1 (col4)")
	tk.MustExec("INSERT INTO tab1 VALUES(1,37,20.85,30,10.69)")
	result = tk.MustQuery("SELECT pk FROM tab1 WHERE ((col3 <= 6 OR col3 < 29 AND (col0 < 41)) OR col3 > 42) AND col1 >= 96.1 AND col3 = 30 AND col3 > 17 AND (col0 BETWEEN 36 AND 42)")
	result.Check(testkit.Rows())
	tk.MustExec("drop table if exists tab1")
	tk.MustExec("CREATE TABLE tab1(pk INTEGER PRIMARY KEY, a INTEGER, b INTEGER)")
	tk.MustExec("CREATE INDEX idx_tab1_0 on tab1 (a)")
	tk.MustExec("INSERT INTO tab1 VALUES(1,1,1)")
	tk.MustExec("INSERT INTO tab1 VALUES(2,2,1)")
	tk.MustExec("INSERT INTO tab1 VALUES(3,1,2)")
	tk.MustExec("INSERT INTO tab1 VALUES(4,2,2)")
	result = tk.MustQuery("SELECT * FROM tab1 WHERE pk <= 3 AND a = 1")
	result.Check(testkit.Rows("1 1 1", "3 1 2"))
	result = tk.MustQuery("SELECT * FROM tab1 WHERE pk <= 4 AND a = 1 AND b = 2")
	result.Check(testkit.Rows("3 1 2"))
	tk.MustExec("CREATE INDEX idx_tab1_1 on tab1 (b, a)")
	result = tk.MustQuery("SELECT pk FROM tab1 WHERE b > 1")
	result.Check(testkit.Rows("3", "4"))

	tk.MustExec("drop table if exists t")
	tk.MustExec("CREATE TABLE t (a varchar(3), index(a))")
	tk.MustExec("insert t values('aaa'), ('aab')")
	result = tk.MustQuery("select * from t where a >= 'aaaa' and a < 'aabb'")
	result.Check(testkit.Rows("aab"))

	tk.MustExec("drop table if exists t")
	tk.MustExec("CREATE TABLE t (a int primary key, b int, c int, index(c))")
	tk.MustExec("insert t values(1, 1, 1), (2, 2, 2), (4, 4, 4), (3, 3, 3), (5, 5, 5)")
	// Test for double read and top n.
	result = tk.MustQuery("select a from t where c >= 2 order by b desc limit 1")
	result.Check(testkit.Rows("5"))

	tk.MustExec("drop table if exists t")
	tk.MustExec("create table t(a varchar(50) primary key, b int, c int, index idx(b))")
	tk.MustExec("insert into t values('aa', 1, 1)")
	tk.MustQuery("select * from t use index(idx) where a > 'a'").Check(testkit.Rows("aa 1 1"))

	// fix issue9636
	tk.MustExec("drop table if exists t")
	tk.MustExec("CREATE TABLE `t` (a int, KEY (a))")
	result = tk.MustQuery(`SELECT * FROM (SELECT * FROM (SELECT a as d FROM t WHERE a IN ('100')) AS x WHERE x.d < "123" ) tmp_count`)
	result.Check(testkit.Rows())
}

func (s *testSuiteP1) TestIndexReverseOrder(c *C) {
	tk := testkit.NewTestKit(c, s.store)
	tk.MustExec("use test")
	tk.MustExec("drop table if exists t")
	tk.MustExec("create table t (a int primary key auto_increment, b int, index idx (b))")
	tk.MustExec("insert t (b) values (0), (1), (2), (3), (4), (5), (6), (7), (8), (9)")
	result := tk.MustQuery("select b from t order by b desc")
	result.Check(testkit.Rows("9", "8", "7", "6", "5", "4", "3", "2", "1", "0"))
	result = tk.MustQuery("select b from t where b <3 or (b >=6 and b < 8) order by b desc")
	result.Check(testkit.Rows("7", "6", "2", "1", "0"))

	tk.MustExec("drop table if exists t")
	tk.MustExec("create table t (a int, b int, index idx (b, a))")
	tk.MustExec("insert t values (0, 2), (1, 2), (2, 2), (0, 1), (1, 1), (2, 1), (0, 0), (1, 0), (2, 0)")
	result = tk.MustQuery("select b, a from t order by b, a desc")
	result.Check(testkit.Rows("0 2", "0 1", "0 0", "1 2", "1 1", "1 0", "2 2", "2 1", "2 0"))
}

func (s *testSuiteP1) TestTableReverseOrder(c *C) {
	tk := testkit.NewTestKit(c, s.store)
	tk.MustExec("use test")
	tk.MustExec("drop table if exists t")
	tk.MustExec("create table t (a int primary key auto_increment, b int)")
	tk.MustExec("insert t (b) values (1), (2), (3), (4), (5), (6), (7), (8), (9)")
	result := tk.MustQuery("select b from t order by a desc")
	result.Check(testkit.Rows("9", "8", "7", "6", "5", "4", "3", "2", "1"))
	result = tk.MustQuery("select a from t where a <3 or (a >=6 and a < 8) order by a desc")
	result.Check(testkit.Rows("7", "6", "2", "1"))
}

func (s *testSuiteP1) TestDefaultNull(c *C) {
	tk := testkit.NewTestKit(c, s.store)
	tk.MustExec("use test")
	tk.MustExec("drop table if exists t")
	tk.MustExec("create table t (a int primary key auto_increment, b int default 1, c int)")
	tk.MustExec("insert t values ()")
	tk.MustQuery("select * from t").Check(testkit.Rows("1 1 <nil>"))
	tk.MustExec("update t set b = NULL where a = 1")
	tk.MustQuery("select * from t").Check(testkit.Rows("1 <nil> <nil>"))
	tk.MustExec("update t set c = 1")
	tk.MustQuery("select * from t ").Check(testkit.Rows("1 <nil> 1"))
	tk.MustExec("delete from t where a = 1")
	tk.MustExec("insert t (a) values (1)")
	tk.MustQuery("select * from t").Check(testkit.Rows("1 1 <nil>"))
}

func (s *testSuiteP1) TestUnsignedPKColumn(c *C) {
	tk := testkit.NewTestKit(c, s.store)
	tk.MustExec("use test")
	tk.MustExec("drop table if exists t")
	tk.MustExec("create table t (a int unsigned primary key, b int, c int, key idx_ba (b, c, a));")
	tk.MustExec("insert t values (1, 1, 1)")
	result := tk.MustQuery("select * from t;")
	result.Check(testkit.Rows("1 1 1"))
	tk.MustExec("update t set c=2 where a=1;")
	result = tk.MustQuery("select * from t where b=1;")
	result.Check(testkit.Rows("1 1 2"))
}

func (s *testSuiteP1) TestJSON(c *C) {
	tk := testkit.NewTestKit(c, s.store)

	tk.MustExec("use test")
	tk.MustExec("drop table if exists test_json")
	tk.MustExec("create table test_json (id int, a json)")
	tk.MustExec(`insert into test_json (id, a) values (1, '{"a":[1,"2",{"aa":"bb"},4],"b":true}')`)
	tk.MustExec(`insert into test_json (id, a) values (2, "null")`)
	tk.MustExec(`insert into test_json (id, a) values (3, null)`)
	tk.MustExec(`insert into test_json (id, a) values (4, 'true')`)
	tk.MustExec(`insert into test_json (id, a) values (5, '3')`)
	tk.MustExec(`insert into test_json (id, a) values (5, '4.0')`)
	tk.MustExec(`insert into test_json (id, a) values (6, '"string"')`)

	result := tk.MustQuery(`select tj.a from test_json tj order by tj.id`)
	result.Check(testkit.Rows(`{"a": [1, "2", {"aa": "bb"}, 4], "b": true}`, "null", "<nil>", "true", "3", "4", `"string"`))

	// Check json_type function
	result = tk.MustQuery(`select json_type(a) from test_json tj order by tj.id`)
	result.Check(testkit.Rows("OBJECT", "NULL", "<nil>", "BOOLEAN", "INTEGER", "DOUBLE", "STRING"))

	// Check json compare with primitives.
	result = tk.MustQuery(`select a from test_json tj where a = 3`)
	result.Check(testkit.Rows("3"))
	result = tk.MustQuery(`select a from test_json tj where a = 4.0`)
	result.Check(testkit.Rows("4"))
	result = tk.MustQuery(`select a from test_json tj where a = true`)
	result.Check(testkit.Rows("true"))
	result = tk.MustQuery(`select a from test_json tj where a = "string"`)
	result.Check(testkit.Rows(`"string"`))

	// Check cast(true/false as JSON).
	result = tk.MustQuery(`select cast(true as JSON)`)
	result.Check(testkit.Rows(`true`))
	result = tk.MustQuery(`select cast(false as JSON)`)
	result.Check(testkit.Rows(`false`))

	// Check two json grammar sugar.
	result = tk.MustQuery(`select a->>'$.a[2].aa' as x, a->'$.b' as y from test_json having x is not null order by id`)
	result.Check(testkit.Rows(`bb true`))
	result = tk.MustQuery(`select a->'$.a[2].aa' as x, a->>'$.b' as y from test_json having x is not null order by id`)
	result.Check(testkit.Rows(`"bb" true`))

	// Check some DDL limits for TEXT/BLOB/JSON column.
	var err error
	var terr *terror.Error

	_, err = tk.Exec(`create table test_bad_json(a json default '{}')`)
	c.Assert(err, NotNil)
	terr = errors.Cause(err).(*terror.Error)
	c.Assert(terr.Code(), Equals, terror.ErrCode(mysql.ErrBlobCantHaveDefault))

	_, err = tk.Exec(`create table test_bad_json(a blob default 'hello')`)
	c.Assert(err, NotNil)
	terr = errors.Cause(err).(*terror.Error)
	c.Assert(terr.Code(), Equals, terror.ErrCode(mysql.ErrBlobCantHaveDefault))

	_, err = tk.Exec(`create table test_bad_json(a text default 'world')`)
	c.Assert(err, NotNil)
	terr = errors.Cause(err).(*terror.Error)
	c.Assert(terr.Code(), Equals, terror.ErrCode(mysql.ErrBlobCantHaveDefault))

	// check json fields cannot be used as key.
	_, err = tk.Exec(`create table test_bad_json(id int, a json, key (a))`)
	c.Assert(err, NotNil)
	terr = errors.Cause(err).(*terror.Error)
	c.Assert(terr.Code(), Equals, terror.ErrCode(mysql.ErrJSONUsedAsKey))

	// check CAST AS JSON.
	result = tk.MustQuery(`select CAST('3' AS JSON), CAST('{}' AS JSON), CAST(null AS JSON)`)
	result.Check(testkit.Rows(`3 {} <nil>`))

	tk.MustQuery("select a, count(1) from test_json group by a order by a").Check(testkit.Rows(
		"<nil> 1",
		"null 1",
		"3 1",
		"4 1",
		`"string" 1`,
		"{\"a\": [1, \"2\", {\"aa\": \"bb\"}, 4], \"b\": true} 1",
		"true 1"))

	// Check cast json to decimal.
	// NOTE: this test case contains a bug, it should be uncommented after the bug is fixed.
	// TODO: Fix bug https://github.com/pingcap/tidb/issues/12178
	//tk.MustExec("drop table if exists test_json")
	//tk.MustExec("create table test_json ( a decimal(60,2) as (JSON_EXTRACT(b,'$.c')), b json );")
	//tk.MustExec(`insert into test_json (b) values
	//	('{"c": "1267.1"}'),
	//	('{"c": "1267.01"}'),
	//	('{"c": "1267.1234"}'),
	//	('{"c": "1267.3456"}'),
	//	('{"c": "1234567890123456789012345678901234567890123456789012345"}'),
	//	('{"c": "1234567890123456789012345678901234567890123456789012345.12345"}');`)
	//
	//tk.MustQuery("select a from test_json;").Check(testkit.Rows("1267.10", "1267.01", "1267.12",
	//	"1267.35", "1234567890123456789012345678901234567890123456789012345.00",
	//	"1234567890123456789012345678901234567890123456789012345.12"))
}

func (s *testSuiteP1) TestMultiUpdate(c *C) {
	tk := testkit.NewTestKit(c, s.store)
	tk.MustExec("use test")
	tk.MustExec(`CREATE TABLE test_mu (a int primary key, b int, c int)`)
	tk.MustExec(`INSERT INTO test_mu VALUES (1, 2, 3), (4, 5, 6), (7, 8, 9)`)

	// Test INSERT ... ON DUPLICATE UPDATE set_lists.
	tk.MustExec(`INSERT INTO test_mu VALUES (1, 2, 3) ON DUPLICATE KEY UPDATE b = 3, c = b`)
	result := tk.MustQuery(`SELECT * FROM test_mu ORDER BY a`)
	result.Check(testkit.Rows(`1 3 3`, `4 5 6`, `7 8 9`))

	tk.MustExec(`INSERT INTO test_mu VALUES (1, 2, 3) ON DUPLICATE KEY UPDATE c = 2, b = c+5`)
	result = tk.MustQuery(`SELECT * FROM test_mu ORDER BY a`)
	result.Check(testkit.Rows(`1 7 2`, `4 5 6`, `7 8 9`))

	// Test UPDATE ... set_lists.
	tk.MustExec(`UPDATE test_mu SET b = 0, c = b WHERE a = 4`)
	result = tk.MustQuery(`SELECT * FROM test_mu ORDER BY a`)
	result.Check(testkit.Rows(`1 7 2`, `4 0 0`, `7 8 9`))

	tk.MustExec(`UPDATE test_mu SET c = 8, b = c WHERE a = 4`)
	result = tk.MustQuery(`SELECT * FROM test_mu ORDER BY a`)
	result.Check(testkit.Rows(`1 7 2`, `4 8 8`, `7 8 9`))

	tk.MustExec(`UPDATE test_mu SET c = b, b = c WHERE a = 7`)
	result = tk.MustQuery(`SELECT * FROM test_mu ORDER BY a`)
	result.Check(testkit.Rows(`1 7 2`, `4 8 8`, `7 8 8`))
}

func (s *testSuiteP1) TestGeneratedColumnWrite(c *C) {
	tk := testkit.NewTestKit(c, s.store)
	tk.MustExec("use test")
	_, err := tk.Exec(`CREATE TABLE test_gc_write (a int primary key auto_increment, b int, c int as (a+8) virtual)`)
	c.Assert(err.Error(), Equals, ddl.ErrGeneratedColumnRefAutoInc.GenWithStackByArgs("c").Error())
	tk.MustExec(`CREATE TABLE test_gc_write (a int primary key auto_increment, b int, c int as (b+8) virtual)`)
	tk.MustExec(`CREATE TABLE test_gc_write_1 (a int primary key, b int, c int)`)

	tests := []struct {
		stmt string
		err  int
	}{
		// Can't modify generated column by values.
		{`insert into test_gc_write (a, b, c) values (1, 1, 1)`, mysql.ErrBadGeneratedColumn},
		{`insert into test_gc_write values (1, 1, 1)`, mysql.ErrBadGeneratedColumn},
		// Can't modify generated column by select clause.
		{`insert into test_gc_write select 1, 1, 1`, mysql.ErrBadGeneratedColumn},
		// Can't modify generated column by on duplicate clause.
		{`insert into test_gc_write (a, b) values (1, 1) on duplicate key update c = 1`, mysql.ErrBadGeneratedColumn},
		// Can't modify generated column by set.
		{`insert into test_gc_write set a = 1, b = 1, c = 1`, mysql.ErrBadGeneratedColumn},
		// Can't modify generated column by update clause.
		{`update test_gc_write set c = 1`, mysql.ErrBadGeneratedColumn},
		// Can't modify generated column by multi-table update clause.
		{`update test_gc_write, test_gc_write_1 set test_gc_write.c = 1`, mysql.ErrBadGeneratedColumn},

		// Can insert without generated columns.
		{`insert into test_gc_write (a, b) values (1, 1)`, 0},
		{`insert into test_gc_write set a = 2, b = 2`, 0},
		{`insert into test_gc_write (b) select c from test_gc_write`, 0},
		// Can update without generated columns.
		{`update test_gc_write set b = 2 where a = 2`, 0},
		{`update test_gc_write t1, test_gc_write_1 t2 set t1.b = 3, t2.b = 4`, 0},

		// But now we can't do this, just as same with MySQL 5.7:
		{`insert into test_gc_write values (1, 1)`, mysql.ErrWrongValueCountOnRow},
		{`insert into test_gc_write select 1, 1`, mysql.ErrWrongValueCountOnRow},
		{`insert into test_gc_write (c) select a, b from test_gc_write`, mysql.ErrWrongValueCountOnRow},
		{`insert into test_gc_write (b, c) select a, b from test_gc_write`, mysql.ErrBadGeneratedColumn},
	}
	for _, tt := range tests {
		_, err := tk.Exec(tt.stmt)
		if tt.err != 0 {
			c.Assert(err, NotNil, Commentf("sql is `%v`", tt.stmt))
			terr := errors.Cause(err).(*terror.Error)
			c.Assert(terr.Code(), Equals, terror.ErrCode(tt.err), Commentf("sql is %v", tt.stmt))
		} else {
			c.Assert(err, IsNil)
		}
	}
}

// TestGeneratedColumnRead tests select generated columns from table.
// They should be calculated from their generation expressions.
func (s *testSuiteP1) TestGeneratedColumnRead(c *C) {
	tk := testkit.NewTestKit(c, s.store)
	tk.MustExec("use test")
	tk.MustExec(`CREATE TABLE test_gc_read(a int primary key, b int, c int as (a+b), d int as (a*b) stored, e int as (c*2))`)

	result := tk.MustQuery(`SELECT generation_expression FROM information_schema.columns WHERE table_name = 'test_gc_read' AND column_name = 'd'`)
	result.Check(testkit.Rows("`a` * `b`"))

	// Insert only column a and b, leave c and d be calculated from them.
	tk.MustExec(`INSERT INTO test_gc_read (a, b) VALUES (0,null),(1,2),(3,4)`)
	result = tk.MustQuery(`SELECT * FROM test_gc_read ORDER BY a`)
	result.Check(testkit.Rows(`0 <nil> <nil> <nil> <nil>`, `1 2 3 2 6`, `3 4 7 12 14`))

	tk.MustExec(`INSERT INTO test_gc_read SET a = 5, b = 10`)
	result = tk.MustQuery(`SELECT * FROM test_gc_read ORDER BY a`)
	result.Check(testkit.Rows(`0 <nil> <nil> <nil> <nil>`, `1 2 3 2 6`, `3 4 7 12 14`, `5 10 15 50 30`))

	tk.MustExec(`REPLACE INTO test_gc_read (a, b) VALUES (5, 6)`)
	result = tk.MustQuery(`SELECT * FROM test_gc_read ORDER BY a`)
	result.Check(testkit.Rows(`0 <nil> <nil> <nil> <nil>`, `1 2 3 2 6`, `3 4 7 12 14`, `5 6 11 30 22`))

	tk.MustExec(`INSERT INTO test_gc_read (a, b) VALUES (5, 8) ON DUPLICATE KEY UPDATE b = 9`)
	result = tk.MustQuery(`SELECT * FROM test_gc_read ORDER BY a`)
	result.Check(testkit.Rows(`0 <nil> <nil> <nil> <nil>`, `1 2 3 2 6`, `3 4 7 12 14`, `5 9 14 45 28`))

	// Test select only-generated-column-without-dependences.
	result = tk.MustQuery(`SELECT c, d FROM test_gc_read`)
	result.Check(testkit.Rows(`<nil> <nil>`, `3 2`, `7 12`, `14 45`))

	// Test select only virtual generated column that refers to other virtual generated columns.
	result = tk.MustQuery(`SELECT e FROM test_gc_read`)
	result.Check(testkit.Rows(`<nil>`, `6`, `14`, `28`))

	// Test order of on duplicate key update list.
	tk.MustExec(`INSERT INTO test_gc_read (a, b) VALUES (5, 8) ON DUPLICATE KEY UPDATE a = 6, b = a`)
	result = tk.MustQuery(`SELECT * FROM test_gc_read ORDER BY a`)
	result.Check(testkit.Rows(`0 <nil> <nil> <nil> <nil>`, `1 2 3 2 6`, `3 4 7 12 14`, `6 6 12 36 24`))

	tk.MustExec(`INSERT INTO test_gc_read (a, b) VALUES (6, 8) ON DUPLICATE KEY UPDATE b = 8, a = b`)
	result = tk.MustQuery(`SELECT * FROM test_gc_read ORDER BY a`)
	result.Check(testkit.Rows(`0 <nil> <nil> <nil> <nil>`, `1 2 3 2 6`, `3 4 7 12 14`, `8 8 16 64 32`))

	// Test where-conditions on virtual/stored generated columns.
	result = tk.MustQuery(`SELECT * FROM test_gc_read WHERE c = 7`)
	result.Check(testkit.Rows(`3 4 7 12 14`))

	result = tk.MustQuery(`SELECT * FROM test_gc_read WHERE d = 64`)
	result.Check(testkit.Rows(`8 8 16 64 32`))

	result = tk.MustQuery(`SELECT * FROM test_gc_read WHERE e = 6`)
	result.Check(testkit.Rows(`1 2 3 2 6`))

	// Test update where-conditions on virtual/generated columns.
	tk.MustExec(`UPDATE test_gc_read SET a = a + 100 WHERE c = 7`)
	result = tk.MustQuery(`SELECT * FROM test_gc_read WHERE c = 107`)
	result.Check(testkit.Rows(`103 4 107 412 214`))

	// Test update where-conditions on virtual/generated columns.
	tk.MustExec(`UPDATE test_gc_read m SET m.a = m.a + 100 WHERE c = 107`)
	result = tk.MustQuery(`SELECT * FROM test_gc_read WHERE c = 207`)
	result.Check(testkit.Rows(`203 4 207 812 414`))

	tk.MustExec(`UPDATE test_gc_read SET a = a - 200 WHERE d = 812`)
	result = tk.MustQuery(`SELECT * FROM test_gc_read WHERE d = 12`)
	result.Check(testkit.Rows(`3 4 7 12 14`))

	tk.MustExec(`INSERT INTO test_gc_read set a = 4, b = d + 1`)
	result = tk.MustQuery(`SELECT * FROM test_gc_read ORDER BY a`)
	result.Check(testkit.Rows(`0 <nil> <nil> <nil> <nil>`, `1 2 3 2 6`, `3 4 7 12 14`,
		`4 <nil> <nil> <nil> <nil>`, `8 8 16 64 32`))
	tk.MustExec(`DELETE FROM test_gc_read where a = 4`)

	// Test on-conditions on virtual/stored generated columns.
	tk.MustExec(`CREATE TABLE test_gc_help(a int primary key, b int, c int, d int, e int)`)
	tk.MustExec(`INSERT INTO test_gc_help(a, b, c, d, e) SELECT * FROM test_gc_read`)

	result = tk.MustQuery(`SELECT t1.* FROM test_gc_read t1 JOIN test_gc_help t2 ON t1.c = t2.c ORDER BY t1.a`)
	result.Check(testkit.Rows(`1 2 3 2 6`, `3 4 7 12 14`, `8 8 16 64 32`))

	result = tk.MustQuery(`SELECT t1.* FROM test_gc_read t1 JOIN test_gc_help t2 ON t1.d = t2.d ORDER BY t1.a`)
	result.Check(testkit.Rows(`1 2 3 2 6`, `3 4 7 12 14`, `8 8 16 64 32`))

	result = tk.MustQuery(`SELECT t1.* FROM test_gc_read t1 JOIN test_gc_help t2 ON t1.e = t2.e ORDER BY t1.a`)
	result.Check(testkit.Rows(`1 2 3 2 6`, `3 4 7 12 14`, `8 8 16 64 32`))

	// Test generated column in subqueries.
	result = tk.MustQuery(`SELECT * FROM test_gc_read t WHERE t.a not in (SELECT t.a FROM test_gc_read t where t.c > 5)`)
	result.Sort().Check(testkit.Rows(`0 <nil> <nil> <nil> <nil>`, `1 2 3 2 6`))

	result = tk.MustQuery(`SELECT * FROM test_gc_read t WHERE t.c in (SELECT t.c FROM test_gc_read t where t.c > 5)`)
	result.Sort().Check(testkit.Rows(`3 4 7 12 14`, `8 8 16 64 32`))

	result = tk.MustQuery(`SELECT tt.b FROM test_gc_read tt WHERE tt.a = (SELECT max(t.a) FROM test_gc_read t WHERE t.c = tt.c) ORDER BY b`)
	result.Check(testkit.Rows(`2`, `4`, `8`))

	// Test aggregation on virtual/stored generated columns.
	result = tk.MustQuery(`SELECT c, sum(a) aa, max(d) dd, sum(e) ee FROM test_gc_read GROUP BY c ORDER BY aa`)
	result.Check(testkit.Rows(`<nil> 0 <nil> <nil>`, `3 1 2 6`, `7 3 12 14`, `16 8 64 32`))

	result = tk.MustQuery(`SELECT a, sum(c), sum(d), sum(e) FROM test_gc_read GROUP BY a ORDER BY a`)
	result.Check(testkit.Rows(`0 <nil> <nil> <nil>`, `1 3 2 6`, `3 7 12 14`, `8 16 64 32`))

	// Test multi-update on generated columns.
	tk.MustExec(`UPDATE test_gc_read m, test_gc_read n SET m.a = m.a + 10, n.a = n.a + 10`)
	result = tk.MustQuery(`SELECT * FROM test_gc_read ORDER BY a`)
	result.Check(testkit.Rows(`10 <nil> <nil> <nil> <nil>`, `11 2 13 22 26`, `13 4 17 52 34`, `18 8 26 144 52`))

	tk.MustExec("drop table if exists t")
	tk.MustExec("create table t(a int)")
	tk.MustExec("insert into t values(18)")
	tk.MustExec("update test_gc_read set a = a+1 where a in (select a from t)")
	result = tk.MustQuery("select * from test_gc_read order by a")
	result.Check(testkit.Rows(`10 <nil> <nil> <nil> <nil>`, `11 2 13 22 26`, `13 4 17 52 34`, `19 8 27 152 54`))

	// Test different types between generation expression and generated column.
	tk.MustExec(`CREATE TABLE test_gc_read_cast(a VARCHAR(255), b VARCHAR(255), c INT AS (JSON_EXTRACT(a, b)), d INT AS (JSON_EXTRACT(a, b)) STORED)`)
	tk.MustExec(`INSERT INTO test_gc_read_cast (a, b) VALUES ('{"a": "3"}', '$.a')`)
	result = tk.MustQuery(`SELECT c, d FROM test_gc_read_cast`)
	result.Check(testkit.Rows(`3 3`))

	tk.MustExec(`CREATE TABLE test_gc_read_cast_1(a VARCHAR(255), b VARCHAR(255), c ENUM("red", "yellow") AS (JSON_UNQUOTE(JSON_EXTRACT(a, b))))`)
	tk.MustExec(`INSERT INTO test_gc_read_cast_1 (a, b) VALUES ('{"a": "yellow"}', '$.a')`)
	result = tk.MustQuery(`SELECT c FROM test_gc_read_cast_1`)
	result.Check(testkit.Rows(`yellow`))

	tk.MustExec(`CREATE TABLE test_gc_read_cast_2( a JSON, b JSON AS (a->>'$.a'))`)
	tk.MustExec(`INSERT INTO test_gc_read_cast_2(a) VALUES ('{"a": "{    \\\"key\\\": \\\"\\u6d4b\\\"    }"}')`)
	result = tk.MustQuery(`SELECT b FROM test_gc_read_cast_2`)
	result.Check(testkit.Rows(`{"key": "测"}`))

	tk.MustExec(`CREATE TABLE test_gc_read_cast_3( a JSON, b JSON AS (a->>'$.a'), c INT AS (b * 3.14) )`)
	tk.MustExec(`INSERT INTO test_gc_read_cast_3(a) VALUES ('{"a": "5"}')`)
	result = tk.MustQuery(`SELECT c FROM test_gc_read_cast_3`)
	result.Check(testkit.Rows(`16`))

	_, err := tk.Exec(`INSERT INTO test_gc_read_cast_1 (a, b) VALUES ('{"a": "invalid"}', '$.a')`)
	c.Assert(err, NotNil)

	// Test read generated columns after drop some irrelevant column
	tk.MustExec(`DROP TABLE IF EXISTS test_gc_read_m`)
	tk.MustExec(`CREATE TABLE test_gc_read_m (a int primary key, b int, c int as (a+1), d int as (c*2))`)
	tk.MustExec(`INSERT INTO test_gc_read_m(a) values (1), (2)`)
	tk.MustExec(`ALTER TABLE test_gc_read_m DROP b`)
	result = tk.MustQuery(`SELECT * FROM test_gc_read_m`)
	result.Check(testkit.Rows(`1 2 4`, `2 3 6`))

	// Test not null generated columns.
	tk.MustExec(`CREATE TABLE test_gc_read_1(a int primary key, b int, c int as (a+b) not null, d int as (a*b) stored)`)
	tk.MustExec(`CREATE TABLE test_gc_read_2(a int primary key, b int, c int as (a+b), d int as (a*b) stored not null)`)
	tests := []struct {
		stmt string
		err  int
	}{
		// Can't insert these records, because generated columns are not null.
		{`insert into test_gc_read_1(a, b) values (1, null)`, mysql.ErrBadNull},
		{`insert into test_gc_read_2(a, b) values (1, null)`, mysql.ErrBadNull},
	}
	for _, tt := range tests {
		_, err := tk.Exec(tt.stmt)
		if tt.err != 0 {
			c.Assert(err, NotNil)
			terr := errors.Cause(err).(*terror.Error)
			c.Assert(terr.Code(), Equals, terror.ErrCode(tt.err))
		} else {
			c.Assert(err, IsNil)
		}
	}
}

// TestGeneratedColumnRead tests generated columns using point get and batch point get
func (s *testSuiteP1) TestGeneratedColumnPointGet(c *C) {
	tk := testkit.NewTestKit(c, s.store)
	tk.MustExec("use test")
	tk.MustExec("drop table if exists tu")
	tk.MustExec("CREATE TABLE tu(a int, b int, c int GENERATED ALWAYS AS (a + b) VIRTUAL, d int as (a * b) stored, " +
		"e int GENERATED ALWAYS as (b * 2) VIRTUAL, PRIMARY KEY (a), UNIQUE KEY ukc (c), unique key ukd(d), key ke(e))")
	tk.MustExec("insert into tu(a, b) values(1, 2)")
	tk.MustExec("insert into tu(a, b) values(5, 6)")
	tk.MustQuery("select * from tu for update").Check(testkit.Rows("1 2 3 2 4", "5 6 11 30 12"))
	tk.MustQuery("select * from tu where a = 1").Check(testkit.Rows("1 2 3 2 4"))
	tk.MustQuery("select * from tu where a in (1, 2)").Check(testkit.Rows("1 2 3 2 4"))
	tk.MustQuery("select * from tu where c in (1, 2, 3)").Check(testkit.Rows("1 2 3 2 4"))
	tk.MustQuery("select * from tu where c = 3").Check(testkit.Rows("1 2 3 2 4"))
	tk.MustQuery("select d, e from tu where c = 3").Check(testkit.Rows("2 4"))
	tk.MustQuery("select * from tu where d in (1, 2, 3)").Check(testkit.Rows("1 2 3 2 4"))
	tk.MustQuery("select * from tu where d = 2").Check(testkit.Rows("1 2 3 2 4"))
	tk.MustQuery("select c, d from tu where d = 2").Check(testkit.Rows("3 2"))
	tk.MustQuery("select d, e from tu where e = 4").Check(testkit.Rows("2 4"))
	tk.MustQuery("select * from tu where e = 4").Check(testkit.Rows("1 2 3 2 4"))
	tk.MustExec("update tu set a = a + 1, b = b + 1 where c = 11")
	tk.MustQuery("select * from tu for update").Check(testkit.Rows("1 2 3 2 4", "6 7 13 42 14"))
	tk.MustQuery("select * from tu where a = 6").Check(testkit.Rows("6 7 13 42 14"))
	tk.MustQuery("select * from tu where c in (5, 6, 13)").Check(testkit.Rows("6 7 13 42 14"))
	tk.MustQuery("select b, c, e, d from tu where c = 13").Check(testkit.Rows("7 13 14 42"))
	tk.MustQuery("select a, e, d from tu where c in (5, 6, 13)").Check(testkit.Rows("6 14 42"))
	tk.MustExec("drop table if exists tu")
}

func (s *testSuiteP2) TestToPBExpr(c *C) {
	tk := testkit.NewTestKit(c, s.store)
	tk.MustExec("use test")
	tk.MustExec("drop table if exists t")
	tk.MustExec("create table t (a decimal(10,6), b decimal, index idx_b (b))")
	tk.MustExec("set sql_mode = ''")
	tk.MustExec("insert t values (1.1, 1.1)")
	tk.MustExec("insert t values (2.4, 2.4)")
	tk.MustExec("insert t values (3.3, 2.7)")
	result := tk.MustQuery("select * from t where a < 2.399999")
	result.Check(testkit.Rows("1.100000 1"))
	result = tk.MustQuery("select * from t where a > 1.5")
	result.Check(testkit.Rows("2.400000 2", "3.300000 3"))
	result = tk.MustQuery("select * from t where a <= 1.1")
	result.Check(testkit.Rows("1.100000 1"))
	result = tk.MustQuery("select * from t where b >= 3")
	result.Check(testkit.Rows("3.300000 3"))
	result = tk.MustQuery("select * from t where not (b = 1)")
	result.Check(testkit.Rows("2.400000 2", "3.300000 3"))
	result = tk.MustQuery("select * from t where b&1 = a|1")
	result.Check(testkit.Rows("1.100000 1"))
	result = tk.MustQuery("select * from t where b != 2 and b <=> 3")
	result.Check(testkit.Rows("3.300000 3"))
	result = tk.MustQuery("select * from t where b in (3)")
	result.Check(testkit.Rows("3.300000 3"))
	result = tk.MustQuery("select * from t where b not in (1, 2)")
	result.Check(testkit.Rows("3.300000 3"))

	tk.MustExec("drop table if exists t")
	tk.MustExec("create table t (a varchar(255), b int)")
	tk.MustExec("insert t values ('abc123', 1)")
	tk.MustExec("insert t values ('ab123', 2)")
	result = tk.MustQuery("select * from t where a like 'ab%'")
	result.Check(testkit.Rows("abc123 1", "ab123 2"))
	result = tk.MustQuery("select * from t where a like 'ab_12'")
	result.Check(nil)
	tk.MustExec("drop table if exists t")
	tk.MustExec("create table t (a int primary key)")
	tk.MustExec("insert t values (1)")
	tk.MustExec("insert t values (2)")
	result = tk.MustQuery("select * from t where not (a = 1)")
	result.Check(testkit.Rows("2"))
	result = tk.MustQuery("select * from t where not(not (a = 1))")
	result.Check(testkit.Rows("1"))
	result = tk.MustQuery("select * from t where not(a != 1 and a != 2)")
	result.Check(testkit.Rows("1", "2"))
}

func (s *testSuiteP2) TestDatumXAPI(c *C) {
	tk := testkit.NewTestKit(c, s.store)
	tk.MustExec("use test")
	tk.MustExec("drop table if exists t")
	tk.MustExec("create table t (a decimal(10,6), b decimal, index idx_b (b))")
	tk.MustExec("set sql_mode = ''")
	tk.MustExec("insert t values (1.1, 1.1)")
	tk.MustExec("insert t values (2.2, 2.2)")
	tk.MustExec("insert t values (3.3, 2.7)")
	result := tk.MustQuery("select * from t where a > 1.5")
	result.Check(testkit.Rows("2.200000 2", "3.300000 3"))
	result = tk.MustQuery("select * from t where b > 1.5")
	result.Check(testkit.Rows("2.200000 2", "3.300000 3"))

	tk.MustExec("drop table if exists t")
	tk.MustExec("create table t (a time(3), b time, index idx_a (a))")
	tk.MustExec("insert t values ('11:11:11', '11:11:11')")
	tk.MustExec("insert t values ('11:11:12', '11:11:12')")
	tk.MustExec("insert t values ('11:11:13', '11:11:13')")
	result = tk.MustQuery("select * from t where a > '11:11:11.5'")
	result.Check(testkit.Rows("11:11:12.000 11:11:12", "11:11:13.000 11:11:13"))
	result = tk.MustQuery("select * from t where b > '11:11:11.5'")
	result.Check(testkit.Rows("11:11:12.000 11:11:12", "11:11:13.000 11:11:13"))
}

func (s *testSuiteP2) TestSQLMode(c *C) {
	tk := testkit.NewTestKit(c, s.store)
	tk.MustExec("use test")
	tk.MustExec("drop table if exists t")
	tk.MustExec("create table t (a tinyint not null)")
	tk.MustExec("set sql_mode = 'STRICT_TRANS_TABLES'")
	_, err := tk.Exec("insert t values ()")
	c.Check(err, NotNil)

	_, err = tk.Exec("insert t values ('1000')")
	c.Check(err, NotNil)

	tk.MustExec("create table if not exists tdouble (a double(3,2))")
	_, err = tk.Exec("insert tdouble values (10.23)")
	c.Check(err, NotNil)

	tk.MustExec("set sql_mode = ''")
	tk.MustExec("insert t values ()")
	tk.MustQuery("show warnings").Check(testkit.Rows("Warning 1364 Field 'a' doesn't have a default value"))
	_, err = tk.Exec("insert t values (null)")
	c.Check(err, NotNil)
	tk.MustExec("insert ignore t values (null)")
	tk.MustQuery("show warnings").Check(testkit.Rows("Warning 1048 Column 'a' cannot be null"))
	tk.MustExec("insert t select null")
	tk.MustQuery("show warnings").Check(testkit.Rows("Warning 1048 Column 'a' cannot be null"))
	tk.MustExec("insert t values (1000)")
	tk.MustQuery("select * from t order by a").Check(testkit.Rows("0", "0", "0", "127"))

	tk.MustExec("insert tdouble values (10.23)")
	tk.MustQuery("select * from tdouble").Check(testkit.Rows("9.99"))

	tk.MustExec("set sql_mode = 'STRICT_TRANS_TABLES'")
	tk.MustExec("set @@global.sql_mode = ''")

	// Disable global variable cache, so load global session variable take effect immediate.
	s.domain.GetGlobalVarsCache().Disable()
	tk2 := testkit.NewTestKit(c, s.store)
	tk2.MustExec("use test")
	tk2.MustExec("drop table if exists t2")
	tk2.MustExec("create table t2 (a varchar(3))")
	tk2.MustExec("insert t2 values ('abcd')")
	tk2.MustQuery("select * from t2").Check(testkit.Rows("abc"))

	// session1 is still in strict mode.
	_, err = tk.Exec("insert t2 values ('abcd')")
	c.Check(err, NotNil)
	// Restore original global strict mode.
	tk.MustExec("set @@global.sql_mode = 'STRICT_TRANS_TABLES'")
}

func (s *testSuiteP2) TestTableDual(c *C) {
	tk := testkit.NewTestKit(c, s.store)
	tk.MustExec("use test")
	result := tk.MustQuery("Select 1")
	result.Check(testkit.Rows("1"))
	result = tk.MustQuery("Select 1 from dual")
	result.Check(testkit.Rows("1"))
	result = tk.MustQuery("Select count(*) from dual")
	result.Check(testkit.Rows("1"))
	result = tk.MustQuery("Select 1 from dual where 1")
	result.Check(testkit.Rows("1"))

	tk.MustExec("drop table if exists t")
	tk.MustExec("create table t(a int primary key)")
	tk.MustQuery("select t1.* from t t1, t t2 where t1.a=t2.a and 1=0").Check(testkit.Rows())
}

func (s *testSuiteP2) TestTableScan(c *C) {
	tk := testkit.NewTestKit(c, s.store)
	tk.MustExec("use information_schema")
	result := tk.MustQuery("select * from schemata")
	// There must be these tables: information_schema, mysql, performance_schema and test.
	c.Assert(len(result.Rows()), GreaterEqual, 4)
	tk.MustExec("use test")
	tk.MustExec("create database mytest")
	rowStr1 := fmt.Sprintf("%s %s %s %s %v", "def", "mysql", "utf8mb4", "utf8mb4_bin", nil)
	rowStr2 := fmt.Sprintf("%s %s %s %s %v", "def", "mytest", "utf8mb4", "utf8mb4_bin", nil)
	tk.MustExec("use information_schema")
	result = tk.MustQuery("select * from schemata where schema_name = 'mysql'")
	result.Check(testkit.Rows(rowStr1))
	result = tk.MustQuery("select * from schemata where schema_name like 'my%'")
	result.Check(testkit.Rows(rowStr1, rowStr2))
	result = tk.MustQuery("select 1 from tables limit 1")
	result.Check(testkit.Rows("1"))
}

func (s *testSuiteP2) TestAdapterStatement(c *C) {
	se, err := session.CreateSession4Test(s.store)
	c.Check(err, IsNil)
	se.GetSessionVars().TxnCtx.InfoSchema = domain.GetDomain(se).InfoSchema()
	compiler := &executor.Compiler{Ctx: se}
	stmtNode, err := s.ParseOneStmt("select 1", "", "")
	c.Check(err, IsNil)
	stmt, err := compiler.Compile(context.TODO(), stmtNode)
	c.Check(err, IsNil)
	c.Check(stmt.OriginText(), Equals, "select 1")

	stmtNode, err = s.ParseOneStmt("create table test.t (a int)", "", "")
	c.Check(err, IsNil)
	stmt, err = compiler.Compile(context.TODO(), stmtNode)
	c.Check(err, IsNil)
	c.Check(stmt.OriginText(), Equals, "create table test.t (a int)")
}

func (s *testSuiteP2) TestIsPointGet(c *C) {
	tk := testkit.NewTestKit(c, s.store)
	tk.MustExec("use mysql")
	ctx := tk.Se.(sessionctx.Context)
	tests := map[string]bool{
		"select * from help_topic where name='aaa'":         false,
		"select 1 from help_topic where name='aaa'":         false,
		"select * from help_topic where help_topic_id=1":    true,
		"select * from help_topic where help_category_id=1": false,
	}
	infoSchema := infoschema.GetInfoSchema(ctx)

	for sqlStr, result := range tests {
		stmtNode, err := s.ParseOneStmt(sqlStr, "", "")
		c.Check(err, IsNil)
		err = plannercore.Preprocess(ctx, stmtNode, infoSchema)
		c.Check(err, IsNil)
		p, _, err := planner.Optimize(context.TODO(), ctx, stmtNode, infoSchema)
		c.Check(err, IsNil)
		ret, err := plannercore.IsPointGetWithPKOrUniqueKeyByAutoCommit(ctx, p)
		c.Assert(err, IsNil)
		c.Assert(ret, Equals, result)
	}
}

func (s *testSuiteP2) TestClusteredIndexIsPointGet(c *C) {
	tk := testkit.NewTestKit(c, s.store)
	tk.MustExec("drop database if exists test_cluster_index_is_point_get;")
	tk.MustExec("create database test_cluster_index_is_point_get;")
	tk.MustExec("use test_cluster_index_is_point_get;")

	tk.MustExec("set tidb_enable_clustered_index=1;")
	tk.MustExec("drop table if exists t;")
	tk.MustExec("create table t (a varchar(255), b int, c char(10), primary key (c, a));")
	ctx := tk.Se.(sessionctx.Context)

	tests := map[string]bool{
		"select 1 from t where a='x'":                   false,
		"select * from t where c='x'":                   false,
		"select * from t where a='x' and c='x'":         true,
		"select * from t where a='x' and c='x' and b=1": false,
	}
	infoSchema := infoschema.GetInfoSchema(ctx)
	for sqlStr, result := range tests {
		stmtNode, err := s.ParseOneStmt(sqlStr, "", "")
		c.Check(err, IsNil)
		err = plannercore.Preprocess(ctx, stmtNode, infoSchema)
		c.Check(err, IsNil)
		p, _, err := planner.Optimize(context.TODO(), ctx, stmtNode, infoSchema)
		c.Check(err, IsNil)
		ret, err := plannercore.IsPointGetWithPKOrUniqueKeyByAutoCommit(ctx, p)
		c.Assert(err, IsNil)
		c.Assert(ret, Equals, result)
	}
}

func (s *testSerialSuite) TestPointGetRepeatableRead(c *C) {
	tk1 := testkit.NewTestKit(c, s.store)
	tk1.MustExec("use test")
	tk1.MustExec(`create table point_get (a int, b int, c int,
			primary key k_a(a),
			unique key k_b(b))`)
	tk1.MustExec("insert into point_get values (1, 1, 1)")
	tk2 := testkit.NewTestKit(c, s.store)
	tk2.MustExec("use test")

	var (
		step1 = "github.com/pingcap/tidb/executor/pointGetRepeatableReadTest-step1"
		step2 = "github.com/pingcap/tidb/executor/pointGetRepeatableReadTest-step2"
	)

	c.Assert(failpoint.Enable(step1, "return"), IsNil)
	c.Assert(failpoint.Enable(step2, "pause"), IsNil)

	updateWaitCh := make(chan struct{})
	go func() {
		ctx := context.WithValue(context.Background(), "pointGetRepeatableReadTest", updateWaitCh)
		ctx = failpoint.WithHook(ctx, func(ctx context.Context, fpname string) bool {
			return fpname == step1 || fpname == step2
		})
		rs, err := tk1.Se.Execute(ctx, "select c from point_get where b = 1")
		c.Assert(err, IsNil)
		result := tk1.ResultSetToResultWithCtx(ctx, rs[0], Commentf("execute sql fail"))
		result.Check(testkit.Rows("1"))
	}()

	<-updateWaitCh // Wait `POINT GET` first time `get`
	c.Assert(failpoint.Disable(step1), IsNil)
	tk2.MustExec("update point_get set b = 2, c = 2 where a = 1")
	c.Assert(failpoint.Disable(step2), IsNil)
}

func (s *testSerialSuite) TestBatchPointGetRepeatableRead(c *C) {
	tk1 := testkit.NewTestKit(c, s.store)
	tk1.MustExec("use test")
	tk1.MustExec(`create table batch_point_get (a int, b int, c int, unique key k_b(a, b, c))`)
	tk1.MustExec("insert into batch_point_get values (1, 1, 1), (2, 3, 4), (3, 4, 5)")
	tk2 := testkit.NewTestKit(c, s.store)
	tk2.MustExec("use test")

	var (
		step1 = "github.com/pingcap/tidb/executor/batchPointGetRepeatableReadTest-step1"
		step2 = "github.com/pingcap/tidb/executor/batchPointGetRepeatableReadTest-step2"
	)

	c.Assert(failpoint.Enable(step1, "return"), IsNil)
	c.Assert(failpoint.Enable(step2, "pause"), IsNil)

	updateWaitCh := make(chan struct{})
	go func() {
		ctx := context.WithValue(context.Background(), "batchPointGetRepeatableReadTest", updateWaitCh)
		ctx = failpoint.WithHook(ctx, func(ctx context.Context, fpname string) bool {
			return fpname == step1 || fpname == step2
		})
		rs, err := tk1.Se.Execute(ctx, "select c from batch_point_get where (a, b, c) in ((1, 1, 1))")
		c.Assert(err, IsNil)
		result := tk1.ResultSetToResultWithCtx(ctx, rs[0], Commentf("execute sql fail"))
		result.Check(testkit.Rows("1"))
	}()

	<-updateWaitCh // Wait `POINT GET` first time `get`
	c.Assert(failpoint.Disable(step1), IsNil)
	tk2.MustExec("update batch_point_get set b = 2, c = 2 where a = 1")
	c.Assert(failpoint.Disable(step2), IsNil)
}

func (s *testSerialSuite) TestSplitRegionTimeout(c *C) {
	c.Assert(failpoint.Enable("github.com/pingcap/tidb/store/tikv/MockSplitRegionTimeout", `return(true)`), IsNil)
	tk := testkit.NewTestKit(c, s.store)
	tk.MustExec("use test")
	tk.MustExec("drop table if exists t")
	tk.MustExec("create table t(a varchar(100),b int, index idx1(b,a))")
	tk.MustExec(`split table t index idx1 by (10000,"abcd"),(10000000);`)
	tk.MustExec(`set @@tidb_wait_split_region_timeout=1`)
	// result 0 0 means split 0 region and 0 region finish scatter regions before timeout.
	tk.MustQuery(`split table t between (0) and (10000) regions 10`).Check(testkit.Rows("0 0"))
	c.Assert(failpoint.Disable("github.com/pingcap/tidb/store/tikv/MockSplitRegionTimeout"), IsNil)

	// Test scatter regions timeout.
	c.Assert(failpoint.Enable("github.com/pingcap/tidb/store/tikv/MockScatterRegionTimeout", `return(true)`), IsNil)
	tk.MustQuery(`split table t between (0) and (10000) regions 10`).Check(testkit.Rows("10 1"))
	c.Assert(failpoint.Disable("github.com/pingcap/tidb/store/tikv/MockScatterRegionTimeout"), IsNil)

	// Test pre-split with timeout.
	tk.MustExec("drop table if exists t")
	tk.MustExec("set @@global.tidb_scatter_region=1;")
	c.Assert(failpoint.Enable("github.com/pingcap/tidb/store/tikv/MockScatterRegionTimeout", `return(true)`), IsNil)
	atomic.StoreUint32(&ddl.EnableSplitTableRegion, 1)
	start := time.Now()
	tk.MustExec("create table t (a int, b int) partition by hash(a) partitions 5;")
	c.Assert(time.Since(start).Seconds(), Less, 10.0)
	c.Assert(failpoint.Disable("github.com/pingcap/tidb/store/tikv/MockScatterRegionTimeout"), IsNil)
}

func (s *testSuiteP2) TestRow(c *C) {
	tk := testkit.NewTestKit(c, s.store)
	tk.MustExec("use test")
	tk.MustExec("drop table if exists t")
	tk.MustExec("create table t (c int, d int)")
	tk.MustExec("insert t values (1, 1)")
	tk.MustExec("insert t values (1, 3)")
	tk.MustExec("insert t values (2, 1)")
	tk.MustExec("insert t values (2, 3)")
	result := tk.MustQuery("select * from t where (c, d) < (2,2)")
	result.Check(testkit.Rows("1 1", "1 3", "2 1"))
	result = tk.MustQuery("select * from t where (1,2,3) > (3,2,1)")
	result.Check(testkit.Rows())
	result = tk.MustQuery("select * from t where row(1,2,3) > (3,2,1)")
	result.Check(testkit.Rows())
	result = tk.MustQuery("select * from t where (c, d) = (select * from t where (c,d) = (1,1))")
	result.Check(testkit.Rows("1 1"))
	result = tk.MustQuery("select * from t where (c, d) = (select * from t k where (t.c,t.d) = (c,d))")
	result.Check(testkit.Rows("1 1", "1 3", "2 1", "2 3"))
	result = tk.MustQuery("select (1, 2, 3) < (2, 3, 4)")
	result.Check(testkit.Rows("1"))
	result = tk.MustQuery("select (2, 3, 4) <= (2, 3, 3)")
	result.Check(testkit.Rows("0"))
	result = tk.MustQuery("select (2, 3, 4) <= (2, 3, 4)")
	result.Check(testkit.Rows("1"))
	result = tk.MustQuery("select (2, 3, 4) <= (2, 1, 4)")
	result.Check(testkit.Rows("0"))
	result = tk.MustQuery("select (2, 3, 4) >= (2, 3, 4)")
	result.Check(testkit.Rows("1"))
	result = tk.MustQuery("select (2, 3, 4) = (2, 3, 4)")
	result.Check(testkit.Rows("1"))
	result = tk.MustQuery("select (2, 3, 4) != (2, 3, 4)")
	result.Check(testkit.Rows("0"))
	result = tk.MustQuery("select row(1, 1) in (row(1, 1))")
	result.Check(testkit.Rows("1"))
	result = tk.MustQuery("select row(1, 0) in (row(1, 1))")
	result.Check(testkit.Rows("0"))
	result = tk.MustQuery("select row(1, 1) in (select 1, 1)")
	result.Check(testkit.Rows("1"))
	result = tk.MustQuery("select row(1, 1) > row(1, 0)")
	result.Check(testkit.Rows("1"))
	result = tk.MustQuery("select row(1, 1) > (select 1, 0)")
	result.Check(testkit.Rows("1"))
	result = tk.MustQuery("select 1 > (select 1)")
	result.Check(testkit.Rows("0"))
	result = tk.MustQuery("select (select 1)")
	result.Check(testkit.Rows("1"))
}

func (s *testSuiteP2) TestColumnName(c *C) {
	tk := testkit.NewTestKit(c, s.store)
	tk.MustExec("use test")
	tk.MustExec("drop table if exists t")
	tk.MustExec("create table t (c int, d int)")
	// disable only full group by
	tk.MustExec("set sql_mode='STRICT_TRANS_TABLES'")
	rs, err := tk.Exec("select 1 + c, count(*) from t")
	c.Check(err, IsNil)
	fields := rs.Fields()
	c.Check(len(fields), Equals, 2)
	c.Check(fields[0].Column.Name.L, Equals, "1 + c")
	c.Check(fields[0].ColumnAsName.L, Equals, "1 + c")
	c.Check(fields[1].Column.Name.L, Equals, "count(*)")
	c.Check(fields[1].ColumnAsName.L, Equals, "count(*)")
	rs.Close()
	rs, err = tk.Exec("select (c) > all (select c from t) from t")
	c.Check(err, IsNil)
	fields = rs.Fields()
	c.Check(len(fields), Equals, 1)
	c.Check(fields[0].Column.Name.L, Equals, "(c) > all (select c from t)")
	c.Check(fields[0].ColumnAsName.L, Equals, "(c) > all (select c from t)")
	rs.Close()
	tk.MustExec("begin")
	tk.MustExec("insert t values(1,1)")
	rs, err = tk.Exec("select c d, d c from t")
	c.Check(err, IsNil)
	fields = rs.Fields()
	c.Check(len(fields), Equals, 2)
	c.Check(fields[0].Column.Name.L, Equals, "c")
	c.Check(fields[0].ColumnAsName.L, Equals, "d")
	c.Check(fields[1].Column.Name.L, Equals, "d")
	c.Check(fields[1].ColumnAsName.L, Equals, "c")
	rs.Close()
	// Test case for query a column of a table.
	// In this case, all attributes have values.
	rs, err = tk.Exec("select c as a from t as t2")
	c.Check(err, IsNil)
	fields = rs.Fields()
	c.Check(fields[0].Column.Name.L, Equals, "c")
	c.Check(fields[0].ColumnAsName.L, Equals, "a")
	c.Check(fields[0].Table.Name.L, Equals, "t")
	c.Check(fields[0].TableAsName.L, Equals, "t2")
	c.Check(fields[0].DBName.L, Equals, "test")
	rs.Close()
	// Test case for query a expression which only using constant inputs.
	// In this case, the table, org_table and database attributes will all be empty.
	rs, err = tk.Exec("select hour(1) as a from t as t2")
	c.Check(err, IsNil)
	fields = rs.Fields()
	c.Check(fields[0].Column.Name.L, Equals, "a")
	c.Check(fields[0].ColumnAsName.L, Equals, "a")
	c.Check(fields[0].Table.Name.L, Equals, "")
	c.Check(fields[0].TableAsName.L, Equals, "")
	c.Check(fields[0].DBName.L, Equals, "")
	rs.Close()
	// Test case for query a column wrapped with parentheses and unary plus.
	// In this case, the column name should be its original name.
	rs, err = tk.Exec("select (c), (+c), +(c), +(+(c)), ++c from t")
	c.Check(err, IsNil)
	fields = rs.Fields()
	for i := 0; i < 5; i++ {
		c.Check(fields[i].Column.Name.L, Equals, "c")
		c.Check(fields[i].ColumnAsName.L, Equals, "c")
	}
	rs.Close()

	// Test issue https://github.com/pingcap/tidb/issues/9639 .
	// Both window function and expression appear in final result field.
	tk.MustExec("set @@tidb_enable_window_function = 1")
	rs, err = tk.Exec("select 1+1, row_number() over() num from t")
	c.Check(err, IsNil)
	fields = rs.Fields()
	c.Assert(fields[0].Column.Name.L, Equals, "1+1")
	c.Assert(fields[0].ColumnAsName.L, Equals, "1+1")
	c.Assert(fields[1].Column.Name.L, Equals, "num")
	c.Assert(fields[1].ColumnAsName.L, Equals, "num")
	tk.MustExec("set @@tidb_enable_window_function = 0")
	rs.Close()

	rs, err = tk.Exec("select if(1,c,c) from t;")
	c.Check(err, IsNil)
	fields = rs.Fields()
	c.Assert(fields[0].Column.Name.L, Equals, "if(1,c,c)")
	// It's a compatibility issue. Should be empty instead.
	c.Assert(fields[0].ColumnAsName.L, Equals, "if(1,c,c)")
}

func (s *testSuiteP2) TestSelectVar(c *C) {
	tk := testkit.NewTestKit(c, s.store)
	tk.MustExec("use test")
	tk.MustExec("drop table if exists t")
	tk.MustExec("create table t (d int)")
	tk.MustExec("insert into t values(1), (2), (1)")
	// This behavior is different from MySQL.
	result := tk.MustQuery("select @a, @a := d+1 from t")
	result.Check(testkit.Rows("<nil> 2", "2 3", "3 2"))
	// Test for PR #10658.
	tk.MustExec("select SQL_BIG_RESULT d from t group by d")
	tk.MustExec("select SQL_SMALL_RESULT d from t group by d")
	tk.MustExec("select SQL_BUFFER_RESULT d from t group by d")
}

func (s *testSuiteP2) TestHistoryRead(c *C) {
	tk := testkit.NewTestKit(c, s.store)
	tk.MustExec("use test")
	tk.MustExec("drop table if exists history_read")
	tk.MustExec("create table history_read (a int)")
	tk.MustExec("insert history_read values (1)")

	// For mocktikv, safe point is not initialized, we manually insert it for snapshot to use.
	safePointName := "tikv_gc_safe_point"
	safePointValue := "20060102-15:04:05 -0700"
	safePointComment := "All versions after safe point can be accessed. (DO NOT EDIT)"
	updateSafePoint := fmt.Sprintf(`INSERT INTO mysql.tidb VALUES ('%[1]s', '%[2]s', '%[3]s')
	ON DUPLICATE KEY
	UPDATE variable_value = '%[2]s', comment = '%[3]s'`, safePointName, safePointValue, safePointComment)
	tk.MustExec(updateSafePoint)

	// Set snapshot to a time before save point will fail.
	_, err := tk.Exec("set @@tidb_snapshot = '2006-01-01 15:04:05.999999'")
	c.Assert(terror.ErrorEqual(err, variable.ErrSnapshotTooOld), IsTrue, Commentf("err %v", err))
	// SnapshotTS Is not updated if check failed.
	c.Assert(tk.Se.GetSessionVars().SnapshotTS, Equals, uint64(0))

	curVer1, _ := s.store.CurrentVersion()
	time.Sleep(time.Millisecond)
	snapshotTime := time.Now()
	time.Sleep(time.Millisecond)
	curVer2, _ := s.store.CurrentVersion()
	tk.MustExec("insert history_read values (2)")
	tk.MustQuery("select * from history_read").Check(testkit.Rows("1", "2"))
	tk.MustExec("set @@tidb_snapshot = '" + snapshotTime.Format("2006-01-02 15:04:05.999999") + "'")
	ctx := tk.Se.(sessionctx.Context)
	snapshotTS := ctx.GetSessionVars().SnapshotTS
	c.Assert(snapshotTS, Greater, curVer1.Ver)
	c.Assert(snapshotTS, Less, curVer2.Ver)
	tk.MustQuery("select * from history_read").Check(testkit.Rows("1"))
	_, err = tk.Exec("insert history_read values (2)")
	c.Assert(err, NotNil)
	_, err = tk.Exec("update history_read set a = 3 where a = 1")
	c.Assert(err, NotNil)
	_, err = tk.Exec("delete from history_read where a = 1")
	c.Assert(err, NotNil)
	tk.MustExec("set @@tidb_snapshot = ''")
	tk.MustQuery("select * from history_read").Check(testkit.Rows("1", "2"))
	tk.MustExec("insert history_read values (3)")
	tk.MustExec("update history_read set a = 4 where a = 3")
	tk.MustExec("delete from history_read where a = 1")

	time.Sleep(time.Millisecond)
	snapshotTime = time.Now()
	time.Sleep(time.Millisecond)
	tk.MustExec("alter table history_read add column b int")
	tk.MustExec("insert history_read values (8, 8), (9, 9)")
	tk.MustQuery("select * from history_read order by a").Check(testkit.Rows("2 <nil>", "4 <nil>", "8 8", "9 9"))
	tk.MustExec("set @@tidb_snapshot = '" + snapshotTime.Format("2006-01-02 15:04:05.999999") + "'")
	tk.MustQuery("select * from history_read order by a").Check(testkit.Rows("2", "4"))
	tsoStr := strconv.FormatUint(oracle.EncodeTSO(snapshotTime.UnixNano()/int64(time.Millisecond)), 10)

	tk.MustExec("set @@tidb_snapshot = '" + tsoStr + "'")
	tk.MustQuery("select * from history_read order by a").Check(testkit.Rows("2", "4"))

	tk.MustExec("set @@tidb_snapshot = ''")
	tk.MustQuery("select * from history_read order by a").Check(testkit.Rows("2 <nil>", "4 <nil>", "8 8", "9 9"))
}

func (s *testSuite2) TestLowResolutionTSORead(c *C) {
	tk := testkit.NewTestKit(c, s.store)
	tk.MustExec("set @@autocommit=1")
	tk.MustExec("use test")
	tk.MustExec("drop table if exists low_resolution_tso")
	tk.MustExec("create table low_resolution_tso(a int)")
	tk.MustExec("insert low_resolution_tso values (1)")

	// enable low resolution tso
	c.Assert(tk.Se.GetSessionVars().LowResolutionTSO, IsFalse)
	tk.Exec("set @@tidb_low_resolution_tso = 'on'")
	c.Assert(tk.Se.GetSessionVars().LowResolutionTSO, IsTrue)

	time.Sleep(3 * time.Second)
	tk.MustQuery("select * from low_resolution_tso").Check(testkit.Rows("1"))
	_, err := tk.Exec("update low_resolution_tso set a = 2")
	c.Assert(err, NotNil)
	tk.MustExec("set @@tidb_low_resolution_tso = 'off'")
	tk.MustExec("update low_resolution_tso set a = 2")
	tk.MustQuery("select * from low_resolution_tso").Check(testkit.Rows("2"))
}

func (s *testSuite) TestScanControlSelection(c *C) {
	tk := testkit.NewTestKit(c, s.store)
	tk.MustExec("use test")
	tk.MustExec("drop table if exists t")
	tk.MustExec("create table t(a int primary key, b int, c int, index idx_b(b))")
	tk.MustExec("insert into t values (1, 1, 1), (2, 1, 1), (3, 1, 2), (4, 2, 3)")
	tk.MustQuery("select (select count(1) k from t s where s.b = t1.c) from t t1").Sort().Check(testkit.Rows("0", "1", "3", "3"))
}

func (s *testSuite) TestSimpleDAG(c *C) {
	tk := testkit.NewTestKit(c, s.store)
	tk.MustExec("use test")
	tk.MustExec("drop table if exists t")
	tk.MustExec("create table t(a int primary key, b int, c int)")
	tk.MustExec("insert into t values (1, 1, 1), (2, 1, 1), (3, 1, 2), (4, 2, 3)")
	tk.MustQuery("select a from t").Check(testkit.Rows("1", "2", "3", "4"))
	tk.MustQuery("select * from t where a = 4").Check(testkit.Rows("4 2 3"))
	tk.MustQuery("select a from t limit 1").Check(testkit.Rows("1"))
	tk.MustQuery("select a from t order by a desc").Check(testkit.Rows("4", "3", "2", "1"))
	tk.MustQuery("select a from t order by a desc limit 1").Check(testkit.Rows("4"))
	tk.MustQuery("select a from t order by b desc limit 1").Check(testkit.Rows("4"))
	tk.MustQuery("select a from t where a < 3").Check(testkit.Rows("1", "2"))
	tk.MustQuery("select a from t where b > 1").Check(testkit.Rows("4"))
	tk.MustQuery("select a from t where b > 1 and a < 3").Check(testkit.Rows())
	tk.MustQuery("select count(*) from t where b > 1 and a < 3").Check(testkit.Rows("0"))
	tk.MustQuery("select count(*) from t").Check(testkit.Rows("4"))
	tk.MustQuery("select count(*), c from t group by c order by c").Check(testkit.Rows("2 1", "1 2", "1 3"))
	tk.MustQuery("select sum(c) as s from t group by b order by s").Check(testkit.Rows("3", "4"))
	tk.MustQuery("select avg(a) as s from t group by b order by s").Check(testkit.Rows("2.0000", "4.0000"))
	tk.MustQuery("select sum(distinct c) from t group by b").Check(testkit.Rows("3", "3"))

	tk.MustExec("create index i on t(c,b)")
	tk.MustQuery("select a from t where c = 1").Check(testkit.Rows("1", "2"))
	tk.MustQuery("select a from t where c = 1 and a < 2").Check(testkit.Rows("1"))
	tk.MustQuery("select a from t where c = 1 order by a limit 1").Check(testkit.Rows("1"))
	tk.MustQuery("select count(*) from t where c = 1 ").Check(testkit.Rows("2"))
	tk.MustExec("create index i1 on t(b)")
	tk.MustQuery("select c from t where b = 2").Check(testkit.Rows("3"))
	tk.MustQuery("select * from t where b = 2").Check(testkit.Rows("4 2 3"))
	tk.MustQuery("select count(*) from t where b = 1").Check(testkit.Rows("3"))
	tk.MustQuery("select * from t where b = 1 and a > 1 limit 1").Check(testkit.Rows("2 1 1"))

	// Test time push down.
	tk.MustExec("drop table if exists t")
	tk.MustExec("create table t (id int, c1 datetime);")
	tk.MustExec("insert into t values (1, '2015-06-07 12:12:12')")
	tk.MustQuery("select id from t where c1 = '2015-06-07 12:12:12'").Check(testkit.Rows("1"))
}

func (s *testSuite) TestTimestampTimeZone(c *C) {
	tk := testkit.NewTestKit(c, s.store)
	tk.MustExec("use test")
	tk.MustExec("drop table if exists t")
	tk.MustExec("create table t (ts timestamp)")
	tk.MustExec("set time_zone = '+00:00'")
	tk.MustExec("insert into t values ('2017-04-27 22:40:42')")
	// The timestamp will get different value if time_zone session variable changes.
	tests := []struct {
		timezone string
		expect   string
	}{
		{"+10:00", "2017-04-28 08:40:42"},
		{"-6:00", "2017-04-27 16:40:42"},
	}
	for _, tt := range tests {
		tk.MustExec(fmt.Sprintf("set time_zone = '%s'", tt.timezone))
		tk.MustQuery("select * from t").Check(testkit.Rows(tt.expect))
	}

	// For issue https://github.com/pingcap/tidb/issues/3467
	tk.MustExec("drop table if exists t1")
	tk.MustExec(`CREATE TABLE t1 (
 	      id bigint(20) NOT NULL AUTO_INCREMENT,
 	      uid int(11) DEFAULT NULL,
 	      datetime timestamp NOT NULL DEFAULT CURRENT_TIMESTAMP,
 	      ip varchar(128) DEFAULT NULL,
 	    PRIMARY KEY (id),
 	      KEY i_datetime (datetime),
 	      KEY i_userid (uid)
 	    );`)
	tk.MustExec(`INSERT INTO t1 VALUES (123381351,1734,"2014-03-31 08:57:10","127.0.0.1");`)
	r := tk.MustQuery("select datetime from t1;") // Cover TableReaderExec
	r.Check(testkit.Rows("2014-03-31 08:57:10"))
	r = tk.MustQuery("select datetime from t1 where datetime='2014-03-31 08:57:10';")
	r.Check(testkit.Rows("2014-03-31 08:57:10")) // Cover IndexReaderExec
	r = tk.MustQuery("select * from t1 where datetime='2014-03-31 08:57:10';")
	r.Check(testkit.Rows("123381351 1734 2014-03-31 08:57:10 127.0.0.1")) // Cover IndexLookupExec

	// For issue https://github.com/pingcap/tidb/issues/3485
	tk.MustExec("set time_zone = 'Asia/Shanghai'")
	tk.MustExec("drop table if exists t1")
	tk.MustExec(`CREATE TABLE t1 (
	    id bigint(20) NOT NULL AUTO_INCREMENT,
	    datetime timestamp NOT NULL DEFAULT CURRENT_TIMESTAMP,
	    PRIMARY KEY (id)
	  );`)
	tk.MustExec(`INSERT INTO t1 VALUES (123381351,"2014-03-31 08:57:10");`)
	r = tk.MustQuery(`select * from t1 where datetime="2014-03-31 08:57:10";`)
	r.Check(testkit.Rows("123381351 2014-03-31 08:57:10"))
	tk.MustExec(`alter table t1 add key i_datetime (datetime);`)
	r = tk.MustQuery(`select * from t1 where datetime="2014-03-31 08:57:10";`)
	r.Check(testkit.Rows("123381351 2014-03-31 08:57:10"))
	r = tk.MustQuery(`select * from t1;`)
	r.Check(testkit.Rows("123381351 2014-03-31 08:57:10"))
	r = tk.MustQuery("select datetime from t1 where datetime='2014-03-31 08:57:10';")
	r.Check(testkit.Rows("2014-03-31 08:57:10"))
}

func (s *testSuite) TestTimestampDefaultValueTimeZone(c *C) {
	tk := testkit.NewTestKit(c, s.store)
	tk.MustExec("use test")
	tk.MustExec("drop table if exists t")
	tk.MustExec("set time_zone = '+08:00'")
	tk.MustExec(`create table t (a int, b timestamp default "2019-01-17 14:46:14")`)
	tk.MustExec("insert into t set a=1")
	r := tk.MustQuery(`show create table t`)
	r.Check(testkit.Rows("t CREATE TABLE `t` (\n" + "  `a` int(11) DEFAULT NULL,\n" + "  `b` timestamp DEFAULT '2019-01-17 14:46:14'\n" + ") ENGINE=InnoDB DEFAULT CHARSET=utf8mb4 COLLATE=utf8mb4_bin"))
	tk.MustExec("set time_zone = '+00:00'")
	tk.MustExec("insert into t set a=2")
	r = tk.MustQuery(`show create table t`)
	r.Check(testkit.Rows("t CREATE TABLE `t` (\n" + "  `a` int(11) DEFAULT NULL,\n" + "  `b` timestamp DEFAULT '2019-01-17 06:46:14'\n" + ") ENGINE=InnoDB DEFAULT CHARSET=utf8mb4 COLLATE=utf8mb4_bin"))
	r = tk.MustQuery(`select a,b from t order by a`)
	r.Check(testkit.Rows("1 2019-01-17 06:46:14", "2 2019-01-17 06:46:14"))
	// Test the column's version is greater than ColumnInfoVersion1.
	sctx := tk.Se.(sessionctx.Context)
	is := domain.GetDomain(sctx).InfoSchema()
	c.Assert(is, NotNil)
	tb, err := is.TableByName(model.NewCIStr("test"), model.NewCIStr("t"))
	c.Assert(err, IsNil)
	tb.Cols()[1].Version = model.ColumnInfoVersion1 + 1
	tk.MustExec("insert into t set a=3")
	r = tk.MustQuery(`select a,b from t order by a`)
	r.Check(testkit.Rows("1 2019-01-17 06:46:14", "2 2019-01-17 06:46:14", "3 2019-01-17 06:46:14"))
	tk.MustExec("delete from t where a=3")
	// Change time zone back.
	tk.MustExec("set time_zone = '+08:00'")
	r = tk.MustQuery(`select a,b from t order by a`)
	r.Check(testkit.Rows("1 2019-01-17 14:46:14", "2 2019-01-17 14:46:14"))
	tk.MustExec("set time_zone = '-08:00'")
	r = tk.MustQuery(`show create table t`)
	r.Check(testkit.Rows("t CREATE TABLE `t` (\n" + "  `a` int(11) DEFAULT NULL,\n" + "  `b` timestamp DEFAULT '2019-01-16 22:46:14'\n" + ") ENGINE=InnoDB DEFAULT CHARSET=utf8mb4 COLLATE=utf8mb4_bin"))

	// test zero default value in multiple time zone.
	defer tk.MustExec(fmt.Sprintf("set @@sql_mode='%s'", tk.MustQuery("select @@sql_mode").Rows()[0][0]))
	tk.MustExec("set @@sql_mode='STRICT_TRANS_TABLES,NO_ENGINE_SUBSTITUTION';")
	tk.MustExec("drop table if exists t")
	tk.MustExec("set time_zone = '+08:00'")
	tk.MustExec(`create table t (a int, b timestamp default "0000-00-00 00")`)
	tk.MustExec("insert into t set a=1")
	r = tk.MustQuery(`show create table t`)
	r.Check(testkit.Rows("t CREATE TABLE `t` (\n" + "  `a` int(11) DEFAULT NULL,\n" + "  `b` timestamp DEFAULT '0000-00-00 00:00:00'\n" + ") ENGINE=InnoDB DEFAULT CHARSET=utf8mb4 COLLATE=utf8mb4_bin"))
	tk.MustExec("set time_zone = '+00:00'")
	tk.MustExec("insert into t set a=2")
	r = tk.MustQuery(`show create table t`)
	r.Check(testkit.Rows("t CREATE TABLE `t` (\n" + "  `a` int(11) DEFAULT NULL,\n" + "  `b` timestamp DEFAULT '0000-00-00 00:00:00'\n" + ") ENGINE=InnoDB DEFAULT CHARSET=utf8mb4 COLLATE=utf8mb4_bin"))
	tk.MustExec("set time_zone = '-08:00'")
	tk.MustExec("insert into t set a=3")
	r = tk.MustQuery(`show create table t`)
	r.Check(testkit.Rows("t CREATE TABLE `t` (\n" + "  `a` int(11) DEFAULT NULL,\n" + "  `b` timestamp DEFAULT '0000-00-00 00:00:00'\n" + ") ENGINE=InnoDB DEFAULT CHARSET=utf8mb4 COLLATE=utf8mb4_bin"))
	r = tk.MustQuery(`select a,b from t order by a`)
	r.Check(testkit.Rows("1 0000-00-00 00:00:00", "2 0000-00-00 00:00:00", "3 0000-00-00 00:00:00"))

	// test add timestamp column default current_timestamp.
	tk.MustExec(`drop table if exists t`)
	tk.MustExec(`set time_zone = 'Asia/Shanghai'`)
	tk.MustExec(`create table t (a int)`)
	tk.MustExec(`insert into t set a=1`)
	tk.MustExec(`alter table t add column b timestamp not null default current_timestamp;`)
	timeIn8 := tk.MustQuery("select b from t").Rows()[0][0]
	tk.MustExec(`set time_zone = '+00:00'`)
	timeIn0 := tk.MustQuery("select b from t").Rows()[0][0]
	c.Assert(timeIn8 != timeIn0, IsTrue, Commentf("%v == %v", timeIn8, timeIn0))
	datumTimeIn8, err := expression.GetTimeValue(tk.Se, timeIn8, mysql.TypeTimestamp, 0)
	c.Assert(err, IsNil)
	tIn8To0 := datumTimeIn8.GetMysqlTime()
	timeZoneIn8, err := time.LoadLocation("Asia/Shanghai")
	c.Assert(err, IsNil)
	err = tIn8To0.ConvertTimeZone(timeZoneIn8, time.UTC)
	c.Assert(err, IsNil)
	c.Assert(timeIn0 == tIn8To0.String(), IsTrue, Commentf("%v != %v", timeIn0, tIn8To0.String()))

	// test add index.
	tk.MustExec(`alter table t add index(b);`)
	tk.MustExec("admin check table t")
	tk.MustExec(`set time_zone = '+05:00'`)
	tk.MustExec("admin check table t")
}

func (s *testSuite) TestTiDBCurrentTS(c *C) {
	tk := testkit.NewTestKit(c, s.store)
	tk.MustQuery("select @@tidb_current_ts").Check(testkit.Rows("0"))
	tk.MustExec("begin")
	rows := tk.MustQuery("select @@tidb_current_ts").Rows()
	tsStr := rows[0][0].(string)
	txn, err := tk.Se.Txn(true)
	c.Assert(err, IsNil)
	c.Assert(tsStr, Equals, fmt.Sprintf("%d", txn.StartTS()))
	tk.MustExec("begin")
	rows = tk.MustQuery("select @@tidb_current_ts").Rows()
	newTsStr := rows[0][0].(string)
	txn, err = tk.Se.Txn(true)
	c.Assert(err, IsNil)
	c.Assert(newTsStr, Equals, fmt.Sprintf("%d", txn.StartTS()))
	c.Assert(newTsStr, Not(Equals), tsStr)
	tk.MustExec("commit")
	tk.MustQuery("select @@tidb_current_ts").Check(testkit.Rows("0"))

	_, err = tk.Exec("set @@tidb_current_ts = '1'")
	c.Assert(terror.ErrorEqual(err, variable.ErrReadOnly), IsTrue, Commentf("err %v", err))
}

func (s *testSuite) TestSelectForUpdate(c *C) {
	tk := testkit.NewTestKit(c, s.store)
	tk.MustExec("use test")
	tk1 := testkit.NewTestKit(c, s.store)
	tk1.MustExec("use test")
	tk2 := testkit.NewTestKit(c, s.store)
	tk2.MustExec("use test")

	tk.MustExec("drop table if exists t, t1")

	txn, err := tk.Se.Txn(true)
	c.Assert(kv.ErrInvalidTxn.Equal(err), IsTrue)
	c.Assert(txn.Valid(), IsFalse)
	tk.MustExec("create table t (c1 int, c2 int, c3 int)")
	tk.MustExec("insert t values (11, 2, 3)")
	tk.MustExec("insert t values (12, 2, 3)")
	tk.MustExec("insert t values (13, 2, 3)")

	tk.MustExec("create table t1 (c1 int)")
	tk.MustExec("insert t1 values (11)")

	// conflict
	tk1.MustExec("begin")
	tk1.MustQuery("select * from t where c1=11 for update")

	tk2.MustExec("begin")
	tk2.MustExec("update t set c2=211 where c1=11")
	tk2.MustExec("commit")

	_, err = tk1.Exec("commit")
	c.Assert(err, NotNil)

	// no conflict for subquery.
	tk1.MustExec("begin")
	tk1.MustQuery("select * from t where exists(select null from t1 where t1.c1=t.c1) for update")

	tk2.MustExec("begin")
	tk2.MustExec("update t set c2=211 where c1=12")
	tk2.MustExec("commit")

	tk1.MustExec("commit")

	// not conflict
	tk1.MustExec("begin")
	tk1.MustQuery("select * from t where c1=11 for update")

	tk2.MustExec("begin")
	tk2.MustExec("update t set c2=22 where c1=12")
	tk2.MustExec("commit")

	tk1.MustExec("commit")

	// not conflict, auto commit
	tk1.MustExec("set @@autocommit=1;")
	tk1.MustQuery("select * from t where c1=11 for update")

	tk2.MustExec("begin")
	tk2.MustExec("update t set c2=211 where c1=11")
	tk2.MustExec("commit")

	tk1.MustExec("commit")

	// conflict
	tk1.MustExec("begin")
	tk1.MustQuery("select * from (select * from t for update) t join t1 for update")

	tk2.MustExec("begin")
	tk2.MustExec("update t1 set c1 = 13")
	tk2.MustExec("commit")

	_, err = tk1.Exec("commit")
	c.Assert(err, NotNil)

}

func (s *testSuite) TestEmptyEnum(c *C) {
	tk := testkit.NewTestKit(c, s.store)
	tk.MustExec("use test")
	tk.MustExec("drop table if exists t")
	tk.MustExec("create table t (e enum('Y', 'N'))")
	tk.MustExec("set sql_mode='STRICT_TRANS_TABLES'")
	_, err := tk.Exec("insert into t values (0)")
	c.Assert(terror.ErrorEqual(err, table.ErrTruncatedWrongValueForField), IsTrue, Commentf("err %v", err))
	_, err = tk.Exec("insert into t values ('abc')")
	c.Assert(terror.ErrorEqual(err, table.ErrTruncatedWrongValueForField), IsTrue, Commentf("err %v", err))

	tk.MustExec("set sql_mode=''")
	tk.MustExec("insert into t values (0)")
	tk.MustQuery("select * from t").Check(testkit.Rows(""))
	tk.MustExec("insert into t values ('abc')")
	tk.MustQuery("select * from t").Check(testkit.Rows("", ""))
	tk.MustExec("insert into t values (null)")
	tk.MustQuery("select * from t").Check(testkit.Rows("", "", "<nil>"))
}

// TestIssue4024 This tests https://github.com/pingcap/tidb/issues/4024
func (s *testSuite) TestIssue4024(c *C) {
	tk := testkit.NewTestKit(c, s.store)
	tk.MustExec("create database test2")
	tk.MustExec("use test2")
	tk.MustExec("create table t(a int)")
	tk.MustExec("insert into t values(1)")
	tk.MustExec("use test")
	tk.MustExec("create table t(a int)")
	tk.MustExec("insert into t values(1)")
	tk.MustExec("update t, test2.t set test2.t.a=2")
	tk.MustQuery("select * from t").Check(testkit.Rows("1"))
	tk.MustQuery("select * from test2.t").Check(testkit.Rows("2"))
	tk.MustExec("update test.t, test2.t set test.t.a=3")
	tk.MustQuery("select * from t").Check(testkit.Rows("3"))
	tk.MustQuery("select * from test2.t").Check(testkit.Rows("2"))
}

const (
	checkRequestOff = iota
	checkRequestSyncLog
	checkDDLAddIndexPriority
)

type checkRequestClient struct {
	tikv.Client
	priority       pb.CommandPri
	lowPriorityCnt uint32
	mu             struct {
		sync.RWMutex
		checkFlags uint32
		syncLog    bool
	}
}

func (c *checkRequestClient) setCheckPriority(priority pb.CommandPri) {
	atomic.StoreInt32((*int32)(&c.priority), int32(priority))
}

func (c *checkRequestClient) getCheckPriority() pb.CommandPri {
	return (pb.CommandPri)(atomic.LoadInt32((*int32)(&c.priority)))
}

func (c *checkRequestClient) SendRequest(ctx context.Context, addr string, req *tikvrpc.Request, timeout time.Duration) (*tikvrpc.Response, error) {
	resp, err := c.Client.SendRequest(ctx, addr, req, timeout)
	c.mu.RLock()
	checkFlags := c.mu.checkFlags
	c.mu.RUnlock()
	if checkFlags == checkRequestSyncLog {
		switch req.Type {
		case tikvrpc.CmdPrewrite, tikvrpc.CmdCommit:
			c.mu.RLock()
			syncLog := c.mu.syncLog
			c.mu.RUnlock()
			if syncLog != req.SyncLog {
				return nil, errors.New("fail to set sync log")
			}
		}
	} else if checkFlags == checkDDLAddIndexPriority {
		if req.Type == tikvrpc.CmdScan {
			if c.getCheckPriority() != req.Priority {
				return nil, errors.New("fail to set priority")
			}
		} else if req.Type == tikvrpc.CmdPrewrite {
			if c.getCheckPriority() == pb.CommandPri_Low {
				atomic.AddUint32(&c.lowPriorityCnt, 1)
			}
		}
	}
	return resp, err
}

type testSuiteWithCliBase struct {
	store kv.Storage
	dom   *domain.Domain
	cli   *checkRequestClient
}

type testSuite1 struct {
	testSuiteWithCliBase
}

func (s *testSuiteWithCliBase) SetUpSuite(c *C) {
	cli := &checkRequestClient{}
	hijackClient := func(c tikv.Client) tikv.Client {
		cli.Client = c
		return cli
	}
	s.cli = cli

	var err error
	s.store, err = mockstore.NewMockStore(
		mockstore.WithClientHijacker(hijackClient),
	)
	c.Assert(err, IsNil)
	session.SetStatsLease(0)
	s.dom, err = session.BootstrapSession(s.store)
	c.Assert(err, IsNil)
	s.dom.SetStatsUpdating(true)
}

func (s *testSuiteWithCliBase) TearDownSuite(c *C) {
	s.dom.Close()
	s.store.Close()
}

func (s *testSuiteWithCliBase) TearDownTest(c *C) {
	tk := testkit.NewTestKit(c, s.store)
	tk.MustExec("use test")
	r := tk.MustQuery("show tables")
	for _, tb := range r.Rows() {
		tableName := tb[0]
		tk.MustExec(fmt.Sprintf("drop table %v", tableName))
	}
}

func (s *testSuite2) TestAddIndexPriority(c *C) {
	cli := &checkRequestClient{}
	hijackClient := func(c tikv.Client) tikv.Client {
		cli.Client = c
		return cli
	}

	store, err := mockstore.NewMockStore(
		mockstore.WithClientHijacker(hijackClient),
	)
	c.Assert(err, IsNil)
	dom, err := session.BootstrapSession(store)
	c.Assert(err, IsNil)
	defer func() {
		dom.Close()
		store.Close()
	}()

	tk := testkit.NewTestKit(c, store)
	tk.MustExec("use test")
	tk.MustExec("create table t1 (id int, v int)")

	// Insert some data to make sure plan build IndexLookup for t1.
	for i := 0; i < 10; i++ {
		tk.MustExec(fmt.Sprintf("insert into t1 values (%d, %d)", i, i))
	}

	cli.mu.Lock()
	cli.mu.checkFlags = checkDDLAddIndexPriority
	cli.mu.Unlock()

	cli.setCheckPriority(pb.CommandPri_Low)
	tk.MustExec("alter table t1 add index t1_index (id);")

	c.Assert(atomic.LoadUint32(&cli.lowPriorityCnt) > 0, IsTrue)

	cli.mu.Lock()
	cli.mu.checkFlags = checkRequestOff
	cli.mu.Unlock()

	tk.MustExec("alter table t1 drop index t1_index;")
	tk.MustExec("SET SESSION tidb_ddl_reorg_priority = 'PRIORITY_NORMAL'")

	cli.mu.Lock()
	cli.mu.checkFlags = checkDDLAddIndexPriority
	cli.mu.Unlock()

	cli.setCheckPriority(pb.CommandPri_Normal)
	tk.MustExec("alter table t1 add index t1_index (id);")

	cli.mu.Lock()
	cli.mu.checkFlags = checkRequestOff
	cli.mu.Unlock()

	tk.MustExec("alter table t1 drop index t1_index;")
	tk.MustExec("SET SESSION tidb_ddl_reorg_priority = 'PRIORITY_HIGH'")

	cli.mu.Lock()
	cli.mu.checkFlags = checkDDLAddIndexPriority
	cli.mu.Unlock()

	cli.setCheckPriority(pb.CommandPri_High)
	tk.MustExec("alter table t1 add index t1_index (id);")

	cli.mu.Lock()
	cli.mu.checkFlags = checkRequestOff
	cli.mu.Unlock()
}

func (s *testSuite1) TestAlterTableComment(c *C) {
	tk := testkit.NewTestKit(c, s.store)
	tk.MustExec("use test")
	tk.MustExec("drop table if exists t_1")
	tk.MustExec("create table t_1 (c1 int, c2 int, c3 int default 1, index (c1)) comment = 'test table';")
	tk.MustExec("alter table `t_1` comment 'this is table comment';")
	result := tk.MustQuery("select table_comment from information_schema.tables where table_name = 't_1';")
	result.Check(testkit.Rows("this is table comment"))
	tk.MustExec("alter table `t_1` comment 'table t comment';")
	result = tk.MustQuery("select table_comment from information_schema.tables where table_name = 't_1';")
	result.Check(testkit.Rows("table t comment"))
}

func (s *testSuite) TestTimezonePushDown(c *C) {
	tk := testkit.NewTestKit(c, s.store)
	tk.MustExec("use test")
	tk.MustExec("create table t (ts timestamp)")
	defer tk.MustExec("drop table t")
	tk.MustExec(`insert into t values ("2018-09-13 10:02:06")`)

	systemTZ := timeutil.SystemLocation()
	c.Assert(systemTZ.String(), Not(Equals), "System")
	c.Assert(systemTZ.String(), Not(Equals), "Local")
	ctx := context.Background()
	count := 0
	ctx1 := context.WithValue(ctx, "CheckSelectRequestHook", func(req *kv.Request) {
		count += 1
		dagReq := new(tipb.DAGRequest)
		err := proto.Unmarshal(req.Data, dagReq)
		c.Assert(err, IsNil)
		c.Assert(dagReq.GetTimeZoneName(), Equals, systemTZ.String())
	})
	tk.Se.Execute(ctx1, `select * from t where ts = "2018-09-13 10:02:06"`)

	tk.MustExec(`set time_zone="System"`)
	tk.Se.Execute(ctx1, `select * from t where ts = "2018-09-13 10:02:06"`)

	c.Assert(count, Equals, 2) // Make sure the hook function is called.
}

func (s *testSuite) TestNotFillCacheFlag(c *C) {
	tk := testkit.NewTestKit(c, s.store)
	tk.MustExec("use test")
	tk.MustExec("create table t (id int primary key)")
	defer tk.MustExec("drop table t")
	tk.MustExec("insert into t values (1)")

	tests := []struct {
		sql    string
		expect bool
	}{
		{"select SQL_NO_CACHE * from t", true},
		{"select SQL_CACHE * from t", false},
		{"select * from t", false},
	}
	count := 0
	ctx := context.Background()
	for _, test := range tests {
		ctx1 := context.WithValue(ctx, "CheckSelectRequestHook", func(req *kv.Request) {
			count++
			if req.NotFillCache != test.expect {
				c.Errorf("sql=%s, expect=%v, get=%v", test.sql, test.expect, req.NotFillCache)
			}
		})
		rs, err := tk.Se.Execute(ctx1, test.sql)
		c.Assert(err, IsNil)
		tk.ResultSetToResult(rs[0], Commentf("sql: %v", test.sql))
	}
	c.Assert(count, Equals, len(tests)) // Make sure the hook function is called.
}

func (s *testSuite1) TestSyncLog(c *C) {
	tk := testkit.NewTestKit(c, s.store)
	tk.MustExec("use test")

	cli := s.cli
	cli.mu.Lock()
	cli.mu.checkFlags = checkRequestSyncLog
	cli.mu.syncLog = true
	cli.mu.Unlock()
	tk.MustExec("create table t (id int primary key)")
	cli.mu.Lock()
	cli.mu.syncLog = false
	cli.mu.Unlock()
	tk.MustExec("insert into t values (1)")

	cli.mu.Lock()
	cli.mu.checkFlags = checkRequestOff
	cli.mu.Unlock()
}

func (s *testSuite) TestHandleTransfer(c *C) {
	tk := testkit.NewTestKit(c, s.store)
	tk.MustExec("use test")
	tk.MustExec("create table t(a int, index idx(a))")
	tk.MustExec("insert into t values(1), (2), (4)")
	tk.MustExec("begin")
	tk.MustExec("update t set a = 3 where a = 4")
	// test table scan read whose result need handle.
	tk.MustQuery("select * from t ignore index(idx)").Check(testkit.Rows("1", "2", "3"))
	tk.MustExec("insert into t values(4)")
	// test single read whose result need handle
	tk.MustQuery("select * from t use index(idx)").Check(testkit.Rows("1", "2", "3", "4"))
	tk.MustQuery("select * from t use index(idx) order by a desc").Check(testkit.Rows("4", "3", "2", "1"))
	tk.MustExec("update t set a = 5 where a = 3")
	tk.MustQuery("select * from t use index(idx)").Check(testkit.Rows("1", "2", "4", "5"))
	tk.MustExec("commit")

	tk.MustExec("drop table if exists t")
	tk.MustExec("create table t(a int, b int, index idx(a))")
	tk.MustExec("insert into t values(3, 3), (1, 1), (2, 2)")
	// Second test double read.
	tk.MustQuery("select * from t use index(idx) order by a").Check(testkit.Rows("1 1", "2 2", "3 3"))
}

func (s *testSuite) TestBit(c *C) {
	tk := testkit.NewTestKitWithInit(c, s.store)

	tk.MustExec("drop table if exists t")
	tk.MustExec("create table t (c1 bit(2))")
	tk.MustExec("insert into t values (0), (1), (2), (3)")
	_, err := tk.Exec("insert into t values (4)")
	c.Assert(err, NotNil)
	_, err = tk.Exec("insert into t values ('a')")
	c.Assert(err, NotNil)
	r, err := tk.Exec("select * from t where c1 = 2")
	c.Assert(err, IsNil)
	req := r.NewChunk()
	err = r.Next(context.Background(), req)
	c.Assert(err, IsNil)
	c.Assert(types.BinaryLiteral(req.GetRow(0).GetBytes(0)), DeepEquals, types.NewBinaryLiteralFromUint(2, -1))
	r.Close()

	tk.MustExec("drop table if exists t")
	tk.MustExec("create table t (c1 bit(31))")
	tk.MustExec("insert into t values (0x7fffffff)")
	_, err = tk.Exec("insert into t values (0x80000000)")
	c.Assert(err, NotNil)
	_, err = tk.Exec("insert into t values (0xffffffff)")
	c.Assert(err, NotNil)
	tk.MustExec("insert into t values ('123')")
	tk.MustExec("insert into t values ('1234')")
	_, err = tk.Exec("insert into t values ('12345)")
	c.Assert(err, NotNil)

	tk.MustExec("drop table if exists t")
	tk.MustExec("create table t (c1 bit(62))")
	tk.MustExec("insert into t values ('12345678')")
	tk.MustExec("drop table if exists t")
	tk.MustExec("create table t (c1 bit(61))")
	_, err = tk.Exec("insert into t values ('12345678')")
	c.Assert(err, NotNil)

	tk.MustExec("drop table if exists t")
	tk.MustExec("create table t (c1 bit(32))")
	tk.MustExec("insert into t values (0x7fffffff)")
	tk.MustExec("insert into t values (0xffffffff)")
	_, err = tk.Exec("insert into t values (0x1ffffffff)")
	c.Assert(err, NotNil)
	tk.MustExec("insert into t values ('1234')")
	_, err = tk.Exec("insert into t values ('12345')")
	c.Assert(err, NotNil)

	tk.MustExec("drop table if exists t")
	tk.MustExec("create table t (c1 bit(64))")
	tk.MustExec("insert into t values (0xffffffffffffffff)")
	tk.MustExec("insert into t values ('12345678')")
	_, err = tk.Exec("insert into t values ('123456789')")
	c.Assert(err, NotNil)
}

func (s *testSuite) TestEnum(c *C) {
	tk := testkit.NewTestKitWithInit(c, s.store)

	tk.MustExec("drop table if exists t")
	tk.MustExec("create table t (c enum('a', 'b', 'c'))")
	tk.MustExec("insert into t values ('a'), (2), ('c')")
	tk.MustQuery("select * from t where c = 'a'").Check(testkit.Rows("a"))

	tk.MustQuery("select c + 1 from t where c = 2").Check(testkit.Rows("3"))

	tk.MustExec("delete from t")
	tk.MustExec("insert into t values ()")
	tk.MustExec("insert into t values (null), ('1')")
	tk.MustQuery("select c + 1 from t where c = 1").Check(testkit.Rows("2"))
}

func (s *testSuite) TestSet(c *C) {
	tk := testkit.NewTestKitWithInit(c, s.store)

	tk.MustExec("drop table if exists t")
	tk.MustExec("create table t (c set('a', 'b', 'c'))")
	tk.MustExec("insert into t values ('a'), (2), ('c'), ('a,b'), ('b,a')")
	tk.MustQuery("select * from t where c = 'a'").Check(testkit.Rows("a"))

	tk.MustQuery("select * from t where c = 'a,b'").Check(testkit.Rows("a,b", "a,b"))

	tk.MustQuery("select c + 1 from t where c = 2").Check(testkit.Rows("3"))

	tk.MustExec("delete from t")
	tk.MustExec("insert into t values ()")
	tk.MustExec("insert into t values (null), ('1')")
	tk.MustQuery("select c + 1 from t where c = 1").Check(testkit.Rows("2"))
}

func (s *testSuite) TestSubqueryInValues(c *C) {
	tk := testkit.NewTestKitWithInit(c, s.store)

	tk.MustExec("drop table if exists t")
	tk.MustExec("create table t (id int, name varchar(20))")
	tk.MustExec("drop table if exists t1")
	tk.MustExec("create table t1 (gid int)")

	tk.MustExec("insert into t1 (gid) value (1)")
	tk.MustExec("insert into t (id, name) value ((select gid from t1) ,'asd')")
	tk.MustQuery("select * from t").Check(testkit.Rows("1 asd"))
}

func (s *testSuite) TestEnhancedRangeAccess(c *C) {
	tk := testkit.NewTestKitWithInit(c, s.store)

	tk.MustExec("drop table if exists t")
	tk.MustExec("create table t (a int primary key, b int)")
	tk.MustExec("insert into t values(1, 2), (2, 1)")
	tk.MustQuery("select * from t where (a = 1 and b = 2) or (a = 2 and b = 1)").Check(testkit.Rows("1 2", "2 1"))
	tk.MustQuery("select * from t where (a = 1 and b = 1) or (a = 2 and b = 2)").Check(nil)
}

// TestMaxInt64Handle Issue #4810
func (s *testSuite) TestMaxInt64Handle(c *C) {
	tk := testkit.NewTestKitWithInit(c, s.store)

	tk.MustExec("drop table if exists t")
	tk.MustExec("create table t(id bigint, PRIMARY KEY (id))")
	tk.MustExec("insert into t values(9223372036854775807)")
	tk.MustExec("select * from t where id = 9223372036854775807")
	tk.MustQuery("select * from t where id = 9223372036854775807;").Check(testkit.Rows("9223372036854775807"))
	tk.MustQuery("select * from t").Check(testkit.Rows("9223372036854775807"))
	_, err := tk.Exec("insert into t values(9223372036854775807)")
	c.Assert(err, NotNil)
	tk.MustExec("delete from t where id = 9223372036854775807")
	tk.MustQuery("select * from t").Check(nil)
}

func (s *testSuite) TestTableScanWithPointRanges(c *C) {
	tk := testkit.NewTestKitWithInit(c, s.store)

	tk.MustExec("drop table if exists t")
	tk.MustExec("create table t(id int, PRIMARY KEY (id))")
	tk.MustExec("insert into t values(1), (5), (10)")
	tk.MustQuery("select * from t where id in(1, 2, 10)").Check(testkit.Rows("1", "10"))
}

func (s *testSuite) TestUnsignedPk(c *C) {
	tk := testkit.NewTestKitWithInit(c, s.store)

	tk.MustExec("drop table if exists t")
	tk.MustExec("create table t(id bigint unsigned primary key)")
	var num1, num2 uint64 = math.MaxInt64 + 1, math.MaxInt64 + 2
	tk.MustExec(fmt.Sprintf("insert into t values(%v), (%v), (1), (2)", num1, num2))
	num1Str := strconv.FormatUint(num1, 10)
	num2Str := strconv.FormatUint(num2, 10)
	tk.MustQuery("select * from t order by id").Check(testkit.Rows("1", "2", num1Str, num2Str))
	tk.MustQuery("select * from t where id not in (2)").Check(testkit.Rows(num1Str, num2Str, "1"))
	tk.MustExec("drop table t")
	tk.MustExec("create table t(a bigint unsigned primary key, b int, index idx(b))")
	tk.MustExec("insert into t values(9223372036854775808, 1), (1, 1)")
	tk.MustQuery("select * from t use index(idx) where b = 1 and a < 2").Check(testkit.Rows("1 1"))
	tk.MustQuery("select * from t use index(idx) where b = 1 order by b, a").Check(testkit.Rows("1 1", "9223372036854775808 1"))
}

func (s *testSuite) TestIssue5666(c *C) {
	tk := testkit.NewTestKit(c, s.store)
	tk.MustExec("set @@profiling=1")
	tk.MustQuery("SELECT QUERY_ID, SUM(DURATION) AS SUM_DURATION FROM INFORMATION_SCHEMA.PROFILING GROUP BY QUERY_ID;").Check(testkit.Rows("0 0"))
}

func (s *testSuite) TestIssue5341(c *C) {
	tk := testkit.NewTestKit(c, s.store)
	tk.MustExec("drop table if exists test.t")
	tk.MustExec("create table test.t(a char)")
	tk.MustExec("insert into test.t value('a')")
	tk.MustQuery("select * from test.t where a < 1 order by a limit 0;").Check(testkit.Rows())
}

func (s *testSuite) TestContainDotColumn(c *C) {
	tk := testkit.NewTestKit(c, s.store)

	tk.MustExec("use test")
	tk.MustExec("drop table if exists test.t1")
	tk.MustExec("create table test.t1(t1.a char)")
	tk.MustExec("drop table if exists t2")
	tk.MustExec("create table t2(a char, t2.b int)")

	tk.MustExec("drop table if exists t3")
	_, err := tk.Exec("create table t3(s.a char);")
	terr := errors.Cause(err).(*terror.Error)
	c.Assert(terr.Code(), Equals, terror.ErrCode(mysql.ErrWrongTableName))
}

func (s *testSuite) TestCheckIndex(c *C) {
	s.ctx = mock.NewContext()
	s.ctx.Store = s.store
	se, err := session.CreateSession4Test(s.store)
	c.Assert(err, IsNil)
	defer se.Close()

	_, err = se.Execute(context.Background(), "create database test_admin")
	c.Assert(err, IsNil)
	_, err = se.Execute(context.Background(), "use test_admin")
	c.Assert(err, IsNil)
	_, err = se.Execute(context.Background(), "create table t (pk int primary key, c int default 1, c1 int default 1, unique key c(c))")
	c.Assert(err, IsNil)
	is := s.domain.InfoSchema()
	db := model.NewCIStr("test_admin")
	dbInfo, ok := is.SchemaByName(db)
	c.Assert(ok, IsTrue)
	tblName := model.NewCIStr("t")
	tbl, err := is.TableByName(db, tblName)
	c.Assert(err, IsNil)
	tbInfo := tbl.Meta()

	alloc := autoid.NewAllocator(s.store, dbInfo.ID, false, autoid.RowIDAllocType)
	tb, err := tables.TableFromMeta(autoid.NewAllocators(alloc), tbInfo)
	c.Assert(err, IsNil)

	_, err = se.Execute(context.Background(), "admin check index t c")
	c.Assert(err, IsNil)

	_, err = se.Execute(context.Background(), "admin check index t C")
	c.Assert(err, IsNil)

	// set data to:
	// index     data (handle, data): (1, 10), (2, 20)
	// table     data (handle, data): (1, 10), (2, 20)
	recordVal1 := types.MakeDatums(int64(1), int64(10), int64(11))
	recordVal2 := types.MakeDatums(int64(2), int64(20), int64(21))
	c.Assert(s.ctx.NewTxn(context.Background()), IsNil)
	_, err = tb.AddRecord(s.ctx, recordVal1)
	c.Assert(err, IsNil)
	_, err = tb.AddRecord(s.ctx, recordVal2)
	c.Assert(err, IsNil)
	txn, err := s.ctx.Txn(true)
	c.Assert(err, IsNil)
	c.Assert(txn.Commit(context.Background()), IsNil)

	mockCtx := mock.NewContext()
	idx := tb.Indices()[0]
	sc := &stmtctx.StatementContext{TimeZone: time.Local}

	_, err = se.Execute(context.Background(), "admin check index t idx_inexistent")
	c.Assert(strings.Contains(err.Error(), "not exist"), IsTrue)

	// set data to:
	// index     data (handle, data): (1, 10), (2, 20), (3, 30)
	// table     data (handle, data): (1, 10), (2, 20), (4, 40)
	txn, err = s.store.Begin()
	c.Assert(err, IsNil)
	_, err = idx.Create(mockCtx, txn.GetUnionStore(), types.MakeDatums(int64(30)), kv.IntHandle(3))
	c.Assert(err, IsNil)
	key := tablecodec.EncodeRowKey(tb.Meta().ID, kv.IntHandle(4).Encoded())
	setColValue(c, txn, key, types.NewDatum(int64(40)))
	err = txn.Commit(context.Background())
	c.Assert(err, IsNil)
	_, err = se.Execute(context.Background(), "admin check index t c")
	c.Assert(err, NotNil)
	c.Assert(err.Error(), Equals, "handle 3, index:types.Datum{k:0x1, decimal:0x0, length:0x0, i:30, collation:\"\", b:[]uint8(nil), x:interface {}(nil)} != record:<nil>")

	// set data to:
	// index     data (handle, data): (1, 10), (2, 20), (3, 30), (4, 40)
	// table     data (handle, data): (1, 10), (2, 20), (4, 40)
	txn, err = s.store.Begin()
	c.Assert(err, IsNil)
	_, err = idx.Create(mockCtx, txn.GetUnionStore(), types.MakeDatums(int64(40)), kv.IntHandle(4))
	c.Assert(err, IsNil)
	err = txn.Commit(context.Background())
	c.Assert(err, IsNil)
	_, err = se.Execute(context.Background(), "admin check index t c")
	c.Assert(strings.Contains(err.Error(), "table count 3 != index(c) count 4"), IsTrue)

	// set data to:
	// index     data (handle, data): (1, 10), (4, 40)
	// table     data (handle, data): (1, 10), (2, 20), (4, 40)
	txn, err = s.store.Begin()
	c.Assert(err, IsNil)
	err = idx.Delete(sc, txn, types.MakeDatums(int64(30)), kv.IntHandle(3))
	c.Assert(err, IsNil)
	err = idx.Delete(sc, txn, types.MakeDatums(int64(20)), kv.IntHandle(2))
	c.Assert(err, IsNil)
	err = txn.Commit(context.Background())
	c.Assert(err, IsNil)
	_, err = se.Execute(context.Background(), "admin check index t c")
	c.Assert(strings.Contains(err.Error(), "table count 3 != index(c) count 2"), IsTrue)

	// TODO: pass the case below：
	// set data to:
	// index     data (handle, data): (1, 10), (4, 40), (2, 30)
	// table     data (handle, data): (1, 10), (2, 20), (4, 40)
}

func setColValue(c *C, txn kv.Transaction, key kv.Key, v types.Datum) {
	row := []types.Datum{v, {}}
	colIDs := []int64{2, 3}
	sc := &stmtctx.StatementContext{TimeZone: time.Local}
	rd := rowcodec.Encoder{Enable: true}
	value, err := tablecodec.EncodeRow(sc, row, colIDs, nil, nil, &rd)
	c.Assert(err, IsNil)
	err = txn.Set(key, value)
	c.Assert(err, IsNil)
}

func (s *testSuite) TestCheckTable(c *C) {
	tk := testkit.NewTestKit(c, s.store)

	// Test 'admin check table' when the table has a unique index with null values.
	tk.MustExec("use test")
	tk.MustExec("drop table if exists admin_test;")
	tk.MustExec("create table admin_test (c1 int, c2 int, c3 int default 1, index (c1), unique key(c2));")
	tk.MustExec("insert admin_test (c1, c2) values (1, 1), (2, 2), (NULL, NULL);")
	tk.MustExec("admin check table admin_test;")
}

func (s *testSuite) TestCheckTableClusterIndex(c *C) {
	tk := testkit.NewTestKit(c, s.store)

	tk.MustExec("use test;")
	tk.MustExec("set @@tidb_enable_clustered_index = 1;")
	tk.MustExec("drop table if exists admin_test;")
	tk.MustExec("create table admin_test (c1 int, c2 int, c3 int default 1, primary key (c1, c2), index (c1), unique key(c2));")
	tk.MustExec("insert admin_test (c1, c2) values (1, 1), (2, 2), (3, 3);")
	tk.MustExec("admin check table admin_test;")
}

func (s *testSuite) TestCoprocessorStreamingFlag(c *C) {
	tk := testkit.NewTestKit(c, s.store)

	tk.MustExec("use test")
	tk.MustExec("create table t (id int, value int, index idx(id))")
	// Add some data to make statistics work.
	for i := 0; i < 100; i++ {
		tk.MustExec(fmt.Sprintf("insert into t values (%d, %d)", i, i))
	}

	tests := []struct {
		sql    string
		expect bool
	}{
		{"select * from t", true},                         // TableReader
		{"select * from t where id = 5", true},            // IndexLookup
		{"select * from t where id > 5", true},            // Filter
		{"select * from t limit 3", false},                // Limit
		{"select avg(id) from t", false},                  // Aggregate
		{"select * from t order by value limit 3", false}, // TopN
	}

	ctx := context.Background()
	for _, test := range tests {
		ctx1 := context.WithValue(ctx, "CheckSelectRequestHook", func(req *kv.Request) {
			if req.Streaming != test.expect {
				c.Errorf("sql=%s, expect=%v, get=%v", test.sql, test.expect, req.Streaming)
			}
		})
		rs, err := tk.Se.Execute(ctx1, test.sql)
		c.Assert(err, IsNil)
		tk.ResultSetToResult(rs[0], Commentf("sql: %v", test.sql))
	}
}

func (s *testSuite) TestIncorrectLimitArg(c *C) {
	tk := testkit.NewTestKit(c, s.store)

	tk.MustExec(`use test;`)
	tk.MustExec(`drop table if exists t;`)
	tk.MustExec(`create table t(a bigint);`)
	tk.MustExec(`prepare stmt1 from 'select * from t limit ?';`)
	tk.MustExec(`prepare stmt2 from 'select * from t limit ?, ?';`)
	tk.MustExec(`set @a = -1;`)
	tk.MustExec(`set @b =  1;`)

	var err error
	_, err = tk.Se.Execute(context.TODO(), `execute stmt1 using @a;`)
	c.Assert(err.Error(), Equals, `[planner:1210]Incorrect arguments to LIMIT`)

	_, err = tk.Se.Execute(context.TODO(), `execute stmt2 using @b, @a;`)
	c.Assert(err.Error(), Equals, `[planner:1210]Incorrect arguments to LIMIT`)
}

func (s *testSuite) TestLimit(c *C) {
	tk := testkit.NewTestKit(c, s.store)
	tk.MustExec(`use test;`)
	tk.MustExec(`drop table if exists t;`)
	tk.MustExec(`create table t(a bigint, b bigint);`)
	tk.MustExec(`insert into t values(1, 1), (2, 2), (3, 3), (4, 4), (5, 5), (6, 6);`)
	tk.MustQuery(`select * from t order by a limit 1, 1;`).Check(testkit.Rows(
		"2 2",
	))
	tk.MustQuery(`select * from t order by a limit 1, 2;`).Check(testkit.Rows(
		"2 2",
		"3 3",
	))
	tk.MustQuery(`select * from t order by a limit 1, 3;`).Check(testkit.Rows(
		"2 2",
		"3 3",
		"4 4",
	))
	tk.MustQuery(`select * from t order by a limit 1, 4;`).Check(testkit.Rows(
		"2 2",
		"3 3",
		"4 4",
		"5 5",
	))
	tk.MustExec(`set @@tidb_init_chunk_size=2;`)
	tk.MustQuery(`select * from t order by a limit 2, 1;`).Check(testkit.Rows(
		"3 3",
	))
	tk.MustQuery(`select * from t order by a limit 2, 2;`).Check(testkit.Rows(
		"3 3",
		"4 4",
	))
	tk.MustQuery(`select * from t order by a limit 2, 3;`).Check(testkit.Rows(
		"3 3",
		"4 4",
		"5 5",
	))
	tk.MustQuery(`select * from t order by a limit 2, 4;`).Check(testkit.Rows(
		"3 3",
		"4 4",
		"5 5",
		"6 6",
	))
}

func (s *testSuite) TestCoprocessorStreamingWarning(c *C) {
	tk := testkit.NewTestKit(c, s.store)
	tk.MustExec("use test")
	tk.MustExec("drop table if exists t")
	tk.MustExec("create table t(a double)")
	tk.MustExec("insert into t value(1.2)")
	tk.MustExec("set @@session.tidb_enable_streaming = 1")

	result := tk.MustQuery("select * from t where a/0 > 1")
	result.Check(testkit.Rows())
	tk.MustQuery("show warnings").Check(testutil.RowsWithSep("|", "Warning|1365|Division by 0"))
}

func (s *testSuite3) TestYearTypeDeleteIndex(c *C) {
	tk := testkit.NewTestKit(c, s.store)
	tk.MustExec("use test")
	tk.MustExec("drop table if exists t")
	tk.MustExec("create table t(a YEAR, PRIMARY KEY(a));")
	tk.MustExec("insert into t set a = '2151';")
	tk.MustExec("delete from t;")
	tk.MustExec("admin check table t")
}

func (s *testSuite3) TestForSelectScopeInUnion(c *C) {
	// A union B for update, the "for update" option belongs to union statement, so
	// it should works on both A and B.
	tk1 := testkit.NewTestKit(c, s.store)
	tk2 := testkit.NewTestKit(c, s.store)
	tk1.MustExec("use test")
	tk1.MustExec("drop table if exists t")
	tk1.MustExec("create table t(a int)")
	tk1.MustExec("insert into t values (1)")

	tk1.MustExec("begin")
	// 'For update' would act on the second select.
	tk1.MustQuery("select 1 as a union select a from t for update")

	tk2.MustExec("use test")
	tk2.MustExec("update t set a = a + 1")

	// As tk1 use select 'for update', it should detect conflict and fail.
	_, err := tk1.Exec("commit")
	c.Assert(err, NotNil)

	tk1.MustExec("begin")
	// 'For update' would be ignored if 'order by' or 'limit' exists.
	tk1.MustQuery("select 1 as a union select a from t limit 5 for update")
	tk1.MustQuery("select 1 as a union select a from t order by a for update")

	tk2.MustExec("update t set a = a + 1")

	_, err = tk1.Exec("commit")
	c.Assert(err, IsNil)
}

func (s *testSuite3) TestUnsignedDecimalOverflow(c *C) {
	tests := []struct {
		input  interface{}
		hasErr bool
		err    string
	}{{
		-1,
		true,
		"Out of range value for column",
	}, {
		"-1.1e-1",
		true,
		"Out of range value for column",
	}, {
		-1.1,
		true,
		"Out of range value for column",
	}, {
		-0,
		false,
		"",
	},
	}
	tk := testkit.NewTestKit(c, s.store)
	tk.MustExec("use test")
	tk.MustExec("drop table if exists t")
	tk.MustExec("create table t(a decimal(10,2) unsigned)")
	for _, t := range tests {
		res, err := tk.Exec("insert into t values (?)", t.input)
		if res != nil {
			defer res.Close()
		}
		if t.hasErr {
			c.Assert(err, NotNil)
			c.Assert(strings.Contains(err.Error(), t.err), IsTrue)
		} else {
			c.Assert(err, IsNil)
		}
		if res != nil {
			res.Close()
		}
	}

	tk.MustExec("set sql_mode=''")
	tk.MustExec("delete from t")
	tk.MustExec("insert into t values (?)", -1)
	r := tk.MustQuery("select a from t limit 1")
	r.Check(testkit.Rows("0.00"))
}

func (s *testSuite3) TestIndexJoinTableDualPanic(c *C) {
	tk := testkit.NewTestKit(c, s.store)
	tk.MustExec("use test")
	tk.MustExec("drop table if exists a")
	tk.MustExec("create table a (f1 int, f2 varchar(32), primary key (f1))")
	tk.MustExec("insert into a (f1,f2) values (1,'a'), (2,'b'), (3,'c')")
	tk.MustQuery("select a.* from a inner join (select 1 as k1,'k2-1' as k2) as k on a.f1=k.k1;").
		Check(testkit.Rows("1 a"))
}

func (s *testSuite3) TestSortLeftJoinWithNullColumnInRightChildPanic(c *C) {
	tk := testkit.NewTestKit(c, s.store)
	tk.MustExec("use test")
	tk.MustExec("drop table if exists t1, t2")
	tk.MustExec("create table t1(a int)")
	tk.MustExec("create table t2(a int)")
	tk.MustExec("insert into t1(a) select 1;")
	tk.MustQuery("select b.n from t1 left join (select a as a, null as n from t2) b on b.a = t1.a order by t1.a").
		Check(testkit.Rows("<nil>"))
}

func (s *testSuiteP1) TestUnionAutoSignedCast(c *C) {
	tk := testkit.NewTestKit(c, s.store)
	tk.MustExec("use test")
	tk.MustExec("drop table if exists t1,t2")
	tk.MustExec("create table t1 (id int, i int, b bigint, d double, dd decimal)")
	tk.MustExec("create table t2 (id int, i int unsigned, b bigint unsigned, d double unsigned, dd decimal unsigned)")
	tk.MustExec("insert into t1 values(1, -1, -1, -1.1, -1)")
	tk.MustExec("insert into t2 values(2, 1, 1, 1.1, 1)")
	tk.MustQuery("select * from t1 union select * from t2 order by id").
		Check(testkit.Rows("1 -1 -1 -1.1 -1", "2 1 1 1.1 1"))
	tk.MustQuery("select id, i, b, d, dd from t2 union select id, i, b, d, dd from t1 order by id").
		Check(testkit.Rows("1 0 0 0 -1", "2 1 1 1.1 1"))
	tk.MustQuery("select id, i from t2 union select id, cast(i as unsigned int) from t1 order by id").
		Check(testkit.Rows("1 18446744073709551615", "2 1"))
	tk.MustQuery("select dd from t2 union all select dd from t2").
		Check(testkit.Rows("1", "1"))

	tk.MustExec("drop table if exists t3,t4")
	tk.MustExec("create table t3 (id int, v int)")
	tk.MustExec("create table t4 (id int, v double unsigned)")
	tk.MustExec("insert into t3 values (1, -1)")
	tk.MustExec("insert into t4 values (2, 1)")
	tk.MustQuery("select id, v from t3 union select id, v from t4 order by id").
		Check(testkit.Rows("1 -1", "2 1"))
	tk.MustQuery("select id, v from t4 union select id, v from t3 order by id").
		Check(testkit.Rows("1 0", "2 1"))

	tk.MustExec("drop table if exists t5,t6,t7")
	tk.MustExec("create table t5 (id int, v bigint unsigned)")
	tk.MustExec("create table t6 (id int, v decimal)")
	tk.MustExec("create table t7 (id int, v bigint)")
	tk.MustExec("insert into t5 values (1, 1)")
	tk.MustExec("insert into t6 values (2, -1)")
	tk.MustExec("insert into t7 values (3, -1)")
	tk.MustQuery("select id, v from t5 union select id, v from t6 order by id").
		Check(testkit.Rows("1 1", "2 -1"))
	tk.MustQuery("select id, v from t5 union select id, v from t7 union select id, v from t6 order by id").
		Check(testkit.Rows("1 1", "2 -1", "3 -1"))
}

func (s *testSuite6) TestUpdateJoin(c *C) {
	tk := testkit.NewTestKit(c, s.store)
	tk.MustExec("use test")
	tk.MustExec("drop table if exists t1, t2, t3, t4, t5, t6, t7")
	tk.MustExec("create table t1(k int, v int)")
	tk.MustExec("create table t2(k int, v int)")
	tk.MustExec("create table t3(id int auto_increment, k int, v int, primary key(id))")
	tk.MustExec("create table t4(k int, v int)")
	tk.MustExec("create table t5(v int, k int, primary key(k))")
	tk.MustExec("insert into t1 values (1, 1)")
	tk.MustExec("insert into t4 values (3, 3)")
	tk.MustExec("create table t6 (id int, v longtext)")
	tk.MustExec("create table t7 (x int, id int, v longtext, primary key(id))")

	// test the normal case that update one row for a single table.
	tk.MustExec("update t1 set v = 0 where k = 1")
	tk.MustQuery("select k, v from t1 where k = 1").Check(testkit.Rows("1 0"))

	// test the case that the table with auto_increment or none-null columns as the right table of left join.
	tk.MustExec("update t1 left join t3 on t1.k = t3.k set t1.v = 1")
	tk.MustQuery("select k, v from t1").Check(testkit.Rows("1 1"))
	tk.MustQuery("select id, k, v from t3").Check(testkit.Rows())

	// test left join and the case that the right table has no matching record but has updated the right table columns.
	tk.MustExec("update t1 left join t2 on t1.k = t2.k set t1.v = t2.v, t2.v = 3")
	tk.MustQuery("select k, v from t1").Check(testkit.Rows("1 <nil>"))
	tk.MustQuery("select k, v from t2").Check(testkit.Rows())

	// test the case that the update operation in the left table references data in the right table while data of the right table columns is modified.
	tk.MustExec("update t1 left join t2 on t1.k = t2.k set t2.v = 3, t1.v = t2.v")
	tk.MustQuery("select k, v from t1").Check(testkit.Rows("1 <nil>"))
	tk.MustQuery("select k, v from t2").Check(testkit.Rows())

	// test right join and the case that the left table has no matching record but has updated the left table columns.
	tk.MustExec("update t2 right join t1 on t2.k = t1.k set t2.v = 4, t1.v = 0")
	tk.MustQuery("select k, v from t1").Check(testkit.Rows("1 0"))
	tk.MustQuery("select k, v from t2").Check(testkit.Rows())

	// test the case of right join and left join at the same time.
	tk.MustExec("update t1 left join t2 on t1.k = t2.k right join t4 on t4.k = t2.k set t1.v = 4, t2.v = 4, t4.v = 4")
	tk.MustQuery("select k, v from t1").Check(testkit.Rows("1 0"))
	tk.MustQuery("select k, v from t2").Check(testkit.Rows())
	tk.MustQuery("select k, v from t4").Check(testkit.Rows("3 4"))

	// test normal left join and the case that the right table has matching rows.
	tk.MustExec("insert t2 values (1, 10)")
	tk.MustExec("update t1 left join t2 on t1.k = t2.k set t2.v = 11")
	tk.MustQuery("select k, v from t2").Check(testkit.Rows("1 11"))

	// test the case of continuously joining the same table and updating the unmatching records.
	tk.MustExec("update t1 t11 left join t2 on t11.k = t2.k left join t1 t12 on t2.v = t12.k set t12.v = 233, t11.v = 111")
	tk.MustQuery("select k, v from t1").Check(testkit.Rows("1 111"))
	tk.MustQuery("select k, v from t2").Check(testkit.Rows("1 11"))

	// test the left join case that the left table has records but all records are null.
	tk.MustExec("delete from t1")
	tk.MustExec("delete from t2")
	tk.MustExec("insert into t1 values (null, null)")
	tk.MustExec("update t1 left join t2 on t1.k = t2.k set t1.v = 1")
	tk.MustQuery("select k, v from t1").Check(testkit.Rows("<nil> 1"))

	// test the case that the right table of left join has an primary key.
	tk.MustExec("insert t5 values(0, 0)")
	tk.MustExec("update t1 left join t5 on t1.k = t5.k set t1.v = 2")
	tk.MustQuery("select k, v from t1").Check(testkit.Rows("<nil> 2"))
	tk.MustQuery("select k, v from t5").Check(testkit.Rows("0 0"))

	tk.MustExec("insert into t6 values (1, NULL)")
	tk.MustExec("insert into t7 values (5, 1, 'a')")
	tk.MustExec("update t6, t7 set t6.v = t7.v where t6.id = t7.id and t7.x = 5")
	tk.MustQuery("select v from t6").Check(testkit.Rows("a"))
}

func (s *testSuite3) TestMaxOneRow(c *C) {
	tk := testkit.NewTestKit(c, s.store)
	tk.MustExec(`use test`)
	tk.MustExec(`drop table if exists t1`)
	tk.MustExec(`drop table if exists t2`)
	tk.MustExec(`create table t1(a double, b double);`)
	tk.MustExec(`create table t2(a double, b double);`)
	tk.MustExec(`insert into t1 values(1, 1), (2, 2), (3, 3);`)
	tk.MustExec(`insert into t2 values(0, 0);`)
	tk.MustExec(`set @@tidb_init_chunk_size=1;`)
	rs, err := tk.Exec(`select (select t1.a from t1 where t1.a > t2.a) as a from t2;`)
	c.Assert(err, IsNil)

	err = rs.Next(context.TODO(), rs.NewChunk())
	c.Assert(err.Error(), Equals, "subquery returns more than 1 row")

	err = rs.Close()
	c.Assert(err, IsNil)
}

func (s *testSuiteP2) TestCurrentTimestampValueSelection(c *C) {
	tk := testkit.NewTestKit(c, s.store)
	tk.MustExec("use test")
	tk.MustExec("drop table if exists t,t1")

	tk.MustExec("create table t (id int, t0 timestamp null default current_timestamp, t1 timestamp(1) null default current_timestamp(1), t2 timestamp(2) null default current_timestamp(2) on update current_timestamp(2))")
	tk.MustExec("insert into t (id) values (1)")
	rs := tk.MustQuery("select t0, t1, t2 from t where id = 1")
	t0 := rs.Rows()[0][0].(string)
	t1 := rs.Rows()[0][1].(string)
	t2 := rs.Rows()[0][2].(string)
	c.Assert(len(strings.Split(t0, ".")), Equals, 1)
	c.Assert(len(strings.Split(t1, ".")[1]), Equals, 1)
	c.Assert(len(strings.Split(t2, ".")[1]), Equals, 2)
	tk.MustQuery("select id from t where t0 = ?", t0).Check(testkit.Rows("1"))
	tk.MustQuery("select id from t where t1 = ?", t1).Check(testkit.Rows("1"))
	tk.MustQuery("select id from t where t2 = ?", t2).Check(testkit.Rows("1"))
	time.Sleep(time.Second)
	tk.MustExec("update t set t0 = now() where id = 1")
	rs = tk.MustQuery("select t2 from t where id = 1")
	newT2 := rs.Rows()[0][0].(string)
	c.Assert(newT2 != t2, IsTrue)

	tk.MustExec("create table t1 (id int, a timestamp, b timestamp(2), c timestamp(3))")
	tk.MustExec("insert into t1 (id, a, b, c) values (1, current_timestamp(2), current_timestamp, current_timestamp(3))")
	rs = tk.MustQuery("select a, b, c from t1 where id = 1")
	a := rs.Rows()[0][0].(string)
	b := rs.Rows()[0][1].(string)
	d := rs.Rows()[0][2].(string)
	c.Assert(len(strings.Split(a, ".")), Equals, 1)
	c.Assert(strings.Split(b, ".")[1], Equals, "00")
	c.Assert(len(strings.Split(d, ".")[1]), Equals, 3)
}

func (s *testSuite3) TestRowID(c *C) {
	tk := testkit.NewTestKit(c, s.store)
	tk.MustExec(`use test`)
	tk.MustExec(`drop table if exists t`)
	tk.MustExec(`create table t(a varchar(10), b varchar(10), c varchar(1), index idx(a, b, c));`)
	tk.MustExec(`insert into t values('a', 'b', 'c');`)
	tk.MustExec(`insert into t values('a', 'b', 'c');`)
	tk.MustQuery(`select b, _tidb_rowid from t use index(idx) where a = 'a';`).Check(testkit.Rows(
		`b 1`,
		`b 2`,
	))
	tk.MustExec(`begin;`)
	tk.MustExec(`select * from t for update`)
	tk.MustQuery(`select distinct b from t use index(idx) where a = 'a';`).Check(testkit.Rows(`b`))
	tk.MustExec(`commit;`)

	tk.MustExec(`drop table if exists t`)
	tk.MustExec(`create table t(a varchar(5) primary key)`)
	tk.MustExec(`insert into t values('a')`)
	tk.MustQuery("select *, _tidb_rowid from t use index(`primary`) where _tidb_rowid=1").Check(testkit.Rows("a 1"))
}

func (s *testSuite3) TestDoSubquery(c *C) {
	tk := testkit.NewTestKit(c, s.store)
	tk.MustExec(`use test`)
	tk.MustExec(`drop table if exists t`)
	tk.MustExec(`create table t(a int)`)
	_, err := tk.Exec(`do 1 in (select * from t)`)
	c.Assert(err, IsNil, Commentf("err %v", err))
	tk.MustExec(`insert into t values(1)`)
	r, err := tk.Exec(`do 1 in (select * from t)`)
	c.Assert(err, IsNil, Commentf("err %v", err))
	c.Assert(r, IsNil, Commentf("result of Do not empty"))
}

func (s *testSerialSuite) TestTSOFail(c *C) {
	tk := testkit.NewTestKit(c, s.store)
	tk.MustExec(`use test`)
	tk.MustExec(`drop table if exists t`)
	tk.MustExec(`create table t(a int)`)

	c.Assert(failpoint.Enable("github.com/pingcap/tidb/session/mockGetTSFail", "return"), IsNil)
	ctx := failpoint.WithHook(context.Background(), func(ctx context.Context, fpname string) bool {
		return fpname == "github.com/pingcap/tidb/session/mockGetTSFail"
	})
	_, err := tk.Se.Execute(ctx, `select * from t`)
	c.Assert(err, NotNil)
	c.Assert(failpoint.Disable("github.com/pingcap/tidb/session/mockGetTSFail"), IsNil)
}

func (s *testSuite3) TestSelectHashPartitionTable(c *C) {
	tk := testkit.NewTestKit(c, s.store)
	tk.MustExec(`use test`)
	tk.MustExec(`drop table if exists th`)
	tk.MustExec("set @@session.tidb_enable_table_partition = '1';")
	tk.MustExec(`create table th (a int, b int) partition by hash(a) partitions 3;`)
	defer tk.MustExec(`drop table if exists th`)
	tk.MustExec(`insert into th values (0,0),(1,1),(2,2),(3,3),(4,4),(5,5),(6,6),(7,7),(8,8);`)
	tk.MustExec("insert into th values (-1,-1),(-2,-2),(-3,-3),(-4,-4),(-5,-5),(-6,-6),(-7,-7),(-8,-8);")
	tk.MustQuery("select b from th order by a").Check(testkit.Rows("-8", "-7", "-6", "-5", "-4", "-3", "-2", "-1", "0", "1", "2", "3", "4", "5", "6", "7", "8"))
	tk.MustQuery(" select * from th where a=-2;").Check(testkit.Rows("-2 -2"))
	tk.MustQuery(" select * from th where a=5;").Check(testkit.Rows("5 5"))
}

func (s *testSuiteP1) TestSelectPartition(c *C) {
	tk := testkit.NewTestKit(c, s.store)
	tk.MustExec(`use test`)
	tk.MustExec(`drop table if exists th, tr`)
	tk.MustExec("set @@session.tidb_enable_table_partition = '1';")
	tk.MustExec(`create table th (a int, b int) partition by hash(a) partitions 3;`)
	tk.MustExec(`create table tr (a int, b int)
							partition by range (a) (
							partition r0 values less than (4),
							partition r1 values less than (7),
							partition r3 values less than maxvalue)`)
	defer tk.MustExec(`drop table if exists th, tr`)
	tk.MustExec(`insert into th values (0,0),(1,1),(2,2),(3,3),(4,4),(5,5),(6,6),(7,7),(8,8);`)
	tk.MustExec("insert into th values (-1,-1),(-2,-2),(-3,-3),(-4,-4),(-5,-5),(-6,-6),(-7,-7),(-8,-8);")
	tk.MustExec(`insert into tr values (-3,-3),(3,3),(4,4),(7,7),(8,8);`)
	// select 1 partition.
	tk.MustQuery("select b from th partition (p0) order by a").Check(testkit.Rows("-6", "-3", "0", "3", "6"))
	tk.MustQuery("select b from tr partition (r0) order by a").Check(testkit.Rows("-3", "3"))
	tk.MustQuery("select b from th partition (p0,P0) order by a").Check(testkit.Rows("-6", "-3", "0", "3", "6"))
	tk.MustQuery("select b from tr partition (r0,R0,r0) order by a").Check(testkit.Rows("-3", "3"))
	// select multi partition.
	tk.MustQuery("select b from th partition (P2,p0) order by a").Check(testkit.Rows("-8", "-6", "-5", "-3", "-2", "0", "2", "3", "5", "6", "8"))
	tk.MustQuery("select b from tr partition (r1,R3) order by a").Check(testkit.Rows("4", "7", "8"))

	// test select unknown partition error
	err := tk.ExecToErr("select b from th partition (p0,p4)")
	c.Assert(err.Error(), Equals, "[table:1735]Unknown partition 'p4' in table 'th'")
	err = tk.ExecToErr("select b from tr partition (r1,r4)")
	c.Assert(err.Error(), Equals, "[table:1735]Unknown partition 'r4' in table 'tr'")

	// test select partition table in transaction.
	tk.MustExec("begin")
	tk.MustExec("insert into th values (10,10),(11,11)")
	tk.MustQuery("select a, b from th where b>10").Check(testkit.Rows("11 11"))
	tk.MustExec("commit")
	tk.MustQuery("select a, b from th where b>10").Check(testkit.Rows("11 11"))
}

func (s *testSuiteP1) TestDeletePartition(c *C) {
	tk := testkit.NewTestKit(c, s.store)
	tk.MustExec(`use test`)
	tk.MustExec(`drop table if exists t1`)
	tk.MustExec(`create table t1 (a int) partition by range (a) (
 partition p0 values less than (10),
 partition p1 values less than (20),
 partition p2 values less than (30),
 partition p3 values less than (40),
 partition p4 values less than MAXVALUE
 )`)
	tk.MustExec("insert into t1 values (1),(11),(21),(31)")
	tk.MustExec("delete from t1 partition (p4)")
	tk.MustQuery("select * from t1 order by a").Check(testkit.Rows("1", "11", "21", "31"))
	tk.MustExec("delete from t1 partition (p0) where a > 10")
	tk.MustQuery("select * from t1 order by a").Check(testkit.Rows("1", "11", "21", "31"))
	tk.MustExec("delete from t1 partition (p0,p1,p2)")
	tk.MustQuery("select * from t1").Check(testkit.Rows("31"))
}

func (s *testSuite) TestSelectView(c *C) {
	tk := testkit.NewTestKit(c, s.store)
	tk.MustExec("use test")
	tk.MustExec("create table view_t (a int,b int)")
	tk.MustExec("insert into view_t values(1,2)")
	tk.MustExec("create definer='root'@'localhost' view view1 as select * from view_t")
	tk.MustExec("create definer='root'@'localhost' view view2(c,d) as select * from view_t")
	tk.MustExec("create definer='root'@'localhost' view view3(c,d) as select a,b from view_t")
	tk.MustQuery("select * from view1;").Check(testkit.Rows("1 2"))
	tk.MustQuery("select * from view2;").Check(testkit.Rows("1 2"))
	tk.MustQuery("select * from view3;").Check(testkit.Rows("1 2"))
	tk.MustExec("drop table view_t;")
	tk.MustExec("create table view_t(c int,d int)")
	err := tk.ExecToErr("select * from view1")
	c.Assert(err.Error(), Equals, "[planner:1356]View 'test.view1' references invalid table(s) or column(s) or function(s) or definer/invoker of view lack rights to use them")
	err = tk.ExecToErr("select * from view2")
	c.Assert(err.Error(), Equals, "[planner:1356]View 'test.view2' references invalid table(s) or column(s) or function(s) or definer/invoker of view lack rights to use them")
	err = tk.ExecToErr("select * from view3")
	c.Assert(err.Error(), Equals, plannercore.ErrViewInvalid.GenWithStackByArgs("test", "view3").Error())
	tk.MustExec("drop table view_t;")
	tk.MustExec("create table view_t(a int,b int,c int)")
	tk.MustExec("insert into view_t values(1,2,3)")
	tk.MustQuery("select * from view1;").Check(testkit.Rows("1 2"))
	tk.MustQuery("select * from view2;").Check(testkit.Rows("1 2"))
	tk.MustQuery("select * from view3;").Check(testkit.Rows("1 2"))
	tk.MustExec("alter table view_t drop column a")
	tk.MustExec("alter table view_t add column a int after b")
	tk.MustExec("update view_t set a=1;")
	tk.MustQuery("select * from view1;").Check(testkit.Rows("1 2"))
	tk.MustQuery("select * from view2;").Check(testkit.Rows("1 2"))
	tk.MustQuery("select * from view3;").Check(testkit.Rows("1 2"))
	tk.MustExec("drop table view_t;")
	tk.MustExec("drop view view1,view2,view3;")

	tk.MustExec("set @@tidb_enable_window_function = 1")
	defer func() {
		tk.MustExec("set @@tidb_enable_window_function = 0")
	}()
	tk.MustExec("create table t(a int, b int)")
	tk.MustExec("insert into t values (1,1),(1,2),(2,1),(2,2)")
	tk.MustExec("create definer='root'@'localhost' view v as select a, first_value(a) over(rows between 1 preceding and 1 following), last_value(a) over(rows between 1 preceding and 1 following) from t")
	result := tk.MustQuery("select * from v")
	result.Check(testkit.Rows("1 1 1", "1 1 2", "2 1 2", "2 2 2"))
	tk.MustExec("drop view v;")
}

type testSuite2 struct {
	*baseTestSuite
}

func (s *testSuite2) TearDownTest(c *C) {
	tk := testkit.NewTestKit(c, s.store)
	tk.MustExec("use test")
	r := tk.MustQuery("show full tables")
	for _, tb := range r.Rows() {
		tableName := tb[0]
		if tb[1] == "VIEW" {
			tk.MustExec(fmt.Sprintf("drop view %v", tableName))
		} else if tb[1] == "SEQUENCE" {
			tk.MustExec(fmt.Sprintf("drop sequence %v", tableName))
		} else {
			tk.MustExec(fmt.Sprintf("drop table %v", tableName))
		}
	}
}

type testSuite3 struct {
	*baseTestSuite
}

func (s *testSuite3) TearDownTest(c *C) {
	tk := testkit.NewTestKit(c, s.store)
	tk.MustExec("use test")
	r := tk.MustQuery("show full tables")
	for _, tb := range r.Rows() {
		tableName := tb[0]
		if tb[1] == "VIEW" {
			tk.MustExec(fmt.Sprintf("drop view %v", tableName))
		} else if tb[1] == "SEQUENCE" {
			tk.MustExec(fmt.Sprintf("drop sequence %v", tableName))
		} else {
			tk.MustExec(fmt.Sprintf("drop table %v", tableName))
		}
	}
}

type testSuite4 struct {
	*baseTestSuite
}

func (s *testSuite4) TearDownTest(c *C) {
	tk := testkit.NewTestKit(c, s.store)
	tk.MustExec("use test")
	r := tk.MustQuery("show full tables")
	for _, tb := range r.Rows() {
		tableName := tb[0]
		if tb[1] == "VIEW" {
			tk.MustExec(fmt.Sprintf("drop view %v", tableName))
		} else if tb[1] == "SEQUENCE" {
			tk.MustExec(fmt.Sprintf("drop sequence %v", tableName))
		} else {
			tk.MustExec(fmt.Sprintf("drop table %v", tableName))
		}
	}
}

type testSuite5 struct {
	*baseTestSuite
}

func (s *testSuite5) TearDownTest(c *C) {
	tk := testkit.NewTestKit(c, s.store)
	tk.MustExec("use test")
	r := tk.MustQuery("show full tables")
	for _, tb := range r.Rows() {
		tableName := tb[0]
		if tb[1] == "VIEW" {
			tk.MustExec(fmt.Sprintf("drop view %v", tableName))
		} else if tb[1] == "SEQUENCE" {
			tk.MustExec(fmt.Sprintf("drop sequence %v", tableName))
		} else {
			tk.MustExec(fmt.Sprintf("drop table %v", tableName))
		}
	}
}

type testSuite6 struct {
	*baseTestSuite
}

func (s *testSuite6) TearDownTest(c *C) {
	tk := testkit.NewTestKit(c, s.store)
	tk.MustExec("use test")
	r := tk.MustQuery("show full tables")
	for _, tb := range r.Rows() {
		tableName := tb[0]
		if tb[1] == "VIEW" {
			tk.MustExec(fmt.Sprintf("drop view %v", tableName))
		} else if tb[1] == "SEQUENCE" {
			tk.MustExec(fmt.Sprintf("drop sequence %v", tableName))
		} else {
			tk.MustExec(fmt.Sprintf("drop table %v", tableName))
		}
	}
}

type testSuite7 struct {
	*baseTestSuite
}

func (s *testSuite7) TearDownTest(c *C) {
	tk := testkit.NewTestKit(c, s.store)
	tk.MustExec("use test")
	r := tk.MustQuery("show full tables")
	for _, tb := range r.Rows() {
		tableName := tb[0]
		if tb[1] == "VIEW" {
			tk.MustExec(fmt.Sprintf("drop view %v", tableName))
		} else if tb[1] == "SEQUENCE" {
			tk.MustExec(fmt.Sprintf("drop sequence %v", tableName))
		} else {
			tk.MustExec(fmt.Sprintf("drop table %v", tableName))
		}
	}
}

type testSuite8 struct {
	*baseTestSuite
}

func (s *testSuite8) TearDownTest(c *C) {
	tk := testkit.NewTestKit(c, s.store)
	tk.MustExec("use test")
	r := tk.MustQuery("show full tables")
	for _, tb := range r.Rows() {
		tableName := tb[0]
		if tb[1] == "VIEW" {
			tk.MustExec(fmt.Sprintf("drop view %v", tableName))
		} else if tb[1] == "SEQUENCE" {
			tk.MustExec(fmt.Sprintf("drop sequence %v", tableName))
		} else {
			tk.MustExec(fmt.Sprintf("drop table %v", tableName))
		}
	}
}

type testSerialSuite1 struct {
	*baseTestSuite
}

func (s *testSerialSuite1) TearDownTest(c *C) {
	tk := testkit.NewTestKit(c, s.store)
	tk.MustExec("use test")
	r := tk.MustQuery("show full tables")
	for _, tb := range r.Rows() {
		tableName := tb[0]
		if tb[1] == "VIEW" {
			tk.MustExec(fmt.Sprintf("drop view %v", tableName))
		} else if tb[1] == "SEQUENCE" {
			tk.MustExec(fmt.Sprintf("drop sequence %v", tableName))
		} else {
			tk.MustExec(fmt.Sprintf("drop table %v", tableName))
		}
	}
}

func (s *testSuiteP2) TestStrToDateBuiltin(c *C) {
	tk := testkit.NewTestKit(c, s.store)
	tk.MustQuery(`select str_to_date('20190101','%Y%m%d%!') from dual`).Check(testkit.Rows("2019-01-01"))
	tk.MustQuery(`select str_to_date('20190101','%Y%m%d%f') from dual`).Check(testkit.Rows("2019-01-01 00:00:00.000000"))
	tk.MustQuery(`select str_to_date('20190101','%Y%m%d%H%i%s') from dual`).Check(testkit.Rows("2019-01-01 00:00:00"))
	tk.MustQuery(`select str_to_date('18/10/22','%y/%m/%d') from dual`).Check(testkit.Rows("2018-10-22"))
	tk.MustQuery(`select str_to_date('a18/10/22','%y/%m/%d') from dual`).Check(testkit.Rows("<nil>"))
	tk.MustQuery(`select str_to_date('69/10/22','%y/%m/%d') from dual`).Check(testkit.Rows("2069-10-22"))
	tk.MustQuery(`select str_to_date('70/10/22','%y/%m/%d') from dual`).Check(testkit.Rows("1970-10-22"))
	tk.MustQuery(`select str_to_date('8/10/22','%y/%m/%d') from dual`).Check(testkit.Rows("2008-10-22"))
	tk.MustQuery(`select str_to_date('8/10/22','%Y/%m/%d') from dual`).Check(testkit.Rows("2008-10-22"))
	tk.MustQuery(`select str_to_date('18/10/22','%Y/%m/%d') from dual`).Check(testkit.Rows("2018-10-22"))
	tk.MustQuery(`select str_to_date('a18/10/22','%Y/%m/%d') from dual`).Check(testkit.Rows("<nil>"))
	tk.MustQuery(`select str_to_date('69/10/22','%Y/%m/%d') from dual`).Check(testkit.Rows("2069-10-22"))
	tk.MustQuery(`select str_to_date('70/10/22','%Y/%m/%d') from dual`).Check(testkit.Rows("1970-10-22"))
	tk.MustQuery(`select str_to_date('018/10/22','%Y/%m/%d') from dual`).Check(testkit.Rows("0018-10-22"))
	tk.MustQuery(`select str_to_date('2018/10/22','%Y/%m/%d') from dual`).Check(testkit.Rows("2018-10-22"))
	tk.MustQuery(`select str_to_date('018/10/22','%y/%m/%d') from dual`).Check(testkit.Rows("<nil>"))
	tk.MustQuery(`select str_to_date('18/10/22','%y0/%m/%d') from dual`).Check(testkit.Rows("<nil>"))
	tk.MustQuery(`select str_to_date('18/10/22','%Y0/%m/%d') from dual`).Check(testkit.Rows("<nil>"))
	tk.MustQuery(`select str_to_date('18a/10/22','%y/%m/%d') from dual`).Check(testkit.Rows("<nil>"))
	tk.MustQuery(`select str_to_date('18a/10/22','%Y/%m/%d') from dual`).Check(testkit.Rows("<nil>"))
	tk.MustQuery(`select str_to_date('20188/10/22','%Y/%m/%d') from dual`).Check(testkit.Rows("<nil>"))
	tk.MustQuery(`select str_to_date('2018510522','%Y5%m5%d') from dual`).Check(testkit.Rows("2018-10-22"))
	tk.MustQuery(`select str_to_date('2018^10^22','%Y^%m^%d') from dual`).Check(testkit.Rows("2018-10-22"))
	tk.MustQuery(`select str_to_date('2018@10@22','%Y@%m@%d') from dual`).Check(testkit.Rows("2018-10-22"))
	tk.MustQuery(`select str_to_date('2018%10%22','%Y%%m%%d') from dual`).Check(testkit.Rows("<nil>"))
	tk.MustQuery(`select str_to_date('2018(10(22','%Y(%m(%d') from dual`).Check(testkit.Rows("2018-10-22"))
	tk.MustQuery(`select str_to_date('2018\10\22','%Y\%m\%d') from dual`).Check(testkit.Rows("<nil>"))
	tk.MustQuery(`select str_to_date('2018=10=22','%Y=%m=%d') from dual`).Check(testkit.Rows("2018-10-22"))
	tk.MustQuery(`select str_to_date('2018+10+22','%Y+%m+%d') from dual`).Check(testkit.Rows("2018-10-22"))
	tk.MustQuery(`select str_to_date('2018_10_22','%Y_%m_%d') from dual`).Check(testkit.Rows("2018-10-22"))
	tk.MustQuery(`select str_to_date('69510522','%y5%m5%d') from dual`).Check(testkit.Rows("2069-10-22"))
	tk.MustQuery(`select str_to_date('69^10^22','%y^%m^%d') from dual`).Check(testkit.Rows("2069-10-22"))
	tk.MustQuery(`select str_to_date('18@10@22','%y@%m@%d') from dual`).Check(testkit.Rows("2018-10-22"))
	tk.MustQuery(`select str_to_date('18%10%22','%y%%m%%d') from dual`).Check(testkit.Rows("<nil>"))
	tk.MustQuery(`select str_to_date('18(10(22','%y(%m(%d') from dual`).Check(testkit.Rows("2018-10-22"))
	tk.MustQuery(`select str_to_date('18\10\22','%y\%m\%d') from dual`).Check(testkit.Rows("<nil>"))
	tk.MustQuery(`select str_to_date('18+10+22','%y+%m+%d') from dual`).Check(testkit.Rows("2018-10-22"))
	tk.MustQuery(`select str_to_date('18=10=22','%y=%m=%d') from dual`).Check(testkit.Rows("2018-10-22"))
	tk.MustQuery(`select str_to_date('18_10_22','%y_%m_%d') from dual`).Check(testkit.Rows("2018-10-22"))
}

func (s *testSuiteP2) TestReadPartitionedTable(c *C) {
	// Test three reader on partitioned table.
	tk := testkit.NewTestKit(c, s.store)
	tk.MustExec("use test")
	tk.MustExec("drop table if exists pt")
	tk.MustExec("create table pt (a int, b int, index i_b(b)) partition by range (a) (partition p1 values less than (2), partition p2 values less than (4), partition p3 values less than (6))")
	for i := 0; i < 6; i++ {
		tk.MustExec(fmt.Sprintf("insert into pt values(%d, %d)", i, i))
	}
	// Table reader
	tk.MustQuery("select * from pt order by a").Check(testkit.Rows("0 0", "1 1", "2 2", "3 3", "4 4", "5 5"))
	// Index reader
	tk.MustQuery("select b from pt where b = 3").Check(testkit.Rows("3"))
	// Index lookup
	tk.MustQuery("select a from pt where b = 3").Check(testkit.Rows("3"))
}

func (s *testSplitTable) TestSplitRegion(c *C) {
	tk := testkit.NewTestKit(c, s.store)
	tk.MustExec("use test")
	tk.MustExec("drop table if exists t, t1")
	tk.MustExec("create table t(a varchar(100),b int, index idx1(b,a))")
	tk.MustExec(`split table t index idx1 by (10000,"abcd"),(10000000);`)
	_, err := tk.Exec(`split table t index idx1 by ("abcd");`)
	c.Assert(err, NotNil)
	terr := errors.Cause(err).(*terror.Error)
	c.Assert(terr.Code(), Equals, terror.ErrCode(mysql.WarnDataTruncated))

	// Test for split index region.
	// Check min value is more than max value.
	tk.MustExec(`split table t index idx1 between (0) and (1000000000) regions 10`)
	_, err = tk.Exec(`split table t index idx1 between (2,'a') and (1,'c') regions 10`)
	c.Assert(err, NotNil)
	c.Assert(err.Error(), Equals, "Split index `idx1` region lower value (2,a) should less than the upper value (1,c)")

	// Check min value is invalid.
	_, err = tk.Exec(`split table t index idx1 between () and (1) regions 10`)
	c.Assert(err, NotNil)
	c.Assert(err.Error(), Equals, "Split index `idx1` region lower value count should more than 0")

	// Check max value is invalid.
	_, err = tk.Exec(`split table t index idx1 between (1) and () regions 10`)
	c.Assert(err, NotNil)
	c.Assert(err.Error(), Equals, "Split index `idx1` region upper value count should more than 0")

	// Check pre-split region num is too large.
	_, err = tk.Exec(`split table t index idx1 between (0) and (1000000000) regions 10000`)
	c.Assert(err, NotNil)
	c.Assert(err.Error(), Equals, "Split index region num exceeded the limit 1000")

	// Check pre-split region num 0 is invalid.
	_, err = tk.Exec(`split table t index idx1 between (0) and (1000000000) regions 0`)
	c.Assert(err, NotNil)
	c.Assert(err.Error(), Equals, "Split index region num should more than 0")

	// Test truncate error msg.
	_, err = tk.Exec(`split table t index idx1 between ("aa") and (1000000000) regions 0`)
	c.Assert(err, NotNil)
	c.Assert(err.Error(), Equals, "[types:1265]Incorrect value: 'aa' for column 'b'")

	// Test for split table region.
	tk.MustExec(`split table t between (0) and (1000000000) regions 10`)
	// Check the lower value is more than the upper value.
	_, err = tk.Exec(`split table t between (2) and (1) regions 10`)
	c.Assert(err, NotNil)
	c.Assert(err.Error(), Equals, "Split table `t` region lower value 2 should less than the upper value 1")

	// Check the lower value is invalid.
	_, err = tk.Exec(`split table t between () and (1) regions 10`)
	c.Assert(err, NotNil)
	c.Assert(err.Error(), Equals, "Split table region lower value count should be 1")

	// Check upper value is invalid.
	_, err = tk.Exec(`split table t between (1) and () regions 10`)
	c.Assert(err, NotNil)
	c.Assert(err.Error(), Equals, "Split table region upper value count should be 1")

	// Check pre-split region num is too large.
	_, err = tk.Exec(`split table t between (0) and (1000000000) regions 10000`)
	c.Assert(err, NotNil)
	c.Assert(err.Error(), Equals, "Split table region num exceeded the limit 1000")

	// Check pre-split region num 0 is invalid.
	_, err = tk.Exec(`split table t between (0) and (1000000000) regions 0`)
	c.Assert(err, NotNil)
	c.Assert(err.Error(), Equals, "Split table region num should more than 0")

	// Test truncate error msg.
	_, err = tk.Exec(`split table t between ("aa") and (1000000000) regions 10`)
	c.Assert(err, NotNil)
	c.Assert(err.Error(), Equals, "[types:1265]Incorrect value: 'aa' for column '_tidb_rowid'")

	// Test split table region step is too small.
	_, err = tk.Exec(`split table t between (0) and (100) regions 10`)
	c.Assert(err, NotNil)
	c.Assert(err.Error(), Equals, "Split table `t` region step value should more than 1000, step 10 is invalid")

	// Test split region by syntax.
	tk.MustExec(`split table t by (0),(1000),(1000000)`)

	// Test split region twice to test for multiple batch split region requests.
	tk.MustExec("create table t1(a int, b int)")
	tk.MustQuery("split table t1 between(0) and (10000) regions 10;").Check(testkit.Rows("9 1"))
	tk.MustQuery("split table t1 between(10) and (10010) regions 5;").Check(testkit.Rows("4 1"))

	// Test split region for partition table.
	tk.MustExec("drop table if exists t")
	tk.MustExec("create table t (a int,b int) partition by hash(a) partitions 5;")
	tk.MustQuery("split table t between (0) and (1000000) regions 5;").Check(testkit.Rows("20 1"))
	// Test for `split for region` syntax.
	tk.MustQuery("split region for partition table t between (1000000) and (100000000) regions 10;").Check(testkit.Rows("45 1"))

	// Test split region for partition table with specified partition.
	tk.MustQuery("split table t partition (p1,p2) between (100000000) and (1000000000) regions 5;").Check(testkit.Rows("8 1"))
	// Test for `split for region` syntax.
	tk.MustQuery("split region for partition table t partition (p3,p4) between (100000000) and (1000000000) regions 5;").Check(testkit.Rows("8 1"))
}

func (s *testSplitTable) TestClusterIndexSplitTableIntegration(c *C) {
	tk := testkit.NewTestKit(c, s.store)
	tk.MustExec("drop database if exists test_cluster_index_index_split_table_integration;")
	tk.MustExec("create database test_cluster_index_index_split_table_integration;")
	tk.MustExec("use test_cluster_index_index_split_table_integration;")
	tk.MustExec("set @@tidb_enable_clustered_index=1;")

	tk.MustExec("create table t (a varchar(255), b double, c int, primary key (a, b));")

	// Value list length not match.
	lowerMsg := "Split table region lower value count should be 2"
	upperMsg := "Split table region upper value count should be 2"
	tk.MustGetErrMsg("split table t between ('aaa') and ('aaa', 100.0) regions 10;", lowerMsg)
	tk.MustGetErrMsg("split table t between ('aaa', 1.0) and ('aaa', 100.0, 11) regions 10;", upperMsg)

	// Value type not match.
	errMsg := "[types:1265]Incorrect value: 'aaa' for column 'b'"
	tk.MustGetErrMsg("split table t between ('aaa', 0.0) and (100.0, 'aaa') regions 10;", errMsg)

	// lower bound >= upper bound.
	errMsg = "Split table `t` region lower value (aaa,0) should less than the upper value (aaa,0)"
	tk.MustGetErrMsg("split table t between ('aaa', 0.0) and ('aaa', 0.0) regions 10;", errMsg)
	errMsg = "Split table `t` region lower value (bbb,0) should less than the upper value (aaa,0)"
	tk.MustGetErrMsg("split table t between ('bbb', 0.0) and ('aaa', 0.0) regions 10;", errMsg)

	// Exceed limit 1000.
	errMsg = "Split table region num exceeded the limit 1000"
	tk.MustGetErrMsg("split table t between ('aaa', 0.0) and ('aaa', 0.1) regions 100000;", errMsg)

	// Success.
	tk.MustExec("split table t between ('aaa', 0.0) and ('aaa', 100.0) regions 10;")
	tk.MustExec("split table t by ('aaa', 0.0), ('aaa', 20.0), ('aaa', 100.0);")
	tk.MustExec("split table t by ('aaa', 100.0), ('qqq', 20.0), ('zzz', 100.0), ('zzz', 1000.0);")

	tk.MustExec("drop table t;")
	tk.MustExec("create table t (a int, b int, c int, d int, primary key(a, c, d));")
	tk.MustQuery("split table t between (0, 0, 0) and (0, 0, 1) regions 1000;").Check(testkit.Rows("999 1"))

	tk.MustExec("drop table t;")
	tk.MustExec("create table t (a int, b int, c int, d int, primary key(d, a, c));")
	tk.MustQuery("split table t by (0, 0, 0), (1, 2, 3), (65535, 65535, 65535);").Check(testkit.Rows("3 1"))
}

func (s *testSplitTable) TestClusterIndexShowTableRegion(c *C) {
	tk := testkit.NewTestKit(c, s.store)
	atomic.StoreUint32(&ddl.EnableSplitTableRegion, 1)
	tk.MustExec("set global tidb_scatter_region = 1")
	tk.MustExec("drop database if exists cluster_index_regions;")
	tk.MustExec("create database cluster_index_regions;")
	tk.MustExec("use cluster_index_regions;")
	tk.MustExec("set @@tidb_enable_clustered_index=1;")
	tk.MustExec("create table t (a int, b int, c int, primary key(a, b));")
	tk.MustExec("insert t values (1, 1, 1), (2, 2, 2);")
	tk.MustQuery("split table t between (1, 0) and (2, 3) regions 2;").Check(testkit.Rows("1 1"))
	rows := tk.MustQuery("show table t regions").Rows()
	tbl := testGetTableByName(c, tk.Se, "cluster_index_regions", "t")
	// Check the region start key.
	c.Assert(rows[0][1], Matches, fmt.Sprintf("t_%d_", tbl.Meta().ID))
	c.Assert(rows[1][1], Matches, fmt.Sprintf("t_%d_r_03800000000000000183800000000000", tbl.Meta().ID))

	tk.MustExec("drop table t;")
	tk.MustExec("create table t (a int, b int);")
	tk.MustQuery("split table t between (0) and (100000) regions 2;").Check(testkit.Rows("1 1"))
	rows = tk.MustQuery("show table t regions").Rows()
	tbl = testGetTableByName(c, tk.Se, "cluster_index_regions", "t")
	// Check the region start key is int64.
	c.Assert(rows[0][1], Matches, fmt.Sprintf("t_%d_", tbl.Meta().ID))
	c.Assert(rows[1][1], Matches, fmt.Sprintf("t_%d_r_50000", tbl.Meta().ID))
}

func (s *testSuiteWithData) TestClusterIndexOuterJoinElimination(c *C) {
	tk := testkit.NewTestKit(c, s.store)
	tk.MustExec(`set @@tidb_enable_clustered_index = 1`)
	tk.MustExec("use test")
	tk.MustExec("create table t (a int, b int, c int, primary key(a,b))")
	rows := tk.MustQuery(`explain select t1.a from t t1 left join t t2 on t1.a = t2.a and t1.b = t2.b`).Rows()
	rowStrs := s.testData.ConvertRowsToStrings(rows)
	for _, row := range rowStrs {
		// outer join has been eliminated.
		c.Assert(strings.Index(row, "Join"), Equals, -1)
	}
}

func (s *testSplitTable) TestShowTableRegion(c *C) {
	tk := testkit.NewTestKit(c, s.store)
	tk.MustExec("use test")
	tk.MustExec("drop table if exists t_regions")
	tk.MustExec("set global tidb_scatter_region = 1")
	atomic.StoreUint32(&ddl.EnableSplitTableRegion, 1)
	tk.MustExec("create table t_regions (a int key, b int, c int, index idx(b), index idx2(c))")
	_, err := tk.Exec("split partition table t_regions partition (p1,p2) index idx between (0) and (20000) regions 2;")
	c.Assert(err.Error(), Equals, plannercore.ErrPartitionClauseOnNonpartitioned.Error())

	// Test show table regions.
	tk.MustQuery(`split table t_regions between (-10000) and (10000) regions 4;`).Check(testkit.Rows("4 1"))
	re := tk.MustQuery("show table t_regions regions")
	rows := re.Rows()
	// Table t_regions should have 5 regions now.
	// 4 regions to store record data.
	// 1 region to store index data.
	c.Assert(len(rows), Equals, 5)
	c.Assert(len(rows[0]), Equals, 11)
	tbl := testGetTableByName(c, tk.Se, "test", "t_regions")
	// Check the region start key.
	c.Assert(rows[0][1], Equals, fmt.Sprintf("t_%d_r", tbl.Meta().ID))
	c.Assert(rows[1][1], Equals, fmt.Sprintf("t_%d_r_-5000", tbl.Meta().ID))
	c.Assert(rows[2][1], Equals, fmt.Sprintf("t_%d_r_0", tbl.Meta().ID))
	c.Assert(rows[3][1], Equals, fmt.Sprintf("t_%d_r_5000", tbl.Meta().ID))
	c.Assert(rows[4][2], Equals, fmt.Sprintf("t_%d_r", tbl.Meta().ID))

	// Test show table index regions.
	tk.MustQuery(`split table t_regions index idx between (-1000) and (1000) regions 4;`).Check(testkit.Rows("4 1"))
	re = tk.MustQuery("show table t_regions index idx regions")
	rows = re.Rows()
	// The index `idx` of table t_regions should have 4 regions now.
	c.Assert(len(rows), Equals, 4)
	// Check the region start key.
	c.Assert(rows[0][1], Matches, fmt.Sprintf("t_%d.*", tbl.Meta().ID))
	c.Assert(rows[1][1], Matches, fmt.Sprintf("t_%d_i_1_.*", tbl.Meta().ID))
	c.Assert(rows[2][1], Matches, fmt.Sprintf("t_%d_i_1_.*", tbl.Meta().ID))
	c.Assert(rows[3][1], Matches, fmt.Sprintf("t_%d_i_1_.*", tbl.Meta().ID))

	re = tk.MustQuery("show table t_regions regions")
	rows = re.Rows()
	// The index `idx` of table t_regions should have 9 regions now.
	// 4 regions to store record data.
	// 4 region to store index idx data.
	// 1 region to store index idx2 data.
	c.Assert(len(rows), Equals, 9)
	// Check the region start key.
	c.Assert(rows[0][1], Equals, fmt.Sprintf("t_%d_r", tbl.Meta().ID))
	c.Assert(rows[1][1], Equals, fmt.Sprintf("t_%d_r_-5000", tbl.Meta().ID))
	c.Assert(rows[2][1], Equals, fmt.Sprintf("t_%d_r_0", tbl.Meta().ID))
	c.Assert(rows[3][1], Equals, fmt.Sprintf("t_%d_r_5000", tbl.Meta().ID))
	c.Assert(rows[4][1], Matches, fmt.Sprintf("t_%d_", tbl.Meta().ID))
	c.Assert(rows[5][1], Matches, fmt.Sprintf("t_%d_i_1_.*", tbl.Meta().ID))
	c.Assert(rows[6][1], Matches, fmt.Sprintf("t_%d_i_1_.*", tbl.Meta().ID))
	c.Assert(rows[7][2], Equals, fmt.Sprintf("t_%d_i_2_", tbl.Meta().ID))
	c.Assert(rows[8][2], Equals, fmt.Sprintf("t_%d_r", tbl.Meta().ID))

	// Test unsigned primary key and wait scatter finish.
	tk.MustExec("drop table if exists t_regions")
	atomic.StoreUint32(&ddl.EnableSplitTableRegion, 1)
	tk.MustExec("create table t_regions (a int unsigned key, b int, index idx(b))")

	// Test show table regions.
	tk.MustExec(`set @@session.tidb_wait_split_region_finish=1;`)
	tk.MustQuery(`split table t_regions by (2500),(5000),(7500);`).Check(testkit.Rows("3 1"))
	re = tk.MustQuery("show table t_regions regions")
	rows = re.Rows()
	// Table t_regions should have 4 regions now.
	c.Assert(len(rows), Equals, 4)
	tbl = testGetTableByName(c, tk.Se, "test", "t_regions")
	// Check the region start key.
	c.Assert(rows[0][1], Matches, "t_.*")
	c.Assert(rows[1][1], Equals, fmt.Sprintf("t_%d_r_2500", tbl.Meta().ID))
	c.Assert(rows[2][1], Equals, fmt.Sprintf("t_%d_r_5000", tbl.Meta().ID))
	c.Assert(rows[3][1], Equals, fmt.Sprintf("t_%d_r_7500", tbl.Meta().ID))

	// Test show table index regions.
	tk.MustQuery(`split table t_regions index idx by (250),(500),(750);`).Check(testkit.Rows("4 1"))
	re = tk.MustQuery("show table t_regions index idx regions")
	rows = re.Rows()
	// The index `idx` of table t_regions should have 4 regions now.
	c.Assert(len(rows), Equals, 4)
	// Check the region start key.
	c.Assert(rows[0][1], Equals, fmt.Sprintf("t_%d_", tbl.Meta().ID))
	c.Assert(rows[1][1], Matches, fmt.Sprintf("t_%d_i_1_.*", tbl.Meta().ID))
	c.Assert(rows[2][1], Matches, fmt.Sprintf("t_%d_i_1_.*", tbl.Meta().ID))
	c.Assert(rows[3][1], Matches, fmt.Sprintf("t_%d_i_1_.*", tbl.Meta().ID))

	// Test show table regions for partition table when disable split region when create table.
	atomic.StoreUint32(&ddl.EnableSplitTableRegion, 0)
	tk.MustExec("drop table if exists partition_t;")
	tk.MustExec("set @@session.tidb_enable_table_partition = '1';")
	tk.MustExec("create table partition_t (a int, b int,index(a)) partition by hash (a) partitions 3")
	re = tk.MustQuery("show table partition_t regions")
	rows = re.Rows()
	c.Assert(len(rows), Equals, 1)
	c.Assert(rows[0][1], Matches, "t_.*")

	// Test show table regions for partition table when enable split region when create table.
	atomic.StoreUint32(&ddl.EnableSplitTableRegion, 1)
	tk.MustExec("set @@global.tidb_scatter_region=1;")
	tk.MustExec("drop table if exists partition_t;")
	tk.MustExec("create table partition_t (a int, b int,index(a)) partition by hash (a) partitions 3")
	re = tk.MustQuery("show table partition_t regions")
	rows = re.Rows()
	c.Assert(len(rows), Equals, 3)
	tbl = testGetTableByName(c, tk.Se, "test", "partition_t")
	partitionDef := tbl.Meta().GetPartitionInfo().Definitions
	c.Assert(rows[0][1], Matches, fmt.Sprintf("t_%d_.*", partitionDef[0].ID))
	c.Assert(rows[1][1], Matches, fmt.Sprintf("t_%d_.*", partitionDef[1].ID))
	c.Assert(rows[2][1], Matches, fmt.Sprintf("t_%d_.*", partitionDef[2].ID))

	// Test split partition region when add new partition.
	tk.MustExec("drop table if exists partition_t;")
	tk.MustExec(`create table partition_t (a int, b int,index(a)) PARTITION BY RANGE (a) (
		PARTITION p0 VALUES LESS THAN (10),
		PARTITION p1 VALUES LESS THAN (20),
		PARTITION p2 VALUES LESS THAN (30));`)
	tk.MustExec(`alter table partition_t add partition ( partition p3 values less than (40), partition p4 values less than (50) );`)
	re = tk.MustQuery("show table partition_t regions")
	rows = re.Rows()
	c.Assert(len(rows), Equals, 5)
	tbl = testGetTableByName(c, tk.Se, "test", "partition_t")
	partitionDef = tbl.Meta().GetPartitionInfo().Definitions
	c.Assert(rows[0][1], Matches, fmt.Sprintf("t_%d_.*", partitionDef[0].ID))
	c.Assert(rows[1][1], Matches, fmt.Sprintf("t_%d_.*", partitionDef[1].ID))
	c.Assert(rows[2][1], Matches, fmt.Sprintf("t_%d_.*", partitionDef[2].ID))
	c.Assert(rows[3][1], Matches, fmt.Sprintf("t_%d_.*", partitionDef[3].ID))
	c.Assert(rows[4][1], Matches, fmt.Sprintf("t_%d_.*", partitionDef[4].ID))

	// Test pre-split table region when create table.
	tk.MustExec("drop table if exists t_pre")
	tk.MustExec("create table t_pre (a int, b int) shard_row_id_bits = 2 pre_split_regions=2;")
	re = tk.MustQuery("show table t_pre regions")
	rows = re.Rows()
	// Table t_regions should have 4 regions now.
	c.Assert(len(rows), Equals, 4)
	tbl = testGetTableByName(c, tk.Se, "test", "t_pre")
	c.Assert(rows[1][1], Equals, fmt.Sprintf("t_%d_r_2305843009213693952", tbl.Meta().ID))
	c.Assert(rows[2][1], Equals, fmt.Sprintf("t_%d_r_4611686018427387904", tbl.Meta().ID))
	c.Assert(rows[3][1], Equals, fmt.Sprintf("t_%d_r_6917529027641081856", tbl.Meta().ID))

	// Test pre-split table region when create table.
	tk.MustExec("drop table if exists pt_pre")
	tk.MustExec("create table pt_pre (a int, b int) shard_row_id_bits = 2 pre_split_regions=2 partition by hash(a) partitions 3;")
	re = tk.MustQuery("show table pt_pre regions")
	rows = re.Rows()
	// Table t_regions should have 4 regions now.
	c.Assert(len(rows), Equals, 12)
	tbl = testGetTableByName(c, tk.Se, "test", "pt_pre")
	pi := tbl.Meta().GetPartitionInfo().Definitions
	c.Assert(len(pi), Equals, 3)
	for i, p := range pi {
		c.Assert(rows[1+4*i][1], Equals, fmt.Sprintf("t_%d_r_2305843009213693952", p.ID))
		c.Assert(rows[2+4*i][1], Equals, fmt.Sprintf("t_%d_r_4611686018427387904", p.ID))
		c.Assert(rows[3+4*i][1], Equals, fmt.Sprintf("t_%d_r_6917529027641081856", p.ID))
	}

	defer atomic.StoreUint32(&ddl.EnableSplitTableRegion, 0)

	// Test split partition table.
	tk.MustExec("drop table if exists t")
	tk.MustExec("create table t (a int,b int) partition by hash(a) partitions 5;")
	tk.MustQuery("split table t between (0) and (4000000) regions 4;").Check(testkit.Rows("15 1"))
	re = tk.MustQuery("show table t regions")
	rows = re.Rows()
	c.Assert(len(rows), Equals, 20)
	tbl = testGetTableByName(c, tk.Se, "test", "t")
	c.Assert(len(tbl.Meta().GetPartitionInfo().Definitions), Equals, 5)
	for i, p := range tbl.Meta().GetPartitionInfo().Definitions {
		c.Assert(rows[i*4+0][1], Equals, fmt.Sprintf("t_%d_", p.ID))
		c.Assert(rows[i*4+1][1], Equals, fmt.Sprintf("t_%d_r_1000000", p.ID))
		c.Assert(rows[i*4+2][1], Equals, fmt.Sprintf("t_%d_r_2000000", p.ID))
		c.Assert(rows[i*4+3][1], Equals, fmt.Sprintf("t_%d_r_3000000", p.ID))
	}

	// Test split region for partition table with specified partition.
	tk.MustQuery("split table t partition (p4) between (1000000) and (2000000) regions 5;").Check(testkit.Rows("4 1"))
	re = tk.MustQuery("show table t regions")
	rows = re.Rows()
	c.Assert(len(rows), Equals, 24)
	tbl = testGetTableByName(c, tk.Se, "test", "t")
	c.Assert(len(tbl.Meta().GetPartitionInfo().Definitions), Equals, 5)
	for i := 0; i < 4; i++ {
		p := tbl.Meta().GetPartitionInfo().Definitions[i]
		c.Assert(rows[i*4+0][1], Equals, fmt.Sprintf("t_%d_", p.ID))
		c.Assert(rows[i*4+1][1], Equals, fmt.Sprintf("t_%d_r_1000000", p.ID))
		c.Assert(rows[i*4+2][1], Equals, fmt.Sprintf("t_%d_r_2000000", p.ID))
		c.Assert(rows[i*4+3][1], Equals, fmt.Sprintf("t_%d_r_3000000", p.ID))
	}
	for i := 4; i < 5; i++ {
		p := tbl.Meta().GetPartitionInfo().Definitions[i]
		c.Assert(rows[i*4+0][1], Equals, fmt.Sprintf("t_%d_", p.ID))
		c.Assert(rows[i*4+1][1], Equals, fmt.Sprintf("t_%d_r_1000000", p.ID))
		c.Assert(rows[i*4+2][1], Equals, fmt.Sprintf("t_%d_r_1200000", p.ID))
		c.Assert(rows[i*4+3][1], Equals, fmt.Sprintf("t_%d_r_1400000", p.ID))
		c.Assert(rows[i*4+4][1], Equals, fmt.Sprintf("t_%d_r_1600000", p.ID))
		c.Assert(rows[i*4+5][1], Equals, fmt.Sprintf("t_%d_r_1800000", p.ID))
		c.Assert(rows[i*4+6][1], Equals, fmt.Sprintf("t_%d_r_2000000", p.ID))
		c.Assert(rows[i*4+7][1], Equals, fmt.Sprintf("t_%d_r_3000000", p.ID))
	}

	// Test for show table partition regions.
	for i := 0; i < 4; i++ {
		re = tk.MustQuery(fmt.Sprintf("show table t partition (p%v) regions", i))
		rows = re.Rows()
		c.Assert(len(rows), Equals, 4)
		p := tbl.Meta().GetPartitionInfo().Definitions[i]
		c.Assert(rows[0][1], Equals, fmt.Sprintf("t_%d_", p.ID))
		c.Assert(rows[1][1], Equals, fmt.Sprintf("t_%d_r_1000000", p.ID))
		c.Assert(rows[2][1], Equals, fmt.Sprintf("t_%d_r_2000000", p.ID))
		c.Assert(rows[3][1], Equals, fmt.Sprintf("t_%d_r_3000000", p.ID))
	}
	re = tk.MustQuery("show table t partition (p0, p4) regions")
	rows = re.Rows()
	c.Assert(len(rows), Equals, 12)
	p := tbl.Meta().GetPartitionInfo().Definitions[0]
	c.Assert(rows[0][1], Equals, fmt.Sprintf("t_%d_", p.ID))
	c.Assert(rows[1][1], Equals, fmt.Sprintf("t_%d_r_1000000", p.ID))
	c.Assert(rows[2][1], Equals, fmt.Sprintf("t_%d_r_2000000", p.ID))
	c.Assert(rows[3][1], Equals, fmt.Sprintf("t_%d_r_3000000", p.ID))
	p = tbl.Meta().GetPartitionInfo().Definitions[4]
	c.Assert(rows[4][1], Equals, fmt.Sprintf("t_%d_", p.ID))
	c.Assert(rows[5][1], Equals, fmt.Sprintf("t_%d_r_1000000", p.ID))
	c.Assert(rows[6][1], Equals, fmt.Sprintf("t_%d_r_1200000", p.ID))
	c.Assert(rows[7][1], Equals, fmt.Sprintf("t_%d_r_1400000", p.ID))
	c.Assert(rows[8][1], Equals, fmt.Sprintf("t_%d_r_1600000", p.ID))
	c.Assert(rows[9][1], Equals, fmt.Sprintf("t_%d_r_1800000", p.ID))
	c.Assert(rows[10][1], Equals, fmt.Sprintf("t_%d_r_2000000", p.ID))
	c.Assert(rows[11][1], Equals, fmt.Sprintf("t_%d_r_3000000", p.ID))
	// Test for duplicate partition names.
	re = tk.MustQuery("show table t partition (p0, p0, p0) regions")
	rows = re.Rows()
	c.Assert(len(rows), Equals, 4)
	p = tbl.Meta().GetPartitionInfo().Definitions[0]
	c.Assert(rows[0][1], Equals, fmt.Sprintf("t_%d_", p.ID))
	c.Assert(rows[1][1], Equals, fmt.Sprintf("t_%d_r_1000000", p.ID))
	c.Assert(rows[2][1], Equals, fmt.Sprintf("t_%d_r_2000000", p.ID))
	c.Assert(rows[3][1], Equals, fmt.Sprintf("t_%d_r_3000000", p.ID))

	// Test split partition table index.
	tk.MustExec("drop table if exists t")
	tk.MustExec("create table t (a int,b int,index idx(a)) partition by hash(a) partitions 5;")
	tk.MustQuery("split table t between (0) and (4000000) regions 4;").Check(testkit.Rows("20 1"))
	tk.MustQuery("split table t index idx between (0) and (4000000) regions 4;").Check(testkit.Rows("20 1"))
	re = tk.MustQuery("show table t regions")
	rows = re.Rows()
	c.Assert(len(rows), Equals, 40)
	tbl = testGetTableByName(c, tk.Se, "test", "t")
	c.Assert(len(tbl.Meta().GetPartitionInfo().Definitions), Equals, 5)
	for i := 0; i < 5; i++ {
		p := tbl.Meta().GetPartitionInfo().Definitions[i]
		c.Assert(rows[i*8+0][1], Equals, fmt.Sprintf("t_%d_r", p.ID))
		c.Assert(rows[i*8+1][1], Equals, fmt.Sprintf("t_%d_r_1000000", p.ID))
		c.Assert(rows[i*8+2][1], Equals, fmt.Sprintf("t_%d_r_2000000", p.ID))
		c.Assert(rows[i*8+3][1], Equals, fmt.Sprintf("t_%d_r_3000000", p.ID))
		c.Assert(rows[i*8+4][1], Equals, fmt.Sprintf("t_%d_", p.ID))
		c.Assert(rows[i*8+5][1], Matches, fmt.Sprintf("t_%d_i_1_.*", p.ID))
		c.Assert(rows[i*8+6][1], Matches, fmt.Sprintf("t_%d_i_1_.*", p.ID))
		c.Assert(rows[i*8+7][1], Matches, fmt.Sprintf("t_%d_i_1_.*", p.ID))
	}

	// Test split index region for partition table with specified partition.
	tk.MustQuery("split table t partition (p4) index idx between (0) and (1000000) regions 5;").Check(testkit.Rows("4 1"))
	re = tk.MustQuery("show table t regions")
	rows = re.Rows()
	c.Assert(len(rows), Equals, 44)
	tbl = testGetTableByName(c, tk.Se, "test", "t")
	c.Assert(len(tbl.Meta().GetPartitionInfo().Definitions), Equals, 5)
	for i := 0; i < 4; i++ {
		p := tbl.Meta().GetPartitionInfo().Definitions[i]
		c.Assert(rows[i*8+0][1], Equals, fmt.Sprintf("t_%d_r", p.ID))
		c.Assert(rows[i*8+1][1], Equals, fmt.Sprintf("t_%d_r_1000000", p.ID))
		c.Assert(rows[i*8+2][1], Equals, fmt.Sprintf("t_%d_r_2000000", p.ID))
		c.Assert(rows[i*8+3][1], Equals, fmt.Sprintf("t_%d_r_3000000", p.ID))
		c.Assert(rows[i*8+4][1], Equals, fmt.Sprintf("t_%d_", p.ID))
		c.Assert(rows[i*8+5][1], Matches, fmt.Sprintf("t_%d_i_1_.*", p.ID))
		c.Assert(rows[i*8+6][1], Matches, fmt.Sprintf("t_%d_i_1_.*", p.ID))
		c.Assert(rows[i*8+7][1], Matches, fmt.Sprintf("t_%d_i_1_.*", p.ID))
	}
	for i := 4; i < 5; i++ {
		p := tbl.Meta().GetPartitionInfo().Definitions[i]
		c.Assert(rows[i*8+0][1], Equals, fmt.Sprintf("t_%d_r", p.ID))
		c.Assert(rows[i*8+1][1], Equals, fmt.Sprintf("t_%d_r_1000000", p.ID))
		c.Assert(rows[i*8+2][1], Equals, fmt.Sprintf("t_%d_r_2000000", p.ID))
		c.Assert(rows[i*8+3][1], Equals, fmt.Sprintf("t_%d_r_3000000", p.ID))
		c.Assert(rows[i*8+4][1], Equals, fmt.Sprintf("t_%d_", p.ID))
		c.Assert(rows[i*8+5][1], Matches, fmt.Sprintf("t_%d_i_1_.*", p.ID))
		c.Assert(rows[i*8+6][1], Matches, fmt.Sprintf("t_%d_i_1_.*", p.ID))
		c.Assert(rows[i*8+7][1], Matches, fmt.Sprintf("t_%d_i_1_.*", p.ID))
		c.Assert(rows[i*8+8][1], Matches, fmt.Sprintf("t_%d_i_1_.*", p.ID))
		c.Assert(rows[i*8+9][1], Matches, fmt.Sprintf("t_%d_i_1_.*", p.ID))
		c.Assert(rows[i*8+10][1], Matches, fmt.Sprintf("t_%d_i_1_.*", p.ID))
		c.Assert(rows[i*8+11][1], Matches, fmt.Sprintf("t_%d_i_1_.*", p.ID))
	}

	// Test show table partition region on unknown-partition.
	err = tk.QueryToErr("show table t partition (p_unknown) index idx regions")
	c.Assert(terror.ErrorEqual(err, table.ErrUnknownPartition), IsTrue)

	// Test show table partition index.
	for i := 0; i < 4; i++ {
		re = tk.MustQuery(fmt.Sprintf("show table t partition (p%v) index idx regions", i))
		rows = re.Rows()
		c.Assert(len(rows), Equals, 4)
		p := tbl.Meta().GetPartitionInfo().Definitions[i]
		c.Assert(rows[0][1], Equals, fmt.Sprintf("t_%d_", p.ID))
		c.Assert(rows[1][1], Matches, fmt.Sprintf("t_%d_i_1_.*", p.ID))
		c.Assert(rows[2][1], Matches, fmt.Sprintf("t_%d_i_1_.*", p.ID))
		c.Assert(rows[3][1], Matches, fmt.Sprintf("t_%d_i_1_.*", p.ID))
	}
	re = tk.MustQuery("show table t partition (p3,p4) index idx regions")
	rows = re.Rows()
	c.Assert(len(rows), Equals, 12)
	p = tbl.Meta().GetPartitionInfo().Definitions[3]
	c.Assert(rows[0][1], Equals, fmt.Sprintf("t_%d_", p.ID))
	c.Assert(rows[1][1], Matches, fmt.Sprintf("t_%d_i_1_.*", p.ID))
	c.Assert(rows[2][1], Matches, fmt.Sprintf("t_%d_i_1_.*", p.ID))
	c.Assert(rows[3][1], Matches, fmt.Sprintf("t_%d_i_1_.*", p.ID))
	p = tbl.Meta().GetPartitionInfo().Definitions[4]
	c.Assert(rows[4][1], Equals, fmt.Sprintf("t_%d_", p.ID))
	c.Assert(rows[5][1], Matches, fmt.Sprintf("t_%d_i_1_.*", p.ID))
	c.Assert(rows[6][1], Matches, fmt.Sprintf("t_%d_i_1_.*", p.ID))
	c.Assert(rows[7][1], Matches, fmt.Sprintf("t_%d_i_1_.*", p.ID))
	c.Assert(rows[8][1], Matches, fmt.Sprintf("t_%d_i_1_.*", p.ID))
	c.Assert(rows[9][1], Matches, fmt.Sprintf("t_%d_i_1_.*", p.ID))
	c.Assert(rows[10][1], Matches, fmt.Sprintf("t_%d_i_1_.*", p.ID))
	c.Assert(rows[11][1], Matches, fmt.Sprintf("t_%d_i_1_.*", p.ID))

	// Test split for the second index.
	tk.MustExec("drop table if exists t")
	tk.MustExec("create table t (a int,b int,index idx(a), index idx2(b))")
	tk.MustQuery("split table t index idx2 between (0) and (4000000) regions 2;").Check(testkit.Rows("3 1"))
	re = tk.MustQuery("show table t regions")
	rows = re.Rows()
	c.Assert(len(rows), Equals, 4)
	tbl = testGetTableByName(c, tk.Se, "test", "t")
	c.Assert(rows[0][1], Equals, fmt.Sprintf("t_%d_i_3_", tbl.Meta().ID))
	c.Assert(rows[1][1], Equals, fmt.Sprintf("t_%d_", tbl.Meta().ID))
	c.Assert(rows[2][1], Matches, fmt.Sprintf("t_%d_i_2_.*", tbl.Meta().ID))
	c.Assert(rows[3][1], Matches, fmt.Sprintf("t_%d_i_2_.*", tbl.Meta().ID))

	// Test show table partition region on non-partition table.
	err = tk.QueryToErr("show table t partition (p3,p4) index idx regions")
	c.Assert(terror.ErrorEqual(err, plannercore.ErrPartitionClauseOnNonpartitioned), IsTrue)
}

func testGetTableByName(c *C, ctx sessionctx.Context, db, table string) table.Table {
	dom := domain.GetDomain(ctx)
	// Make sure the table schema is the new schema.
	err := dom.Reload()
	c.Assert(err, IsNil)
	tbl, err := dom.InfoSchema().TableByName(model.NewCIStr(db), model.NewCIStr(table))
	c.Assert(err, IsNil)
	return tbl
}

func (s *testSuiteP2) TestIssue10435(c *C) {
	tk := testkit.NewTestKit(c, s.store)
	tk.MustExec("use test")
	tk.MustExec("drop table if exists t1")
	tk.MustExec("create table t1(i int, j int, k int)")
	tk.MustExec("insert into t1 VALUES (1,1,1),(2,2,2),(3,3,3),(4,4,4)")
	tk.MustExec("INSERT INTO t1 SELECT 10*i,j,5*j FROM t1 UNION SELECT 20*i,j,5*j FROM t1 UNION SELECT 30*i,j,5*j FROM t1")

	tk.MustExec("set @@session.tidb_enable_window_function=1")
	tk.MustQuery("SELECT SUM(i) OVER W FROM t1 WINDOW w AS (PARTITION BY j ORDER BY i) ORDER BY 1+SUM(i) OVER w").Check(
		testkit.Rows("1", "2", "3", "4", "11", "22", "31", "33", "44", "61", "62", "93", "122", "124", "183", "244"),
	)
}

func (s *testSuiteP2) TestUnsignedFeedback(c *C) {
	tk := testkit.NewTestKit(c, s.store)
	oriProbability := statistics.FeedbackProbability.Load()
	statistics.FeedbackProbability.Store(1.0)
	defer func() { statistics.FeedbackProbability.Store(oriProbability) }()
	tk.MustExec("use test")
	tk.MustExec("drop table if exists t")
	tk.MustExec("create table t(a bigint unsigned, b int, primary key(a))")
	tk.MustExec("insert into t values (1,1),(2,2)")
	tk.MustExec("analyze table t")
	tk.MustQuery("select count(distinct b) from t").Check(testkit.Rows("2"))
	result := tk.MustQuery("explain analyze select count(distinct b) from t")
	c.Assert(result.Rows()[2][4], Equals, "table:t")
	c.Assert(result.Rows()[2][6], Equals, "range:[0,+inf], keep order:false")
}

func (s *testSuite) TestOOMPanicAction(c *C) {
	tk := testkit.NewTestKit(c, s.store)
	tk.MustExec("use test")
	tk.MustExec("drop table if exists t")
	tk.MustExec("create table t (a int primary key, b double);")
	tk.MustExec("insert into t values (1,1)")
	sm := &mockSessionManager1{
		PS: make([]*util.ProcessInfo, 0),
	}
	tk.Se.SetSessionManager(sm)
	s.domain.ExpensiveQueryHandle().SetSessionManager(sm)
	defer config.RestoreFunc()()
	config.UpdateGlobal(func(conf *config.Config) {
		conf.OOMAction = config.OOMActionCancel
	})
	tk.MustExec("set @@tidb_mem_quota_query=1;")
	err := tk.QueryToErr("select sum(b) from t group by a;")
	c.Assert(err, NotNil)
	c.Assert(err.Error(), Matches, "Out Of Memory Quota!.*")

	// Test insert from select oom panic.
	tk.MustExec("drop table if exists t,t1")
	tk.MustExec("create table t (a bigint);")
	tk.MustExec("create table t1 (a bigint);")
	tk.MustExec("set @@tidb_mem_quota_query=200;")
	_, err = tk.Exec("insert into t1 values (1),(2),(3),(4),(5);")
	c.Assert(err.Error(), Matches, "Out Of Memory Quota!.*")
	_, err = tk.Exec("replace into t1 values (1),(2),(3),(4),(5);")
	c.Assert(err.Error(), Matches, "Out Of Memory Quota!.*")
	tk.MustExec("set @@tidb_mem_quota_query=10000")
	tk.MustExec("insert into t1 values (1),(2),(3),(4),(5);")
	tk.MustExec("set @@tidb_mem_quota_query=10;")
	_, err = tk.Exec("insert into t select a from t1 order by a desc;")
	c.Assert(err.Error(), Matches, "Out Of Memory Quota!.*")
	_, err = tk.Exec("replace into t select a from t1 order by a desc;")
	c.Assert(err.Error(), Matches, "Out Of Memory Quota!.*")

	tk.MustExec("set @@tidb_mem_quota_query=10000")
	tk.MustExec("insert into t values (1),(2),(3),(4),(5);")
	// Set the memory quota to 244 to make this SQL panic during the DeleteExec
	// instead of the TableReaderExec.
	tk.MustExec("set @@tidb_mem_quota_query=244;")
	_, err = tk.Exec("delete from t")
	c.Assert(err.Error(), Matches, "Out Of Memory Quota!.*")

	tk.MustExec("set @@tidb_mem_quota_query=10000;")
	tk.MustExec("delete from t1")
	tk.MustExec("insert into t1 values(1)")
	tk.MustExec("insert into t values (1),(2),(3),(4),(5);")
	tk.MustExec("set @@tidb_mem_quota_query=244;")
	_, err = tk.Exec("delete t, t1 from t join t1 on t.a = t1.a")

	tk.MustExec("set @@tidb_mem_quota_query=100000;")
	tk.MustExec("truncate table t")
	tk.MustExec("insert into t values(1),(2),(3)")
	// set the memory to quota to make the SQL panic during UpdateExec instead
	// of TableReader.
	tk.MustExec("set @@tidb_mem_quota_query=244;")
	_, err = tk.Exec("update t set a = 4")
	c.Assert(err.Error(), Matches, "Out Of Memory Quota!.*")
}

type testRecoverTable struct {
	store   kv.Storage
	dom     *domain.Domain
	cluster cluster.Cluster
	cli     *regionProperityClient
}

func (s *testRecoverTable) SetUpSuite(c *C) {
	cli := &regionProperityClient{}
	hijackClient := func(c tikv.Client) tikv.Client {
		cli.Client = c
		return cli
	}
	s.cli = cli

	var err error
	s.store, err = mockstore.NewMockStore(
		mockstore.WithClientHijacker(hijackClient),
		mockstore.WithClusterInspector(func(c cluster.Cluster) {
			mockstore.BootstrapWithSingleStore(c)
			s.cluster = c
		}),
	)
	c.Assert(err, IsNil)
	s.dom, err = session.BootstrapSession(s.store)
	c.Assert(err, IsNil)
}

func (s *testRecoverTable) TearDownSuite(c *C) {
	s.store.Close()
	s.dom.Close()
}

func (s *testRecoverTable) TestRecoverTable(c *C) {
	c.Assert(failpoint.Enable("github.com/pingcap/tidb/meta/autoid/mockAutoIDChange", `return(true)`), IsNil)
	defer func() {
		failpoint.Disable("github.com/pingcap/tidb/meta/autoid/mockAutoIDChange")
	}()
	tk := testkit.NewTestKit(c, s.store)
	tk.MustExec("create database if not exists test_recover")
	tk.MustExec("use test_recover")
	tk.MustExec("drop table if exists t_recover")
	tk.MustExec("create table t_recover (a int);")
	defer func(originGC bool) {
		if originGC {
			ddl.EmulatorGCEnable()
		} else {
			ddl.EmulatorGCDisable()
		}
	}(ddl.IsEmulatorGCEnable())

	// disable emulator GC.
	// Otherwise emulator GC will delete table record as soon as possible after execute drop table ddl.
	ddl.EmulatorGCDisable()
	gcTimeFormat := "20060102-15:04:05 -0700 MST"
	timeBeforeDrop := time.Now().Add(0 - 48*60*60*time.Second).Format(gcTimeFormat)
	timeAfterDrop := time.Now().Add(48 * 60 * 60 * time.Second).Format(gcTimeFormat)
	safePointSQL := `INSERT HIGH_PRIORITY INTO mysql.tidb VALUES ('tikv_gc_safe_point', '%[1]s', '')
			       ON DUPLICATE KEY
			       UPDATE variable_value = '%[1]s'`
	// clear GC variables first.
	tk.MustExec("delete from mysql.tidb where variable_name in ( 'tikv_gc_safe_point','tikv_gc_enable' )")

	tk.MustExec("insert into t_recover values (1),(2),(3)")
	tk.MustExec("drop table t_recover")

	// if GC safe point is not exists in mysql.tidb
	_, err := tk.Exec("recover table t_recover")
	c.Assert(err, NotNil)
	c.Assert(err.Error(), Equals, "can not get 'tikv_gc_safe_point'")
	// set GC safe point
	tk.MustExec(fmt.Sprintf(safePointSQL, timeBeforeDrop))

	// if GC enable is not exists in mysql.tidb
	_, err = tk.Exec("recover table t_recover")
	c.Assert(err, NotNil)
	c.Assert(err.Error(), Equals, "[ddl:-1]can not get 'tikv_gc_enable'")

	err = gcutil.EnableGC(tk.Se)
	c.Assert(err, IsNil)

	// recover job is before GC safe point
	tk.MustExec(fmt.Sprintf(safePointSQL, timeAfterDrop))
	_, err = tk.Exec("recover table t_recover")
	c.Assert(err, NotNil)
	c.Assert(strings.Contains(err.Error(), "Can't find dropped/truncated table 't_recover' in GC safe point"), Equals, true)

	// set GC safe point
	tk.MustExec(fmt.Sprintf(safePointSQL, timeBeforeDrop))
	// if there is a new table with the same name, should return failed.
	tk.MustExec("create table t_recover (a int);")
	_, err = tk.Exec("recover table t_recover")
	c.Assert(err.Error(), Equals, infoschema.ErrTableExists.GenWithStackByArgs("t_recover").Error())

	// drop the new table with the same name, then recover table.
	tk.MustExec("rename table t_recover to t_recover2")

	// do recover table.
	tk.MustExec("recover table t_recover")

	// check recover table meta and data record.
	tk.MustQuery("select * from t_recover;").Check(testkit.Rows("1", "2", "3"))
	// check recover table autoID.
	tk.MustExec("insert into t_recover values (4),(5),(6)")
	tk.MustQuery("select * from t_recover;").Check(testkit.Rows("1", "2", "3", "4", "5", "6"))
	// check rebase auto id.
	tk.MustQuery("select a,_tidb_rowid from t_recover;").Check(testkit.Rows("1 1", "2 2", "3 3", "4 5001", "5 5002", "6 5003"))

	// recover table by none exits job.
	_, err = tk.Exec(fmt.Sprintf("recover table by job %d", 10000000))
	c.Assert(err, NotNil)

	// Disable GC by manual first, then after recover table, the GC enable status should also be disabled.
	err = gcutil.DisableGC(tk.Se)
	c.Assert(err, IsNil)

	tk.MustExec("delete from t_recover where a > 1")
	tk.MustExec("drop table t_recover")

	tk.MustExec("recover table t_recover")

	// check recover table meta and data record.
	tk.MustQuery("select * from t_recover;").Check(testkit.Rows("1"))
	// check recover table autoID.
	tk.MustExec("insert into t_recover values (7),(8),(9)")
	tk.MustQuery("select * from t_recover;").Check(testkit.Rows("1", "7", "8", "9"))

	// Recover truncate table.
	tk.MustExec("truncate table t_recover")
	tk.MustExec("rename table t_recover to t_recover_new")
	tk.MustExec("recover table t_recover")
	tk.MustExec("insert into t_recover values (10)")
	tk.MustQuery("select * from t_recover;").Check(testkit.Rows("1", "7", "8", "9", "10"))

	// Test for recover one table multiple time.
	tk.MustExec("drop table t_recover")
	tk.MustExec("flashback table t_recover to t_recover_tmp")
	_, err = tk.Exec(fmt.Sprintf("recover table t_recover"))
	c.Assert(infoschema.ErrTableExists.Equal(err), IsTrue)

	gcEnable, err := gcutil.CheckGCEnable(tk.Se)
	c.Assert(err, IsNil)
	c.Assert(gcEnable, Equals, false)
}

func (s *testRecoverTable) TestFlashbackTable(c *C) {
	c.Assert(failpoint.Enable("github.com/pingcap/tidb/meta/autoid/mockAutoIDChange", `return(true)`), IsNil)
	defer func() {
		c.Assert(failpoint.Disable("github.com/pingcap/tidb/meta/autoid/mockAutoIDChange"), IsNil)
	}()
	tk := testkit.NewTestKit(c, s.store)
	tk.MustExec("create database if not exists test_flashback")
	tk.MustExec("use test_flashback")
	tk.MustExec("drop table if exists t_flashback")
	tk.MustExec("create table t_flashback (a int);")
	defer func(originGC bool) {
		if originGC {
			ddl.EmulatorGCEnable()
		} else {
			ddl.EmulatorGCDisable()
		}
	}(ddl.IsEmulatorGCEnable())

	// Disable emulator GC.
	// Otherwise emulator GC will delete table record as soon as possible after execute drop table ddl.
	ddl.EmulatorGCDisable()
	gcTimeFormat := "20060102-15:04:05 -0700 MST"
	timeBeforeDrop := time.Now().Add(0 - 48*60*60*time.Second).Format(gcTimeFormat)
	safePointSQL := `INSERT HIGH_PRIORITY INTO mysql.tidb VALUES ('tikv_gc_safe_point', '%[1]s', '')
			       ON DUPLICATE KEY
			       UPDATE variable_value = '%[1]s'`
	// Clear GC variables first.
	tk.MustExec("delete from mysql.tidb where variable_name in ( 'tikv_gc_safe_point','tikv_gc_enable' )")
	// Set GC safe point
	tk.MustExec(fmt.Sprintf(safePointSQL, timeBeforeDrop))
	// Set GC enable.
	err := gcutil.EnableGC(tk.Se)
	c.Assert(err, IsNil)

	tk.MustExec("insert into t_flashback values (1),(2),(3)")
	tk.MustExec("drop table t_flashback")

	// Test flash table with not_exist_table_name name.
	_, err = tk.Exec("flashback table t_not_exists")
	c.Assert(err.Error(), Equals, "Can't find dropped/truncated table: t_not_exists in DDL history jobs")

	// Test flashback table failed by there is already a new table with the same name.
	// If there is a new table with the same name, should return failed.
	tk.MustExec("create table t_flashback (a int);")
	_, err = tk.Exec("flashback table t_flashback")
	c.Assert(err.Error(), Equals, infoschema.ErrTableExists.GenWithStackByArgs("t_flashback").Error())

	// Drop the new table with the same name, then flashback table.
	tk.MustExec("rename table t_flashback to t_flashback_tmp")

	// Test for flashback table.
	tk.MustExec("flashback table t_flashback")
	// Check flashback table meta and data record.
	tk.MustQuery("select * from t_flashback;").Check(testkit.Rows("1", "2", "3"))
	// Check flashback table autoID.
	tk.MustExec("insert into t_flashback values (4),(5),(6)")
	tk.MustQuery("select * from t_flashback;").Check(testkit.Rows("1", "2", "3", "4", "5", "6"))
	// Check rebase auto id.
	tk.MustQuery("select a,_tidb_rowid from t_flashback;").Check(testkit.Rows("1 1", "2 2", "3 3", "4 5001", "5 5002", "6 5003"))

	// Test for flashback to new table.
	tk.MustExec("drop table t_flashback")
	tk.MustExec("create table t_flashback (a int);")
	tk.MustExec("flashback table t_flashback to t_flashback2")
	// Check flashback table meta and data record.
	tk.MustQuery("select * from t_flashback2;").Check(testkit.Rows("1", "2", "3", "4", "5", "6"))
	// Check flashback table autoID.
	tk.MustExec("insert into t_flashback2 values (7),(8),(9)")
	tk.MustQuery("select * from t_flashback2;").Check(testkit.Rows("1", "2", "3", "4", "5", "6", "7", "8", "9"))
	// Check rebase auto id.
	tk.MustQuery("select a,_tidb_rowid from t_flashback2;").Check(testkit.Rows("1 1", "2 2", "3 3", "4 5001", "5 5002", "6 5003", "7 10001", "8 10002", "9 10003"))

	// Test for flashback one table multiple time.
	_, err = tk.Exec(fmt.Sprintf("flashback table t_flashback to t_flashback4"))
	c.Assert(infoschema.ErrTableExists.Equal(err), IsTrue)

	// Test for flashback truncated table to new table.
	tk.MustExec("truncate table t_flashback2")
	tk.MustExec("flashback table t_flashback2 to t_flashback3")
	// Check flashback table meta and data record.
	tk.MustQuery("select * from t_flashback3;").Check(testkit.Rows("1", "2", "3", "4", "5", "6", "7", "8", "9"))
	// Check flashback table autoID.
	tk.MustExec("insert into t_flashback3 values (10),(11)")
	tk.MustQuery("select * from t_flashback3;").Check(testkit.Rows("1", "2", "3", "4", "5", "6", "7", "8", "9", "10", "11"))
	// Check rebase auto id.
	tk.MustQuery("select a,_tidb_rowid from t_flashback3;").Check(testkit.Rows("1 1", "2 2", "3 3", "4 5001", "5 5002", "6 5003", "7 10001", "8 10002", "9 10003", "10 15001", "11 15002"))

	// Test for flashback drop partition table.
	tk.MustExec("drop table if exists t_p_flashback")
	tk.MustExec("create table t_p_flashback (a int) partition by hash(a) partitions 4;")
	tk.MustExec("insert into t_p_flashback values (1),(2),(3)")
	tk.MustExec("drop table t_p_flashback")
	tk.MustExec("flashback table t_p_flashback")
	// Check flashback table meta and data record.
	tk.MustQuery("select * from t_p_flashback order by a;").Check(testkit.Rows("1", "2", "3"))
	// Check flashback table autoID.
	tk.MustExec("insert into t_p_flashback values (4),(5)")
	tk.MustQuery("select a,_tidb_rowid from t_p_flashback order by a;").Check(testkit.Rows("1 1", "2 2", "3 3", "4 5001", "5 5002"))

	// Test for flashback truncate partition table.
	tk.MustExec("truncate table t_p_flashback")
	tk.MustExec("flashback table t_p_flashback to t_p_flashback1")
	// Check flashback table meta and data record.
	tk.MustQuery("select * from t_p_flashback1 order by a;").Check(testkit.Rows("1", "2", "3", "4", "5"))
	// Check flashback table autoID.
	tk.MustExec("insert into t_p_flashback1 values (6)")
	tk.MustQuery("select a,_tidb_rowid from t_p_flashback1 order by a;").Check(testkit.Rows("1 1", "2 2", "3 3", "4 5001", "5 5002", "6 10001"))

	tk.MustExec("drop database if exists Test2")
	tk.MustExec("create database Test2")
	tk.MustExec("use Test2")
	tk.MustExec("create table t (a int);")
	tk.MustExec("insert into t values (1),(2)")
	tk.MustExec("drop table t")
	tk.MustExec("flashback table t")
	tk.MustQuery("select a from t order by a").Check(testkit.Rows("1", "2"))

	tk.MustExec("drop table t")
	tk.MustExec("drop database if exists Test3")
	tk.MustExec("create database Test3")
	tk.MustExec("use Test3")
	tk.MustExec("create table t (a int);")
	tk.MustExec("drop table t")
	tk.MustExec("drop database Test3")
	tk.MustExec("use Test2")
	tk.MustExec("flashback table t")
	tk.MustExec("insert into t values (3)")
	tk.MustQuery("select a from t order by a").Check(testkit.Rows("1", "2", "3"))
}

func (s *testSuiteP2) TestPointGetPreparedPlan(c *C) {
	tk1 := testkit.NewTestKit(c, s.store)
	tk1.MustExec("drop database if exists ps_text")
	defer tk1.MustExec("drop database if exists ps_text")
	tk1.MustExec("create database ps_text")
	tk1.MustExec("use ps_text")

	tk1.MustExec(`create table t (a int, b int, c int,
			primary key k_a(a),
			unique key k_b(b))`)
	tk1.MustExec("insert into t values (1, 1, 1)")
	tk1.MustExec("insert into t values (2, 2, 2)")
	tk1.MustExec("insert into t values (3, 3, 3)")

	pspk1Id, _, _, err := tk1.Se.PrepareStmt("select * from t where a = ?")
	c.Assert(err, IsNil)
	tk1.Se.GetSessionVars().PreparedStmts[pspk1Id].(*plannercore.CachedPrepareStmt).PreparedAst.UseCache = false
	pspk2Id, _, _, err := tk1.Se.PrepareStmt("select * from t where ? = a ")
	c.Assert(err, IsNil)
	tk1.Se.GetSessionVars().PreparedStmts[pspk2Id].(*plannercore.CachedPrepareStmt).PreparedAst.UseCache = false

	ctx := context.Background()
	// first time plan generated
	rs, err := tk1.Se.ExecutePreparedStmt(ctx, pspk1Id, []types.Datum{types.NewDatum(0)})
	c.Assert(err, IsNil)
	tk1.ResultSetToResult(rs, Commentf("%v", rs)).Check(nil)

	// using the generated plan but with different params
	rs, err = tk1.Se.ExecutePreparedStmt(ctx, pspk1Id, []types.Datum{types.NewDatum(1)})
	c.Assert(err, IsNil)
	tk1.ResultSetToResult(rs, Commentf("%v", rs)).Check(testkit.Rows("1 1 1"))

	rs, err = tk1.Se.ExecutePreparedStmt(ctx, pspk1Id, []types.Datum{types.NewDatum(2)})
	c.Assert(err, IsNil)
	tk1.ResultSetToResult(rs, Commentf("%v", rs)).Check(testkit.Rows("2 2 2"))

	rs, err = tk1.Se.ExecutePreparedStmt(ctx, pspk2Id, []types.Datum{types.NewDatum(3)})
	c.Assert(err, IsNil)
	tk1.ResultSetToResult(rs, Commentf("%v", rs)).Check(testkit.Rows("3 3 3"))

	rs, err = tk1.Se.ExecutePreparedStmt(ctx, pspk2Id, []types.Datum{types.NewDatum(0)})
	c.Assert(err, IsNil)
	tk1.ResultSetToResult(rs, Commentf("%v", rs)).Check(nil)

	rs, err = tk1.Se.ExecutePreparedStmt(ctx, pspk2Id, []types.Datum{types.NewDatum(1)})
	c.Assert(err, IsNil)
	tk1.ResultSetToResult(rs, Commentf("%v", rs)).Check(testkit.Rows("1 1 1"))

	rs, err = tk1.Se.ExecutePreparedStmt(ctx, pspk2Id, []types.Datum{types.NewDatum(2)})
	c.Assert(err, IsNil)
	tk1.ResultSetToResult(rs, Commentf("%v", rs)).Check(testkit.Rows("2 2 2"))

	rs, err = tk1.Se.ExecutePreparedStmt(ctx, pspk2Id, []types.Datum{types.NewDatum(3)})
	c.Assert(err, IsNil)
	tk1.ResultSetToResult(rs, Commentf("%v", rs)).Check(testkit.Rows("3 3 3"))

	// unique index
	psuk1Id, _, _, err := tk1.Se.PrepareStmt("select * from t where b = ? ")
	c.Assert(err, IsNil)
	tk1.Se.GetSessionVars().PreparedStmts[psuk1Id].(*plannercore.CachedPrepareStmt).PreparedAst.UseCache = false

	rs, err = tk1.Se.ExecutePreparedStmt(ctx, psuk1Id, []types.Datum{types.NewDatum(1)})
	c.Assert(err, IsNil)
	tk1.ResultSetToResult(rs, Commentf("%v", rs)).Check(testkit.Rows("1 1 1"))

	rs, err = tk1.Se.ExecutePreparedStmt(ctx, psuk1Id, []types.Datum{types.NewDatum(2)})
	c.Assert(err, IsNil)
	tk1.ResultSetToResult(rs, Commentf("%v", rs)).Check(testkit.Rows("2 2 2"))

	rs, err = tk1.Se.ExecutePreparedStmt(ctx, psuk1Id, []types.Datum{types.NewDatum(3)})
	c.Assert(err, IsNil)
	tk1.ResultSetToResult(rs, Commentf("%v", rs)).Check(testkit.Rows("3 3 3"))

	rs, err = tk1.Se.ExecutePreparedStmt(ctx, psuk1Id, []types.Datum{types.NewDatum(0)})
	c.Assert(err, IsNil)
	tk1.ResultSetToResult(rs, Commentf("%v", rs)).Check(nil)

	// test schema changed, cached plan should be invalidated
	tk1.MustExec("alter table t add column col4 int default 10 after c")
	rs, err = tk1.Se.ExecutePreparedStmt(ctx, pspk1Id, []types.Datum{types.NewDatum(0)})
	c.Assert(err, IsNil)
	tk1.ResultSetToResult(rs, Commentf("%v", rs)).Check(nil)

	rs, err = tk1.Se.ExecutePreparedStmt(ctx, pspk1Id, []types.Datum{types.NewDatum(1)})
	c.Assert(err, IsNil)
	tk1.ResultSetToResult(rs, Commentf("%v", rs)).Check(testkit.Rows("1 1 1 10"))

	rs, err = tk1.Se.ExecutePreparedStmt(ctx, pspk1Id, []types.Datum{types.NewDatum(2)})
	c.Assert(err, IsNil)
	tk1.ResultSetToResult(rs, Commentf("%v", rs)).Check(testkit.Rows("2 2 2 10"))

	rs, err = tk1.Se.ExecutePreparedStmt(ctx, pspk2Id, []types.Datum{types.NewDatum(3)})
	c.Assert(err, IsNil)
	tk1.ResultSetToResult(rs, Commentf("%v", rs)).Check(testkit.Rows("3 3 3 10"))

	tk1.MustExec("alter table t drop index k_b")
	rs, err = tk1.Se.ExecutePreparedStmt(ctx, psuk1Id, []types.Datum{types.NewDatum(1)})
	c.Assert(err, IsNil)
	tk1.ResultSetToResult(rs, Commentf("%v", rs)).Check(testkit.Rows("1 1 1 10"))

	rs, err = tk1.Se.ExecutePreparedStmt(ctx, psuk1Id, []types.Datum{types.NewDatum(2)})
	c.Assert(err, IsNil)
	tk1.ResultSetToResult(rs, Commentf("%v", rs)).Check(testkit.Rows("2 2 2 10"))

	rs, err = tk1.Se.ExecutePreparedStmt(ctx, psuk1Id, []types.Datum{types.NewDatum(3)})
	c.Assert(err, IsNil)
	tk1.ResultSetToResult(rs, Commentf("%v", rs)).Check(testkit.Rows("3 3 3 10"))

	rs, err = tk1.Se.ExecutePreparedStmt(ctx, psuk1Id, []types.Datum{types.NewDatum(0)})
	c.Assert(err, IsNil)
	tk1.ResultSetToResult(rs, Commentf("%v", rs)).Check(nil)

	tk1.MustExec(`insert into t values(4, 3, 3, 11)`)
	rs, err = tk1.Se.ExecutePreparedStmt(ctx, psuk1Id, []types.Datum{types.NewDatum(1)})
	c.Assert(err, IsNil)
	tk1.ResultSetToResult(rs, Commentf("%v", rs)).Check(testkit.Rows("1 1 1 10"))

	rs, err = tk1.Se.ExecutePreparedStmt(ctx, psuk1Id, []types.Datum{types.NewDatum(2)})
	c.Assert(err, IsNil)
	tk1.ResultSetToResult(rs, Commentf("%v", rs)).Check(testkit.Rows("2 2 2 10"))

	rs, err = tk1.Se.ExecutePreparedStmt(ctx, psuk1Id, []types.Datum{types.NewDatum(3)})
	c.Assert(err, IsNil)
	tk1.ResultSetToResult(rs, Commentf("%v", rs)).Check(testkit.Rows("3 3 3 10", "4 3 3 11"))

	rs, err = tk1.Se.ExecutePreparedStmt(ctx, psuk1Id, []types.Datum{types.NewDatum(0)})
	c.Assert(err, IsNil)
	tk1.ResultSetToResult(rs, Commentf("%v", rs)).Check(nil)

	tk1.MustExec("delete from t where a = 4")
	tk1.MustExec("alter table t add index k_b(b)")
	rs, err = tk1.Se.ExecutePreparedStmt(ctx, psuk1Id, []types.Datum{types.NewDatum(1)})
	c.Assert(err, IsNil)
	tk1.ResultSetToResult(rs, Commentf("%v", rs)).Check(testkit.Rows("1 1 1 10"))

	rs, err = tk1.Se.ExecutePreparedStmt(ctx, psuk1Id, []types.Datum{types.NewDatum(2)})
	c.Assert(err, IsNil)
	tk1.ResultSetToResult(rs, Commentf("%v", rs)).Check(testkit.Rows("2 2 2 10"))

	rs, err = tk1.Se.ExecutePreparedStmt(ctx, psuk1Id, []types.Datum{types.NewDatum(3)})
	c.Assert(err, IsNil)
	tk1.ResultSetToResult(rs, Commentf("%v", rs)).Check(testkit.Rows("3 3 3 10"))

	rs, err = tk1.Se.ExecutePreparedStmt(ctx, psuk1Id, []types.Datum{types.NewDatum(0)})
	c.Assert(err, IsNil)
	tk1.ResultSetToResult(rs, Commentf("%v", rs)).Check(nil)

	// use pk again
	rs, err = tk1.Se.ExecutePreparedStmt(ctx, pspk2Id, []types.Datum{types.NewDatum(3)})
	c.Assert(err, IsNil)
	tk1.ResultSetToResult(rs, Commentf("%v", rs)).Check(testkit.Rows("3 3 3 10"))

	rs, err = tk1.Se.ExecutePreparedStmt(ctx, pspk1Id, []types.Datum{types.NewDatum(3)})
	c.Assert(err, IsNil)
	tk1.ResultSetToResult(rs, Commentf("%v", rs)).Check(testkit.Rows("3 3 3 10"))
}

func (s *testSuiteP2) TestPointGetPreparedPlanWithCommitMode(c *C) {
	tk1 := testkit.NewTestKit(c, s.store)
	tk1.MustExec("drop database if exists ps_text")
	defer tk1.MustExec("drop database if exists ps_text")
	tk1.MustExec("create database ps_text")
	tk1.MustExec("use ps_text")

	tk1.MustExec(`create table t (a int, b int, c int,
			primary key k_a(a),
			unique key k_b(b))`)
	tk1.MustExec("insert into t values (1, 1, 1)")
	tk1.MustExec("insert into t values (2, 2, 2)")
	tk1.MustExec("insert into t values (3, 3, 3)")

	pspk1Id, _, _, err := tk1.Se.PrepareStmt("select * from t where a = ?")
	c.Assert(err, IsNil)
	tk1.Se.GetSessionVars().PreparedStmts[pspk1Id].(*plannercore.CachedPrepareStmt).PreparedAst.UseCache = false

	ctx := context.Background()
	// first time plan generated
	rs, err := tk1.Se.ExecutePreparedStmt(ctx, pspk1Id, []types.Datum{types.NewDatum(0)})
	c.Assert(err, IsNil)
	tk1.ResultSetToResult(rs, Commentf("%v", rs)).Check(nil)

	// using the generated plan but with different params
	rs, err = tk1.Se.ExecutePreparedStmt(ctx, pspk1Id, []types.Datum{types.NewDatum(1)})
	c.Assert(err, IsNil)
	tk1.ResultSetToResult(rs, Commentf("%v", rs)).Check(testkit.Rows("1 1 1"))

	// next start a non autocommit txn
	tk1.MustExec("set autocommit = 0")
	tk1.MustExec("begin")
	// try to exec using point get plan(this plan should not go short path)
	rs, err = tk1.Se.ExecutePreparedStmt(ctx, pspk1Id, []types.Datum{types.NewDatum(1)})
	c.Assert(err, IsNil)
	tk1.ResultSetToResult(rs, Commentf("%v", rs)).Check(testkit.Rows("1 1 1"))

	// update rows
	tk2 := testkit.NewTestKit(c, s.store)
	tk2.MustExec("use ps_text")
	tk2.MustExec("update t set c = c + 10 where c = 1")

	// try to point get again
	rs, err = tk1.Se.ExecutePreparedStmt(ctx, pspk1Id, []types.Datum{types.NewDatum(1)})
	c.Assert(err, IsNil)
	tk1.ResultSetToResult(rs, Commentf("%v", rs)).Check(testkit.Rows("1 1 1"))

	// try to update in session 1
	tk1.MustExec("update t set c = c + 10 where c = 1")
	_, err = tk1.Exec("commit")
	c.Assert(kv.ErrWriteConflict.Equal(err), IsTrue, Commentf("error: %s", err))

	// verify
	rs, err = tk1.Se.ExecutePreparedStmt(ctx, pspk1Id, []types.Datum{types.NewDatum(1)})
	c.Assert(err, IsNil)
	tk1.ResultSetToResult(rs, Commentf("%v", rs)).Check(testkit.Rows("1 1 11"))

	rs, err = tk1.Se.ExecutePreparedStmt(ctx, pspk1Id, []types.Datum{types.NewDatum(2)})
	c.Assert(err, IsNil)
	tk1.ResultSetToResult(rs, Commentf("%v", rs)).Check(testkit.Rows("2 2 2"))

	tk2.MustQuery("select * from t where a = 1").Check(testkit.Rows("1 1 11"))
}

func (s *testSuiteP2) TestPointUpdatePreparedPlan(c *C) {
	tk1 := testkit.NewTestKit(c, s.store)
	tk1.MustExec("drop database if exists pu_test")
	defer tk1.MustExec("drop database if exists pu_test")
	tk1.MustExec("create database pu_test")
	tk1.MustExec("use pu_test")

	tk1.MustExec(`create table t (a int, b int, c int,
			primary key k_a(a),
			unique key k_b(b))`)
	tk1.MustExec("insert into t values (1, 1, 1)")
	tk1.MustExec("insert into t values (2, 2, 2)")
	tk1.MustExec("insert into t values (3, 3, 3)")

	updateID1, pc, _, err := tk1.Se.PrepareStmt(`update t set c = c + 1 where a = ?`)
	c.Assert(err, IsNil)
	tk1.Se.GetSessionVars().PreparedStmts[updateID1].(*plannercore.CachedPrepareStmt).PreparedAst.UseCache = false
	c.Assert(pc, Equals, 1)
	updateID2, pc, _, err := tk1.Se.PrepareStmt(`update t set c = c + 2 where ? = a`)
	c.Assert(err, IsNil)
	tk1.Se.GetSessionVars().PreparedStmts[updateID2].(*plannercore.CachedPrepareStmt).PreparedAst.UseCache = false
	c.Assert(pc, Equals, 1)

	ctx := context.Background()
	// first time plan generated
	rs, err := tk1.Se.ExecutePreparedStmt(ctx, updateID1, []types.Datum{types.NewDatum(3)})
	c.Assert(rs, IsNil)
	c.Assert(err, IsNil)
	tk1.MustQuery("select * from t where a = 3").Check(testkit.Rows("3 3 4"))

	// using the generated plan but with different params
	rs, err = tk1.Se.ExecutePreparedStmt(ctx, updateID1, []types.Datum{types.NewDatum(3)})
	c.Assert(rs, IsNil)
	c.Assert(err, IsNil)
	tk1.MustQuery("select * from t where a = 3").Check(testkit.Rows("3 3 5"))

	rs, err = tk1.Se.ExecutePreparedStmt(ctx, updateID1, []types.Datum{types.NewDatum(3)})
	c.Assert(rs, IsNil)
	c.Assert(err, IsNil)
	tk1.MustQuery("select * from t where a = 3").Check(testkit.Rows("3 3 6"))

	// updateID2
	rs, err = tk1.Se.ExecutePreparedStmt(ctx, updateID2, []types.Datum{types.NewDatum(3)})
	c.Assert(rs, IsNil)
	c.Assert(err, IsNil)
	tk1.MustQuery("select * from t where a = 3").Check(testkit.Rows("3 3 8"))

	rs, err = tk1.Se.ExecutePreparedStmt(ctx, updateID2, []types.Datum{types.NewDatum(3)})
	c.Assert(rs, IsNil)
	c.Assert(err, IsNil)
	tk1.MustQuery("select * from t where a = 3").Check(testkit.Rows("3 3 10"))

	// unique index
	updUkID1, _, _, err := tk1.Se.PrepareStmt(`update t set c = c + 10 where b = ?`)
	c.Assert(err, IsNil)
	tk1.Se.GetSessionVars().PreparedStmts[updUkID1].(*plannercore.CachedPrepareStmt).PreparedAst.UseCache = false
	rs, err = tk1.Se.ExecutePreparedStmt(ctx, updUkID1, []types.Datum{types.NewDatum(3)})
	c.Assert(rs, IsNil)
	c.Assert(err, IsNil)
	tk1.MustQuery("select * from t where a = 3").Check(testkit.Rows("3 3 20"))

	rs, err = tk1.Se.ExecutePreparedStmt(ctx, updUkID1, []types.Datum{types.NewDatum(3)})
	c.Assert(rs, IsNil)
	c.Assert(err, IsNil)
	tk1.MustQuery("select * from t where a = 3").Check(testkit.Rows("3 3 30"))

	// test schema changed, cached plan should be invalidated
	tk1.MustExec("alter table t add column col4 int default 10 after c")
	rs, err = tk1.Se.ExecutePreparedStmt(ctx, updateID1, []types.Datum{types.NewDatum(3)})
	c.Assert(rs, IsNil)
	c.Assert(err, IsNil)
	tk1.MustQuery("select * from t where a = 3").Check(testkit.Rows("3 3 31 10"))

	rs, err = tk1.Se.ExecutePreparedStmt(ctx, updateID1, []types.Datum{types.NewDatum(3)})
	c.Assert(rs, IsNil)
	c.Assert(err, IsNil)
	tk1.MustQuery("select * from t where a = 3").Check(testkit.Rows("3 3 32 10"))

	tk1.MustExec("alter table t drop index k_b")
	rs, err = tk1.Se.ExecutePreparedStmt(ctx, updUkID1, []types.Datum{types.NewDatum(3)})
	c.Assert(rs, IsNil)
	c.Assert(err, IsNil)
	tk1.MustQuery("select * from t where a = 3").Check(testkit.Rows("3 3 42 10"))

	rs, err = tk1.Se.ExecutePreparedStmt(ctx, updUkID1, []types.Datum{types.NewDatum(3)})
	c.Assert(rs, IsNil)
	c.Assert(err, IsNil)
	tk1.MustQuery("select * from t where a = 3").Check(testkit.Rows("3 3 52 10"))

	tk1.MustExec("alter table t add unique index k_b(b)")
	rs, err = tk1.Se.ExecutePreparedStmt(ctx, updUkID1, []types.Datum{types.NewDatum(3)})
	c.Assert(rs, IsNil)
	c.Assert(err, IsNil)
	tk1.MustQuery("select * from t where a = 3").Check(testkit.Rows("3 3 62 10"))

	rs, err = tk1.Se.ExecutePreparedStmt(ctx, updUkID1, []types.Datum{types.NewDatum(3)})
	c.Assert(rs, IsNil)
	c.Assert(err, IsNil)
	tk1.MustQuery("select * from t where a = 3").Check(testkit.Rows("3 3 72 10"))

	tk1.MustQuery("select * from t where a = 1").Check(testkit.Rows("1 1 1 10"))
	tk1.MustQuery("select * from t where a = 2").Check(testkit.Rows("2 2 2 10"))
}

func (s *testSuiteP2) TestPointUpdatePreparedPlanWithCommitMode(c *C) {
	tk1 := testkit.NewTestKit(c, s.store)
	tk1.MustExec("drop database if exists pu_test2")
	defer tk1.MustExec("drop database if exists pu_test2")
	tk1.MustExec("create database pu_test2")
	tk1.MustExec("use pu_test2")

	tk1.MustExec(`create table t (a int, b int, c int,
			primary key k_a(a),
			unique key k_b(b))`)
	tk1.MustExec("insert into t values (1, 1, 1)")
	tk1.MustExec("insert into t values (2, 2, 2)")
	tk1.MustExec("insert into t values (3, 3, 3)")

	ctx := context.Background()
	updateID1, _, _, err := tk1.Se.PrepareStmt(`update t set c = c + 1 where a = ?`)
	tk1.Se.GetSessionVars().PreparedStmts[updateID1].(*plannercore.CachedPrepareStmt).PreparedAst.UseCache = false
	c.Assert(err, IsNil)

	// first time plan generated
	rs, err := tk1.Se.ExecutePreparedStmt(ctx, updateID1, []types.Datum{types.NewDatum(3)})
	c.Assert(rs, IsNil)
	c.Assert(err, IsNil)
	tk1.MustQuery("select * from t where a = 3").Check(testkit.Rows("3 3 4"))

	rs, err = tk1.Se.ExecutePreparedStmt(ctx, updateID1, []types.Datum{types.NewDatum(3)})
	c.Assert(rs, IsNil)
	c.Assert(err, IsNil)
	tk1.MustQuery("select * from t where a = 3").Check(testkit.Rows("3 3 5"))

	// next start a non autocommit txn
	tk1.MustExec("set autocommit = 0")
	tk1.MustExec("begin")
	// try to exec using point get plan(this plan should not go short path)
	rs, err = tk1.Se.ExecutePreparedStmt(ctx, updateID1, []types.Datum{types.NewDatum(3)})
	c.Assert(rs, IsNil)
	c.Assert(err, IsNil)
	tk1.MustQuery("select * from t where a = 3").Check(testkit.Rows("3 3 6"))

	// update rows
	tk2 := testkit.NewTestKit(c, s.store)
	tk2.MustExec("use pu_test2")
	tk2.MustExec(`prepare pu2 from "update t set c = c + 2 where ? = a "`)
	tk2.MustExec("set @p3 = 3")
	tk2.MustQuery("select * from t where a = 3").Check(testkit.Rows("3 3 5"))
	tk2.MustExec("execute pu2 using @p3")
	tk2.MustQuery("select * from t where a = 3").Check(testkit.Rows("3 3 7"))
	tk2.MustExec("execute pu2 using @p3")
	tk2.MustQuery("select * from t where a = 3").Check(testkit.Rows("3 3 9"))

	// try to update in session 1
	tk1.MustQuery("select * from t where a = 3").Check(testkit.Rows("3 3 6"))
	_, err = tk1.Exec("commit")
	c.Assert(kv.ErrWriteConflict.Equal(err), IsTrue, Commentf("error: %s", err))

	// verify
	tk2.MustQuery("select * from t where a = 1").Check(testkit.Rows("1 1 1"))
	tk1.MustQuery("select * from t where a = 2").Check(testkit.Rows("2 2 2"))
	tk2.MustQuery("select * from t where a = 3").Check(testkit.Rows("3 3 9"))
	tk1.MustQuery("select * from t where a = 2").Check(testkit.Rows("2 2 2"))
	tk1.MustQuery("select * from t where a = 3").Check(testkit.Rows("3 3 9"))

	// again next start a non autocommit txn
	tk1.MustExec("set autocommit = 0")
	tk1.MustExec("begin")
	rs, err = tk1.Se.ExecutePreparedStmt(ctx, updateID1, []types.Datum{types.NewDatum(3)})
	c.Assert(rs, IsNil)
	c.Assert(err, IsNil)
	tk1.MustQuery("select * from t where a = 3").Check(testkit.Rows("3 3 10"))

	rs, err = tk1.Se.ExecutePreparedStmt(ctx, updateID1, []types.Datum{types.NewDatum(3)})
	c.Assert(rs, IsNil)
	c.Assert(err, IsNil)
	tk1.MustQuery("select * from t where a = 3").Check(testkit.Rows("3 3 11"))
	tk1.MustExec("commit")

	tk2.MustQuery("select * from t where a = 3").Check(testkit.Rows("3 3 11"))
}

func (s *testSuite1) TestPartitionHashCode(c *C) {
	tk := testkit.NewTestKitWithInit(c, s.store)
	tk.MustExec(`create table t(c1 bigint, c2 bigint, c3 bigint, primary key(c1))
			      partition by hash (c1) partitions 4;`)
	wg := sync.WaitGroup{}
	for i := 0; i < 5; i++ {
		wg.Add(1)
		go func() {
			defer wg.Done()
			tk1 := testkit.NewTestKitWithInit(c, s.store)
			for i := 0; i < 5; i++ {
				tk1.MustExec("select * from t")
			}
		}()
	}
	wg.Wait()
}

func (s *testSuite1) TestAlterDefaultValue(c *C) {
	tk := testkit.NewTestKit(c, s.store)
	tk.MustExec("use test")
	tk.MustExec("drop table if exists t1")
	tk.MustExec("create table t(a int, primary key(a))")
	tk.MustExec("insert into t(a) values(1)")
	tk.MustExec("alter table t add column b int default 1")
	tk.MustExec("alter table t alter b set default 2")
	tk.MustQuery("select b from t where a = 1").Check(testkit.Rows("1"))
}

type testClusterTableSuite struct {
	testSuiteWithCliBase
	rpcserver  *grpc.Server
	listenAddr string
}

func (s *testClusterTableSuite) SetUpSuite(c *C) {
	s.testSuiteWithCliBase.SetUpSuite(c)
	s.rpcserver, s.listenAddr = s.setUpRPCService(c, "127.0.0.1:0")
}

func (s *testClusterTableSuite) setUpRPCService(c *C, addr string) (*grpc.Server, string) {
	sm := &mockSessionManager1{}
	sm.PS = append(sm.PS, &util.ProcessInfo{
		ID:      1,
		User:    "root",
		Host:    "127.0.0.1",
		Command: mysql.ComQuery,
	})
	lis, err := net.Listen("tcp", addr)
	c.Assert(err, IsNil)
	srv := server.NewRPCServer(config.GetGlobalConfig(), s.dom, sm)
	port := lis.Addr().(*net.TCPAddr).Port
	addr = fmt.Sprintf("127.0.0.1:%d", port)
	go func() {
		err = srv.Serve(lis)
		c.Assert(err, IsNil)
	}()
	config.UpdateGlobal(func(conf *config.Config) {
		conf.Status.StatusPort = uint(port)
	})
	return srv, addr
}
func (s *testClusterTableSuite) TearDownSuite(c *C) {
	if s.rpcserver != nil {
		s.rpcserver.Stop()
		s.rpcserver = nil
	}
	s.testSuiteWithCliBase.TearDownSuite(c)
}

func (s *testClusterTableSuite) TestSlowQuery(c *C) {
	writeFile := func(file string, data string) {
		f, err := os.OpenFile(file, os.O_CREATE|os.O_WRONLY|os.O_TRUNC, 0644)
		c.Assert(err, IsNil)
		_, err = f.Write([]byte(data))
		c.Assert(f.Close(), IsNil)
		c.Assert(err, IsNil)
	}

	logData0 := ""
	logData1 := `
# Time: 2020-02-15T18:00:01.000000+08:00
select 1;
# Time: 2020-02-15T19:00:05.000000+08:00
select 2;`
	logData2 := `
# Time: 2020-02-16T18:00:01.000000+08:00
select 3;
# Time: 2020-02-16T18:00:05.000000+08:00
select 4;`
	logData3 := `
# Time: 2020-02-16T19:00:00.000000+08:00
select 5;
# Time: 2020-02-17T18:00:05.000000+08:00
select 6;`
	logData4 := `
# Time: 2020-05-14T19:03:54.314615176+08:00
select 7;`

	fileName0 := "tidb-slow-2020-02-14T19-04-05.01.log"
	fileName1 := "tidb-slow-2020-02-15T19-04-05.01.log"
	fileName2 := "tidb-slow-2020-02-16T19-04-05.01.log"
	fileName3 := "tidb-slow-2020-02-17T18-00-05.01.log"
	fileName4 := "tidb-slow.log"
	writeFile(fileName0, logData0)
	writeFile(fileName1, logData1)
	writeFile(fileName2, logData2)
	writeFile(fileName3, logData3)
	writeFile(fileName4, logData4)
	defer func() {
		os.Remove(fileName0)
		os.Remove(fileName1)
		os.Remove(fileName2)
		os.Remove(fileName3)
		os.Remove(fileName4)
	}()
	tk := testkit.NewTestKitWithInit(c, s.store)
	loc, err := time.LoadLocation("Asia/Shanghai")
	c.Assert(err, IsNil)
	tk.Se.GetSessionVars().TimeZone = loc
	tk.MustExec("use information_schema")
	cases := []struct {
		prepareSQL string
		sql        string
		result     []string
	}{
		{
			sql:    "select count(*),min(time),max(time) from %s where time > '2019-01-26 21:51:00' and time < now()",
			result: []string{"7|2020-02-15 18:00:01.000000|2020-05-14 19:03:54.314615"},
		},
		{
			sql:    "select count(*),min(time),max(time) from %s where time > '2020-02-15 19:00:00' and time < '2020-02-16 18:00:02'",
			result: []string{"2|2020-02-15 19:00:05.000000|2020-02-16 18:00:01.000000"},
		},
		{
			sql:    "select count(*),min(time),max(time) from %s where time > '2020-02-16 18:00:02' and time < '2020-02-17 17:00:00'",
			result: []string{"2|2020-02-16 18:00:05.000000|2020-02-16 19:00:00.000000"},
		},
		{
			sql:    "select count(*),min(time),max(time) from %s where time > '2020-02-16 18:00:02' and time < '2020-02-17 20:00:00'",
			result: []string{"3|2020-02-16 18:00:05.000000|2020-02-17 18:00:05.000000"},
		},
		{
			sql:    "select count(*),min(time),max(time) from %s",
			result: []string{"1|2020-05-14 19:03:54.314615|2020-05-14 19:03:54.314615"},
		},
		{
			sql:    "select count(*),min(time) from %s where time > '2020-02-16 20:00:00'",
			result: []string{"1|2020-02-17 18:00:05.000000"},
		},
		{
			sql:    "select count(*) from %s where time > '2020-02-17 20:00:00'",
			result: []string{"0"},
		},
		{
			sql:    "select query from %s where time > '2019-01-26 21:51:00' and time < now()",
			result: []string{"select 1;", "select 2;", "select 3;", "select 4;", "select 5;", "select 6;", "select 7;"},
		},
		// Test for different timezone.
		{
			prepareSQL: "set @@time_zone = '+00:00'",
			sql:        "select time from %s where time = '2020-02-17 10:00:05.000000'",
			result:     []string{"2020-02-17 10:00:05.000000"},
		},
		{
			prepareSQL: "set @@time_zone = '+02:00'",
			sql:        "select time from %s where time = '2020-02-17 12:00:05.000000'",
			result:     []string{"2020-02-17 12:00:05.000000"},
		},
		// Test for issue 17224
		{
			prepareSQL: "set @@time_zone = '+08:00'",
			sql:        "select time from %s where time = '2020-05-14 19:03:54.314615'",
			result:     []string{"2020-05-14 19:03:54.314615"},
		},
	}
	for _, cas := range cases {
		if len(cas.prepareSQL) > 0 {
			tk.MustExec(cas.prepareSQL)
		}
		sql := fmt.Sprintf(cas.sql, "slow_query")
		tk.MustQuery(sql).Check(testutil.RowsWithSep("|", cas.result...))
		sql = fmt.Sprintf(cas.sql, "cluster_slow_query")
		tk.MustQuery(sql).Check(testutil.RowsWithSep("|", cas.result...))
	}
}

func (s *testSuite1) TestIssue15718(c *C) {
	tk := testkit.NewTestKit(c, s.store)
	tk.MustExec("use test;")
	tk.MustExec("drop table if exists tt;")
	tk.MustExec("create table tt(a decimal(10, 0), b varchar(1), c time);")
	tk.MustExec("insert into tt values(0, '2', null), (7, null, '1122'), (NULL, 'w', null), (NULL, '2', '3344'), (NULL, NULL, '0'), (7, 'f', '33');")
	tk.MustQuery("select a and b as d, a or c as e from tt;").Check(testkit.Rows("0 <nil>", "<nil> 1", "0 <nil>", "<nil> 1", "<nil> <nil>", "0 1"))

	tk.MustExec("drop table if exists tt;")
	tk.MustExec("create table tt(a decimal(10, 0), b varchar(1), c time);")
	tk.MustExec("insert into tt values(0, '2', '123'), (7, null, '1122'), (null, 'w', null);")
	tk.MustQuery("select a and b as d, a, b from tt order by d limit 1;").Check(testkit.Rows("<nil> 7 <nil>"))
	tk.MustQuery("select b or c as d, b, c from tt order by d limit 1;").Check(testkit.Rows("<nil> w <nil>"))

	tk.MustExec("drop table if exists t0;")
	tk.MustExec("CREATE TABLE t0(c0 FLOAT);")
	tk.MustExec("INSERT INTO t0(c0) VALUES (NULL);")
	tk.MustQuery("SELECT * FROM t0 WHERE NOT(0 OR t0.c0);").Check(testkit.Rows())
}

func (s *testSuite1) TestIssue15767(c *C) {
	tk := testkit.NewTestKit(c, s.store)
	tk.MustExec("use test;")
	tk.MustExec("drop table if exists tt;")
	tk.MustExec("create table t(a int, b char);")
	tk.MustExec("insert into t values (1,'s'),(2,'b'),(1,'c'),(2,'e'),(1,'a');")
	tk.MustExec("insert into t select * from t;")
	tk.MustExec("insert into t select * from t;")
	tk.MustExec("insert into t select * from t;")
	tk.MustQuery("select b, count(*) from ( select b from t order by a limit 20 offset 2) as s group by b order by b;").Check(testkit.Rows("a 6", "c 7", "s 7"))
}

func (s *testSuite1) TestIssue16025(c *C) {
	tk := testkit.NewTestKit(c, s.store)
	tk.MustExec("use test;")
	tk.MustExec("drop table if exists t0;")
	tk.MustExec("CREATE TABLE t0(c0 NUMERIC PRIMARY KEY);")
	tk.MustExec("INSERT IGNORE INTO t0(c0) VALUES (NULL);")
	tk.MustQuery("SELECT * FROM t0 WHERE c0;").Check(testkit.Rows())
}

func (s *testSuite1) TestIssue16854(c *C) {
	tk := testkit.NewTestKit(c, s.store)
	tk.MustExec("use test;")
	tk.MustExec("drop table if exists t;")
	tk.MustExec("CREATE TABLE `t` (	`a` enum('WAITING','PRINTED','STOCKUP','CHECKED','OUTSTOCK','PICKEDUP','WILLBACK','BACKED') DEFAULT NULL)")
	tk.MustExec("insert into t values(1),(2),(3),(4),(5),(6),(7);")
	for i := 0; i < 7; i++ {
		tk.MustExec("insert into t select * from t;")
	}
	tk.MustExec("set @@tidb_max_chunk_size=100;")
	tk.MustQuery("select distinct a from t order by a").Check(testkit.Rows("WAITING", "PRINTED", "STOCKUP", "CHECKED", "OUTSTOCK", "PICKEDUP", "WILLBACK"))
	tk.MustExec("drop table t")

	tk.MustExec("CREATE TABLE `t` (	`a` set('WAITING','PRINTED','STOCKUP','CHECKED','OUTSTOCK','PICKEDUP','WILLBACK','BACKED') DEFAULT NULL)")
	tk.MustExec("insert into t values(1),(2),(3),(4),(5),(6),(7);")
	for i := 0; i < 7; i++ {
		tk.MustExec("insert into t select * from t;")
	}
	tk.MustExec("set @@tidb_max_chunk_size=100;")
	tk.MustQuery("select distinct a from t order by a").Check(testkit.Rows("WAITING", "PRINTED", "WAITING,PRINTED", "STOCKUP", "WAITING,STOCKUP", "PRINTED,STOCKUP", "WAITING,PRINTED,STOCKUP"))
	tk.MustExec("drop table t")
}

func (s *testSuite) TestIssue16921(c *C) {
	tk := testkit.NewTestKitWithInit(c, s.store)

	tk.MustExec("drop table if exists t;")
	tk.MustExec("create table t (a float);")
	tk.MustExec("create index a on t(a);")
	tk.MustExec("insert into t values (1.0), (NULL), (0), (2.0);")
	tk.MustQuery("select `a` from `t` use index (a) where !`a`;").Check(testkit.Rows("0"))
	tk.MustQuery("select `a` from `t` ignore index (a) where !`a`;").Check(testkit.Rows("0"))
	tk.MustQuery("select `a` from `t` use index (a) where `a`;").Check(testkit.Rows("1", "2"))
	tk.MustQuery("select `a` from `t` ignore index (a) where `a`;").Check(testkit.Rows("1", "2"))
	tk.MustQuery("select a from t use index (a) where not a is true;").Check(testkit.Rows("<nil>", "0"))
	tk.MustQuery("select a from t use index (a) where not not a is true;").Check(testkit.Rows("1", "2"))
	tk.MustQuery("select a from t use index (a) where not not a;").Check(testkit.Rows("1", "2"))
	tk.MustQuery("select a from t use index (a) where not not not a is true;").Check(testkit.Rows("<nil>", "0"))
	tk.MustQuery("select a from t use index (a) where not not not a;").Check(testkit.Rows("0"))
}

func (s *testSuite) TestIssue19100(c *C) {
	tk := testkit.NewTestKitWithInit(c, s.store)

	tk.MustExec("drop table if exists t1, t2;")
	tk.MustExec("create table t1 (c decimal);")
	tk.MustExec("create table t2 (c decimal, key(c));")
	tk.MustExec("insert into t1 values (null);")
	tk.MustExec("insert into t2 values (null);")
	tk.MustQuery("select count(*) from t1 where not c;").Check(testkit.Rows("0"))
	tk.MustQuery("select count(*) from t2 where not c;").Check(testkit.Rows("0"))
	tk.MustQuery("select count(*) from t1 where c;").Check(testkit.Rows("0"))
	tk.MustQuery("select count(*) from t2 where c;").Check(testkit.Rows("0"))
}

// this is from jira issue #5856
func (s *testSuite1) TestInsertValuesWithSubQuery(c *C) {
	tk := testkit.NewTestKit(c, s.store)
	tk.MustExec("use test;")
	tk.MustExec("drop table if exists t2")
	tk.MustExec("create table t2(a int, b int, c int)")
	defer tk.MustExec("drop table if exists t2")

	// should not reference upper scope
	c.Assert(tk.ExecToErr("insert into t2 values (11, 8, (select not b))"), NotNil)
	c.Assert(tk.ExecToErr("insert into t2 set a = 11, b = 8, c = (select b))"), NotNil)

	// subquery reference target table is allowed
	tk.MustExec("insert into t2 values(1, 1, (select b from t2))")
	tk.MustQuery("select * from t2").Check(testkit.Rows("1 1 <nil>"))
	tk.MustExec("insert into t2 set a = 1, b = 1, c = (select b+1 from t2)")
	tk.MustQuery("select * from t2").Check(testkit.Rows("1 1 <nil>", "1 1 2"))

	// insert using column should work normally
	tk.MustExec("delete from t2")
	tk.MustExec("insert into t2 values(2, 4, a)")
	tk.MustQuery("select * from t2").Check(testkit.Rows("2 4 2"))
	tk.MustExec("insert into t2 set a = 3, b = 5, c = b")
	tk.MustQuery("select * from t2").Check(testkit.Rows("2 4 2", "3 5 5"))
}

func (s *testSuite1) TestDIVZeroInPartitionExpr(c *C) {
	tk := testkit.NewTestKit(c, s.store)
	tk.MustExec("use test;")
	tk.MustExec("drop table if exists t1")
	tk.MustExec("create table t1(a int) partition by range (10 div a) (partition p0 values less than (10), partition p1 values less than maxvalue)")
	defer tk.MustExec("drop table if exists t1")

	tk.MustExec("set @@sql_mode=''")
	tk.MustExec("insert into t1 values (NULL), (0), (1)")
	tk.MustExec("set @@sql_mode='STRICT_ALL_TABLES,ERROR_FOR_DIVISION_BY_ZERO'")
	tk.MustGetErrCode("insert into t1 values (NULL), (0), (1)", mysql.ErrDivisionByZero)
}

func (s *testSuite1) TestInsertIntoGivenPartitionSet(c *C) {
	tk := testkit.NewTestKit(c, s.store)
	tk.MustExec("use test;")
	tk.MustExec("drop table if exists t1")
	tk.MustExec(`create table t1(
	a int(11) DEFAULT NULL,
	b varchar(10) DEFAULT NULL,
	UNIQUE KEY idx_a (a)) PARTITION BY RANGE (a)
	(PARTITION p0 VALUES LESS THAN (10) ENGINE = InnoDB,
	 PARTITION p1 VALUES LESS THAN (20) ENGINE = InnoDB,
	 PARTITION p2 VALUES LESS THAN (30) ENGINE = InnoDB,
	 PARTITION p3 VALUES LESS THAN (40) ENGINE = InnoDB,
	 PARTITION p4 VALUES LESS THAN MAXVALUE ENGINE = InnoDB)`)
	defer tk.MustExec("drop table if exists t1")

	// insert into
	tk.MustExec("insert into t1 partition(p0) values(1, 'a'), (2, 'b')")
	tk.MustQuery("select * from t1 partition(p0) order by a").Check(testkit.Rows("1 a", "2 b"))
	tk.MustExec("insert into t1 partition(p0, p1) values(3, 'c'), (4, 'd')")
	tk.MustQuery("select * from t1 partition(p1)").Check(testkit.Rows())

	err := tk.ExecToErr("insert into t1 values(1, 'a')")
	c.Assert(err.Error(), Equals, "[kv:1062]Duplicate entry '1' for key 'idx_a'")

	err = tk.ExecToErr("insert into t1 partition(p0, p_non_exist) values(1, 'a')")
	c.Assert(err.Error(), Equals, "[table:1735]Unknown partition 'p_non_exist' in table 't1'")

	err = tk.ExecToErr("insert into t1 partition(p0, p1) values(40, 'a')")
	c.Assert(err.Error(), Equals, "[table:1748]Found a row not matching the given partition set")

	// replace into
	tk.MustExec("replace into t1 partition(p0) values(1, 'replace')")
	tk.MustExec("replace into t1 partition(p0, p1) values(3, 'replace'), (4, 'replace')")

	err = tk.ExecToErr("replace into t1 values(1, 'a')")
	tk.MustQuery("select * from t1 partition (p0) order by a").Check(testkit.Rows("1 a", "2 b", "3 replace", "4 replace"))

	err = tk.ExecToErr("replace into t1 partition(p0, p_non_exist) values(1, 'a')")
	c.Assert(err.Error(), Equals, "[table:1735]Unknown partition 'p_non_exist' in table 't1'")

	err = tk.ExecToErr("replace into t1 partition(p0, p1) values(40, 'a')")
	c.Assert(err.Error(), Equals, "[table:1748]Found a row not matching the given partition set")

	tk.MustExec("truncate table t1")

	tk.MustExec("drop table if exists t")
	tk.MustExec("create table t(a int, b char(10))")
	defer tk.MustExec("drop table if exists t")

	// insert into general table
	err = tk.ExecToErr("insert into t partition(p0, p1) values(1, 'a')")
	c.Assert(err.Error(), Equals, "[planner:1747]PARTITION () clause on non partitioned table")

	// insert into from select
	tk.MustExec("insert into t values(1, 'a'), (2, 'b')")
	tk.MustExec("insert into t1 partition(p0) select * from t")
	tk.MustQuery("select * from t1 partition(p0) order by a").Check(testkit.Rows("1 a", "2 b"))

	tk.MustExec("truncate table t")
	tk.MustExec("insert into t values(3, 'c'), (4, 'd')")
	tk.MustExec("insert into t1 partition(p0, p1) select * from t")
	tk.MustQuery("select * from t1 partition(p1) order by a").Check(testkit.Rows())
	tk.MustQuery("select * from t1 partition(p0) order by a").Check(testkit.Rows("1 a", "2 b", "3 c", "4 d"))

	err = tk.ExecToErr("insert into t1 select 1, 'a'")
	c.Assert(err.Error(), Equals, "[kv:1062]Duplicate entry '1' for key 'idx_a'")

	err = tk.ExecToErr("insert into t1 partition(p0, p_non_exist) select 1, 'a'")
	c.Assert(err.Error(), Equals, "[table:1735]Unknown partition 'p_non_exist' in table 't1'")

	err = tk.ExecToErr("insert into t1 partition(p0, p1) select 40, 'a'")
	c.Assert(err.Error(), Equals, "[table:1748]Found a row not matching the given partition set")

	// replace into from select
	tk.MustExec("replace into t1 partition(p0) select 1, 'replace'")
	tk.MustExec("truncate table t")
	tk.MustExec("insert into t values(3, 'replace'), (4, 'replace')")
	tk.MustExec("replace into t1 partition(p0, p1) select * from t")

	err = tk.ExecToErr("replace into t1 values select 1, 'a'")
	tk.MustQuery("select * from t1 partition (p0) order by a").Check(testkit.Rows("1 replace", "2 b", "3 replace", "4 replace"))

	err = tk.ExecToErr("replace into t1 partition(p0, p_non_exist) select 1, 'a'")
	c.Assert(err.Error(), Equals, "[table:1735]Unknown partition 'p_non_exist' in table 't1'")

	err = tk.ExecToErr("replace into t1 partition(p0, p1) select 40, 'a'")
	c.Assert(err.Error(), Equals, "[table:1748]Found a row not matching the given partition set")
}

func (s *testSuite1) TestUpdateGivenPartitionSet(c *C) {
	tk := testkit.NewTestKit(c, s.store)
	tk.MustExec("use test;")
	tk.MustExec("drop table if exists t1,t2,t3")
	tk.MustExec(`create table t1(
	a int(11),
	b varchar(10) DEFAULT NULL,
	primary key idx_a (a)) PARTITION BY RANGE (a)
	(PARTITION p0 VALUES LESS THAN (10) ENGINE = InnoDB,
	 PARTITION p1 VALUES LESS THAN (20) ENGINE = InnoDB,
	 PARTITION p2 VALUES LESS THAN (30) ENGINE = InnoDB,
	 PARTITION p3 VALUES LESS THAN (40) ENGINE = InnoDB,
	 PARTITION p4 VALUES LESS THAN MAXVALUE ENGINE = InnoDB)`)

	tk.MustExec(`create table t2(
	a int(11) DEFAULT NULL,
	b varchar(10) DEFAULT NULL) PARTITION BY RANGE (a)
	(PARTITION p0 VALUES LESS THAN (10) ENGINE = InnoDB,
	 PARTITION p1 VALUES LESS THAN (20) ENGINE = InnoDB,
	 PARTITION p2 VALUES LESS THAN (30) ENGINE = InnoDB,
	 PARTITION p3 VALUES LESS THAN (40) ENGINE = InnoDB,
	 PARTITION p4 VALUES LESS THAN MAXVALUE ENGINE = InnoDB)`)

	tk.MustExec(`create table t3 (a int(11), b varchar(10) default null)`)

	defer tk.MustExec("drop table if exists t1,t2,t3")
	tk.MustExec("insert into t3 values(1, 'a'), (2, 'b'), (11, 'c'), (21, 'd')")
	err := tk.ExecToErr("update t3 partition(p0) set a = 40 where a = 2")
	c.Assert(err.Error(), Equals, "[planner:1747]PARTITION () clause on non partitioned table")

	// update with primary key change
	tk.MustExec("insert into t1 values(1, 'a'), (2, 'b'), (11, 'c'), (21, 'd')")
	err = tk.ExecToErr("update t1 partition(p0, p1) set a = 40")
	c.Assert(err.Error(), Equals, "[table:1748]Found a row not matching the given partition set")
	err = tk.ExecToErr("update t1 partition(p0) set a = 40 where a = 2")
	c.Assert(err.Error(), Equals, "[table:1748]Found a row not matching the given partition set")
	// test non-exist partition.
	err = tk.ExecToErr("update t1 partition (p0, p_non_exist) set a = 40")
	c.Assert(err.Error(), Equals, "[table:1735]Unknown partition 'p_non_exist' in table 't1'")
	// test join.
	err = tk.ExecToErr("update t1 partition (p0), t3 set t1.a = 40 where t3.a = 2")
	c.Assert(err.Error(), Equals, "[table:1748]Found a row not matching the given partition set")

	tk.MustExec("update t1 partition(p0) set a = 3 where a = 2")
	tk.MustExec("update t1 partition(p0, p3) set a = 33 where a = 1")

	// update without partition change
	tk.MustExec("insert into t2 values(1, 'a'), (2, 'b'), (11, 'c'), (21, 'd')")
	err = tk.ExecToErr("update t2 partition(p0, p1) set a = 40")
	c.Assert(err.Error(), Equals, "[table:1748]Found a row not matching the given partition set")
	err = tk.ExecToErr("update t2 partition(p0) set a = 40 where a = 2")
	c.Assert(err.Error(), Equals, "[table:1748]Found a row not matching the given partition set")

	tk.MustExec("update t2 partition(p0) set a = 3 where a = 2")
	tk.MustExec("update t2 partition(p0, p3) set a = 33 where a = 1")
}

func (s *testSuiteP2) TestApplyCache(c *C) {
	tk := testkit.NewTestKit(c, s.store)

	tk.MustExec("use test;")
	tk.MustExec("drop table if exists t;")
	tk.MustExec("create table t(a int);")
	tk.MustExec("insert into t values (1),(1),(1),(1),(1),(1),(1),(1),(1);")
	tk.MustExec("analyze table t;")
	result := tk.MustQuery("explain analyze SELECT count(1) FROM (SELECT (SELECT min(a) FROM t as t2 WHERE t2.a > t1.a) AS a from t as t1) t;")
	c.Assert(result.Rows()[1][0], Equals, "└─Apply_41")
	var (
		ind  int
		flag bool
	)
	value := (result.Rows()[1][5]).(string)
	for ind = 0; ind < len(value)-5; ind++ {
		if value[ind:ind+5] == "cache" {
			flag = true
			break
		}
	}
	c.Assert(flag, Equals, true)
	c.Assert(value[ind:], Equals, "cache:ON, cacheHitRatio:88.889%")

	tk.MustExec("drop table if exists t;")
	tk.MustExec("create table t(a int);")
	tk.MustExec("insert into t values (1),(2),(3),(4),(5),(6),(7),(8),(9);")
	tk.MustExec("analyze table t;")
	result = tk.MustQuery("explain analyze SELECT count(1) FROM (SELECT (SELECT min(a) FROM t as t2 WHERE t2.a > t1.a) AS a from t as t1) t;")
	c.Assert(result.Rows()[1][0], Equals, "└─Apply_41")
	flag = false
	value = (result.Rows()[1][5]).(string)
	for ind = 0; ind < len(value)-5; ind++ {
		if value[ind:ind+5] == "cache" {
			flag = true
			break
		}
	}
	c.Assert(flag, Equals, true)
	c.Assert(value[ind:], Equals, "cache:OFF")
}

// For issue 17256
func (s *testSuite) TestGenerateColumnReplace(c *C) {
	tk := testkit.NewTestKit(c, s.store)
	tk.MustExec("use test;")
	tk.MustExec("drop table if exists t1")
	tk.MustExec("create table t1 (a int, b int as (a + 1) virtual not null, unique index idx(b));")
	tk.MustExec("REPLACE INTO `t1` (`a`) VALUES (2);")
	tk.MustExec("REPLACE INTO `t1` (`a`) VALUES (2);")
	tk.MustQuery("select * from t1").Check(testkit.Rows("2 3"))
	tk.MustExec("insert into `t1` (`a`) VALUES (2) on duplicate key update a = 3;")
	tk.MustQuery("select * from t1").Check(testkit.Rows("3 4"))
}

func (s *testSlowQuery) TestSlowQuerySensitiveQuery(c *C) {
	tk := testkit.NewTestKit(c, s.store)
	originCfg := config.GetGlobalConfig()
	newCfg := *originCfg

	f, err := ioutil.TempFile("", "tidb-slow-*.log")
	c.Assert(err, IsNil)
	f.Close()
	newCfg.Log.SlowQueryFile = f.Name()
	config.StoreGlobalConfig(&newCfg)
	defer func() {
		tk.MustExec("set tidb_slow_log_threshold=300;")
		config.StoreGlobalConfig(originCfg)
		os.Remove(newCfg.Log.SlowQueryFile)
	}()
	err = logutil.InitLogger(newCfg.Log.ToLogConfig())
	c.Assert(err, IsNil)

	tk.MustExec("set tidb_slow_log_threshold=0;")
	tk.MustExec("drop user if exists user_sensitive;")
	tk.MustExec("create user user_sensitive identified by '123456789';")
	tk.MustExec("alter user 'user_sensitive'@'%' identified by 'abcdefg';")
	tk.MustExec("set password for 'user_sensitive'@'%' = 'xyzuvw';")
	tk.MustQuery("select query from `information_schema`.`slow_query` " +
		"where (query like 'set password%' or query like 'create user%' or query like 'alter user%') " +
		"and query like '%user_sensitive%' order by query;").
		Check(testkit.Rows(
			"alter user {user_sensitive@% password = ***};",
			"create user {user_sensitive@% password = ***};",
			"set password for user user_sensitive@%;",
		))
}

func (s *testSerialSuite) TestKillTableReader(c *C) {
	var retry = "github.com/pingcap/tidb/store/tikv/mockRetrySendReqToRegion"
	defer func() {
		c.Assert(failpoint.Disable(retry), IsNil)
	}()
	tk := testkit.NewTestKit(c, s.store)
	tk.MustExec("use test;")
	tk.MustExec("drop table if exists t")
	tk.MustExec("create table t (a int)")
	tk.MustExec("insert into t values (1),(2),(3)")
	tk.MustExec("set @@tidb_distsql_scan_concurrency=1")
	atomic.StoreUint32(&tk.Se.GetSessionVars().Killed, 0)
	c.Assert(failpoint.Enable(retry, `return(true)`), IsNil)
	wg := &sync.WaitGroup{}
	wg.Add(1)
	go func() {
		defer wg.Done()
		time.Sleep(1 * time.Second)
		err := tk.QueryToErr("select * from t")
		c.Assert(err, NotNil)
		c.Assert(int(errors.Cause(err).(*terror.Error).ToSQLError().Code), Equals, int(executor.ErrQueryInterrupted.Code()))
	}()
	atomic.StoreUint32(&tk.Se.GetSessionVars().Killed, 1)
	wg.Wait()
}

func (s *testSuite) TestPrevStmtDesensitization(c *C) {
	tk := testkit.NewTestKit(c, s.store)
	tk.MustExec("use test;")
	tk.Se.GetSessionVars().EnableLogDesensitization = true
	tk.MustExec("drop table if exists t")
	tk.MustExec("create table t (a int)")
	tk.MustExec("begin")
	tk.MustExec("insert into t values (1),(2)")
	c.Assert(tk.Se.GetSessionVars().PrevStmt.String(), Equals, "insert into t values ( ? ) , ( ? )")
}

func (s *testSuite) TestIssue19372(c *C) {
	tk := testkit.NewTestKit(c, s.store)
	tk.MustExec("use test;")
	tk.MustExec("drop table if exists t1, t2;")
	tk.MustExec("create table t1 (c_int int, c_str varchar(40), key(c_str));")
	tk.MustExec("create table t2 like t1;")
	tk.MustExec("insert into t1 values (1, 'a'), (2, 'b'), (3, 'c');")
	tk.MustExec("insert into t2 select * from t1;")
	tk.MustQuery("select (select t2.c_str from t2 where t2.c_str <= t1.c_str and t2.c_int in (1, 2) order by t2.c_str limit 1) x from t1 order by c_int;").Check(testkit.Rows("a", "a", "a"))
}

func (s *testSuite) TestCollectDMLRuntimeStats(c *C) {
	tk := testkit.NewTestKit(c, s.store)
	tk.MustExec("use test")
	tk.MustExec("drop table if exists t1")
	tk.MustExec("create table t1 (a int, b int, unique index (a))")

	testSQLs := []string{
		"insert ignore into t1 values (5,5);",
		"insert into t1 values (5,5) on duplicate key update a=a+1;",
		"replace into t1 values (5,6),(6,7)",
		"update t1 set a=a+1 where a=6;",
	}

	getRootStats := func() string {
		info := tk.Se.ShowProcess()
		c.Assert(info, NotNil)
		p, ok := info.Plan.(plannercore.Plan)
		c.Assert(ok, IsTrue)
		stats := tk.Se.GetSessionVars().StmtCtx.RuntimeStatsColl.GetRootStats(p.ID())
		return stats.String()
	}
<<<<<<< HEAD
	for _, sql := range testSQLs {
		tk.MustExec(sql)
		c.Assert(getRootStats(), Matches, "time.*loops.*Get.*num_rpc.*total_time.*")
	}

	// Test for lock keys stats.
	tk.MustExec("begin pessimistic")
	tk.MustExec("update t1 set b=b+1")
	c.Assert(getRootStats(), Matches, "time.*lock_keys.*time.* region.* keys.* lock_rpc:.* rpc_count.*")
	tk.MustExec("rollback")

	tk.MustExec("begin pessimistic")
	tk.MustQuery("select * from t1 for update").Check(testkit.Rows("5 6", "7 7"))
	c.Assert(getRootStats(), Matches, "time.*lock_keys.*time.* region.* keys.* lock_rpc:.* rpc_count.*")
	tk.MustExec("rollback")
=======
}

func (s *testSuite) TestIssue13758(c *C) {
	tk := testkit.NewTestKit(c, s.store)
	tk.MustExec("use test")
	tk.MustExec("drop table if exists t1, t2")
	tk.MustExec("create table t1 (pk int(11) primary key, a int(11) not null, b int(11), key idx_b(b), key idx_a(a))")
	tk.MustExec("insert into `t1` values (1,1,0),(2,7,6),(3,2,null),(4,1,null),(5,4,5)")
	tk.MustExec("create table t2 (a int)")
	tk.MustExec("insert into t2 values (1),(null)")
	tk.MustQuery("select (select a from t1 use index(idx_a) where b >= t2.a order by a limit 1) as field from t2").Check(testkit.Rows(
		"4",
		"<nil>",
	))
>>>>>>> 89c1b0f3
}<|MERGE_RESOLUTION|>--- conflicted
+++ resolved
@@ -6249,7 +6249,6 @@
 		stats := tk.Se.GetSessionVars().StmtCtx.RuntimeStatsColl.GetRootStats(p.ID())
 		return stats.String()
 	}
-<<<<<<< HEAD
 	for _, sql := range testSQLs {
 		tk.MustExec(sql)
 		c.Assert(getRootStats(), Matches, "time.*loops.*Get.*num_rpc.*total_time.*")
@@ -6265,7 +6264,6 @@
 	tk.MustQuery("select * from t1 for update").Check(testkit.Rows("5 6", "7 7"))
 	c.Assert(getRootStats(), Matches, "time.*lock_keys.*time.* region.* keys.* lock_rpc:.* rpc_count.*")
 	tk.MustExec("rollback")
-=======
 }
 
 func (s *testSuite) TestIssue13758(c *C) {
@@ -6280,5 +6278,4 @@
 		"4",
 		"<nil>",
 	))
->>>>>>> 89c1b0f3
 }