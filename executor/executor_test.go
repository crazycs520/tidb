--- conflicted
+++ resolved
@@ -6527,9 +6527,23 @@
 	c.Assert(failpoint.Disable("github.com/pingcap/tidb/store/tikv/tikvStoreRespResult"), IsNil)
 }
 
-<<<<<<< HEAD
 func (s *testSerialSuite1) TestIndexLookupRuntimeStats(c *C) {
-=======
+	tk := testkit.NewTestKit(c, s.store)
+	tk.MustExec("use test;")
+	tk.MustExec("drop table if exists t1")
+	tk.MustExec("create table t1 (a int, b int, index(a))")
+	tk.MustExec("insert into t1 values (1,2),(2,3),(3,4)")
+	sql := "explain analyze select * from t1 use index(a) where a > 1;"
+	rows := tk.MustQuery(sql).Rows()
+	c.Assert(len(rows), Equals, 3)
+	explain := fmt.Sprintf("%v", rows[0])
+	c.Assert(explain, Matches, ".*time:.*loops:.*index_task:.*table_task: {num.*concurrency.*time.*}.*")
+	indexExplain := fmt.Sprintf("%v", rows[1])
+	tableExplain := fmt.Sprintf("%v", rows[2])
+	c.Assert(indexExplain, Matches, ".*time:.*loops:.*cop_task:.*")
+	c.Assert(tableExplain, Matches, ".*time:.*loops:.*cop_task:.*")
+}
+
 func (s *testSerialSuite1) TestIndexMergeRuntimeStats(c *C) {
 	tk := testkit.NewTestKit(c, s.store)
 	tk.MustExec("use test;")
@@ -6553,24 +6567,6 @@
 	tk.MustExec("set @@tidb_enable_collect_execution_info=0;")
 	sql = "select /*+ use_index_merge(t1, primary, t1a) */ * from t1 where id < 2 or a > 4 order by a"
 	tk.MustQuery(sql).Check(testkit.Rows("1 1 1 1 1", "5 5 5 5 5"))
-}
-
-func (s *testSerialSuite1) TestIndexlookupRuntimeStats(c *C) {
->>>>>>> 93c3e6be
-	tk := testkit.NewTestKit(c, s.store)
-	tk.MustExec("use test;")
-	tk.MustExec("drop table if exists t1")
-	tk.MustExec("create table t1 (a int, b int, index(a))")
-	tk.MustExec("insert into t1 values (1,2),(2,3),(3,4)")
-	sql := "explain analyze select * from t1 use index(a) where a > 1;"
-	rows := tk.MustQuery(sql).Rows()
-	c.Assert(len(rows), Equals, 3)
-	explain := fmt.Sprintf("%v", rows[0])
-	c.Assert(explain, Matches, ".*time:.*loops:.*index_task:.*table_task: {num.*concurrency.*time.*}.*")
-	indexExplain := fmt.Sprintf("%v", rows[1])
-	tableExplain := fmt.Sprintf("%v", rows[2])
-	c.Assert(indexExplain, Matches, ".*time:.*loops:.*cop_task:.*")
-	c.Assert(tableExplain, Matches, ".*time:.*loops:.*cop_task:.*")
 }
 
 func (s *testSuite) TestCollectDMLRuntimeStats(c *C) {
