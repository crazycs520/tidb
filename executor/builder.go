--- conflicted
+++ resolved
@@ -17,7 +17,6 @@
 import (
 	"bytes"
 	"context"
-	"fmt"
 	"github.com/pingcap/tipb/go-tipb"
 	"math"
 	"sort"
@@ -3107,70 +3106,6 @@
 	return gather
 }
 
-<<<<<<< HEAD
-func buildAWSQueryInfo(v *plannercore.PhysicalTableReader, id int64) *RestoreData {
-	info := RestoreData{Where: make([]string, 0)}
-	ts := v.GetTableScan()
-	var tableInfo *model.TableInfo
-	for _, p := range v.TablePlans {
-		switch x := p.(type) {
-		case *plannercore.PhysicalTableScan:
-			info.Table = intervalutil.GetTablePartitionName(x.Table.Name.L, id)
-			info.DB = "test"
-			tableInfo = x.Table
-			var unsignedIntHandle bool
-			if ts.Table.PKIsHandle {
-				if pkColInfo := ts.Table.GetPkColInfo(); pkColInfo != nil {
-					unsignedIntHandle = mysql.HasUnsignedFlag(pkColInfo.Flag)
-				}
-			}
-			for _, r := range x.Ranges {
-				if r.IsFullRange(unsignedIntHandle) {
-					continue
-				}
-				info.Where = append(info.Where, r.RestoreString(x.Table.GetPkColName())...)
-			}
-		case *plannercore.PhysicalSelection:
-			for _, c := range x.Conditions {
-				info.Where = append(info.Where, c.Restore(tableInfo))
-			}
-		case *plannercore.PhysicalHashAgg:
-			if len(x.AggFuncs) == 1 {
-				f := x.AggFuncs[0]
-				var buffer bytes.Buffer
-				buffer.WriteString(f.Name)
-				fmt.Fprint(&buffer, "(")
-				for i, arg := range f.Args {
-					if i != 0 {
-						fmt.Fprint(&buffer, ",")
-					}
-					buffer.WriteString(arg.Restore(tableInfo))
-				}
-				fmt.Fprint(&buffer, ")")
-				info.Agg = buffer.String()
-			}
-		case *plannercore.PhysicalStreamAgg:
-			if len(x.AggFuncs) == 1 {
-				f := x.AggFuncs[0]
-				var buffer bytes.Buffer
-				buffer.WriteString(f.Name)
-				fmt.Fprint(&buffer, "(")
-				for i, arg := range f.Args {
-					if i != 0 {
-						fmt.Fprint(&buffer, ",")
-					}
-					buffer.WriteString(arg.Restore(tableInfo))
-				}
-				fmt.Fprint(&buffer, ")")
-				info.Agg = buffer.String()
-			}
-		}
-	}
-	return &info
-}
-
-=======
->>>>>>> f396110c
 // buildTableReader builds a table reader executor. It first build a no range table reader,
 // and then update it ranges from table scan plan.
 func (b *executorBuilder) buildTableReader(v *plannercore.PhysicalTableReader) Executor {
