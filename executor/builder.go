--- conflicted
+++ resolved
@@ -28,6 +28,7 @@
 	"github.com/pingcap/errors"
 	"github.com/pingcap/kvproto/pkg/diagnosticspb"
 	"github.com/pingcap/parser/ast"
+	"github.com/pingcap/tidb/util"
 	"github.com/pingcap/parser/model"
 	"github.com/pingcap/parser/mysql"
 	"github.com/pingcap/tidb/distsql"
@@ -43,7 +44,6 @@
 	"github.com/pingcap/tidb/statistics"
 	"github.com/pingcap/tidb/table"
 	"github.com/pingcap/tidb/types"
-	"github.com/pingcap/tidb/util"
 	"github.com/pingcap/tidb/util/admin"
 	"github.com/pingcap/tidb/util/chunk"
 	"github.com/pingcap/tidb/util/execdetails"
@@ -1269,7 +1269,6 @@
 				outputCols: v.Columns,
 			},
 		}
-<<<<<<< HEAD
 	case util.InformationSchemaName.L:
 		switch v.Table.Name.L {
 		case strings.ToLower(infoschema.TableClusterConfig):
@@ -1283,67 +1282,33 @@
 			return &ClusterReaderExec{
 				baseExecutor: newBaseExecutor(b.ctx, v.Schema(), v.ExplainID()),
 				retriever: &clusterServerInfoRetriever{
-					extractor:    v.Extractor.(*plannercore.ClusterTableExtractor),
-					serverInfoTP: diagnosticspb.ServerInfoType_LoadInfo,
+					extractor:      v.Extractor.(*plannercore.ClusterTableExtractor),
+					serverInfoType: diagnosticspb.ServerInfoType_LoadInfo,
 				},
 			}
 		case strings.ToLower(infoschema.TableClusterHardware):
 			return &ClusterReaderExec{
 				baseExecutor: newBaseExecutor(b.ctx, v.Schema(), v.ExplainID()),
 				retriever: &clusterServerInfoRetriever{
-					extractor:    v.Extractor.(*plannercore.ClusterTableExtractor),
-					serverInfoTP: diagnosticspb.ServerInfoType_HardwareInfo,
+					extractor:      v.Extractor.(*plannercore.ClusterTableExtractor),
+					serverInfoType: diagnosticspb.ServerInfoType_HardwareInfo,
 				},
 			}
 		case strings.ToLower(infoschema.TableClusterSystemInfo):
 			return &ClusterReaderExec{
 				baseExecutor: newBaseExecutor(b.ctx, v.Schema(), v.ExplainID()),
 				retriever: &clusterServerInfoRetriever{
-					extractor:    v.Extractor.(*plannercore.ClusterTableExtractor),
-					serverInfoTP: diagnosticspb.ServerInfoType_SystemInfo,
+					extractor:      v.Extractor.(*plannercore.ClusterTableExtractor),
+					serverInfoType: diagnosticspb.ServerInfoType_SystemInfo,
 				},
 			}
-=======
-	case strings.ToLower(infoschema.TableClusterLoad):
-		e = &ClusterReaderExec{
-			baseExecutor: newBaseExecutor(b.ctx, v.Schema(), v.ExplainID()),
-			retriever: &clusterServerInfoRetriever{
-				extractor:      v.Extractor.(*plannercore.ClusterTableExtractor),
-				serverInfoType: diagnosticspb.ServerInfoType_LoadInfo,
-			},
-		}
-	case strings.ToLower(infoschema.TableClusterHardware):
-		e = &ClusterReaderExec{
-			baseExecutor: newBaseExecutor(b.ctx, v.Schema(), v.ExplainID()),
-			retriever: &clusterServerInfoRetriever{
-				extractor:      v.Extractor.(*plannercore.ClusterTableExtractor),
-				serverInfoType: diagnosticspb.ServerInfoType_HardwareInfo,
-			},
-		}
-	case strings.ToLower(infoschema.TableClusterSystemInfo):
-		e = &ClusterReaderExec{
-			baseExecutor: newBaseExecutor(b.ctx, v.Schema(), v.ExplainID()),
-			retriever: &clusterServerInfoRetriever{
-				extractor:      v.Extractor.(*plannercore.ClusterTableExtractor),
-				serverInfoType: diagnosticspb.ServerInfoType_SystemInfo,
-			},
-		}
-	case strings.ToLower(infoschema.TableClusterLog):
-		e = &ClusterReaderExec{
-			baseExecutor: newBaseExecutor(b.ctx, v.Schema(), v.ExplainID()),
-			retriever: &clusterLogRetriever{
-				extractor: v.Extractor.(*plannercore.ClusterLogTableExtractor),
-			},
-		}
-	default:
-		tb, _ := b.is.TableByID(v.Table.ID)
-		e = &TableScanExec{
-			baseExecutor:   newBaseExecutor(b.ctx, v.Schema(), v.ExplainID()),
-			t:              tb,
-			columns:        v.Columns,
-			seekHandle:     math.MinInt64,
-			isVirtualTable: !tb.Type().IsNormalTable(),
->>>>>>> 733c851e
+		case strings.ToLower(infoschema.TableClusterLog):
+			return &ClusterReaderExec{
+				baseExecutor: newBaseExecutor(b.ctx, v.Schema(), v.ExplainID()),
+				retriever: &clusterLogRetriever{
+					extractor: v.Extractor.(*plannercore.ClusterLogTableExtractor),
+				},
+			}
 		}
 	}
 	tb, _ := b.is.TableByID(v.Table.ID)
