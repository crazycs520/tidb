--- conflicted
+++ resolved
@@ -1337,21 +1337,20 @@
 					extractor: v.Extractor.(*plannercore.MetricTableExtractor),
 				},
 			}
-<<<<<<< HEAD
-		case strings.ToLower(infoschema.TableSlowQuery), strings.ToLower(infoschema.ClusterTableSlowLog):
-			return &ClusterReaderExec{
-				baseExecutor: newBaseExecutor(b.ctx, v.Schema(), v.ExplainID()),
-				retriever: &SlowQueryRetriever{
-					table:      v.Table,
-					outputCols: v.Columns,
-=======
 		case strings.ToLower(infoschema.TableSchemata), strings.ToLower(infoschema.TableViews):
 			return &MemTableReaderExec{
 				baseExecutor: newBaseExecutor(b.ctx, v.Schema(), v.ExplainID()),
 				retriever: &memtableRetriever{
 					table:   v.Table,
 					columns: v.Columns,
->>>>>>> 3a255c55
+				},
+			}
+		case strings.ToLower(infoschema.TableSlowQuery), strings.ToLower(infoschema.ClusterTableSlowLog):
+			return &MemTableReaderExec{
+				baseExecutor: newBaseExecutor(b.ctx, v.Schema(), v.ExplainID()),
+				retriever: &SlowQueryRetriever{
+					table:      v.Table,
+					outputCols: v.Columns,
 				},
 			}
 		}
