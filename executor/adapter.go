// Copyright 2015 PingCAP, Inc.
//
// Licensed under the Apache License, Version 2.0 (the "License");
// you may not use this file except in compliance with the License.
// You may obtain a copy of the License at
//
//     http://www.apache.org/licenses/LICENSE-2.0
//
// Unless required by applicable law or agreed to in writing, software
// distributed under the License is distributed on an "AS IS" BASIS,
// See the License for the specific language governing permissions and
// limitations under the License.

package executor

import (
	"bytes"
	"context"
	"fmt"
	"math"
	"runtime/pprof"
	"runtime/trace"
	"strings"
	"sync/atomic"
	"time"

	"github.com/cznic/mathutil"
	"github.com/opentracing/opentracing-go"
	"github.com/pingcap/errors"
	"github.com/pingcap/log"
	"github.com/pingcap/parser/ast"
	"github.com/pingcap/parser/model"
	"github.com/pingcap/parser/mysql"
	"github.com/pingcap/parser/terror"
	"github.com/pingcap/tidb/config"
	"github.com/pingcap/tidb/domain"
	"github.com/pingcap/tidb/expression"
	"github.com/pingcap/tidb/infoschema"
	"github.com/pingcap/tidb/kv"
	"github.com/pingcap/tidb/metrics"
	"github.com/pingcap/tidb/planner"
	plannercore "github.com/pingcap/tidb/planner/core"
	"github.com/pingcap/tidb/plugin"
	"github.com/pingcap/tidb/sessionctx"
	"github.com/pingcap/tidb/sessionctx/variable"
	tikverr "github.com/pingcap/tidb/store/tikv/error"
	"github.com/pingcap/tidb/store/tikv/util"
	"github.com/pingcap/tidb/types"
	"github.com/pingcap/tidb/util/chunk"
	"github.com/pingcap/tidb/util/execdetails"
	"github.com/pingcap/tidb/util/hint"
	"github.com/pingcap/tidb/util/logutil"
	"github.com/pingcap/tidb/util/memory"
	"github.com/pingcap/tidb/util/plancodec"
	"github.com/pingcap/tidb/util/sqlexec"
	"github.com/pingcap/tidb/util/stmtsummary"
	"github.com/pingcap/tidb/util/stringutil"
	"github.com/pingcap/tidb/util/tracecpu"

	"go.uber.org/zap"
	"go.uber.org/zap/zapcore"
)

// metrics option
var (
	totalQueryProcHistogramGeneral  = metrics.TotalQueryProcHistogram.WithLabelValues(metrics.LblGeneral)
	totalCopProcHistogramGeneral    = metrics.TotalCopProcHistogram.WithLabelValues(metrics.LblGeneral)
	totalCopWaitHistogramGeneral    = metrics.TotalCopWaitHistogram.WithLabelValues(metrics.LblGeneral)
	totalQueryProcHistogramInternal = metrics.TotalQueryProcHistogram.WithLabelValues(metrics.LblInternal)
	totalCopProcHistogramInternal   = metrics.TotalCopProcHistogram.WithLabelValues(metrics.LblInternal)
	totalCopWaitHistogramInternal   = metrics.TotalCopWaitHistogram.WithLabelValues(metrics.LblInternal)
)

// processinfoSetter is the interface use to set current running process info.
type processinfoSetter interface {
	SetProcessInfo(string, time.Time, byte, uint64)
}

// recordSet wraps an executor, implements sqlexec.RecordSet interface
type recordSet struct {
	fields     []*ast.ResultField
	executor   Executor
	stmt       *ExecStmt
	lastErr    error
	txnStartTS uint64
}

func (a *recordSet) Fields() []*ast.ResultField {
	if len(a.fields) == 0 {
		a.fields = colNames2ResultFields(a.executor.Schema(), a.stmt.OutputNames, a.stmt.Ctx.GetSessionVars().CurrentDB)
	}
	return a.fields
}

func colNames2ResultFields(schema *expression.Schema, names []*types.FieldName, defaultDB string) []*ast.ResultField {
	rfs := make([]*ast.ResultField, 0, schema.Len())
	defaultDBCIStr := model.NewCIStr(defaultDB)
	for i := 0; i < schema.Len(); i++ {
		dbName := names[i].DBName
		if dbName.L == "" && names[i].TblName.L != "" {
			dbName = defaultDBCIStr
		}
		origColName := names[i].OrigColName
		if origColName.L == "" {
			origColName = names[i].ColName
		}
		rf := &ast.ResultField{
			Column:       &model.ColumnInfo{Name: origColName, FieldType: *schema.Columns[i].RetType},
			ColumnAsName: names[i].ColName,
			Table:        &model.TableInfo{Name: names[i].OrigTblName},
			TableAsName:  names[i].TblName,
			DBName:       dbName,
		}
		// This is for compatibility.
		// See issue https://github.com/pingcap/tidb/issues/10513 .
		if len(rf.ColumnAsName.O) > mysql.MaxAliasIdentifierLen {
			rf.ColumnAsName.O = rf.ColumnAsName.O[:mysql.MaxAliasIdentifierLen]
		}
		// Usually the length of O equals the length of L.
		// Add this len judgement to avoid panic.
		if len(rf.ColumnAsName.L) > mysql.MaxAliasIdentifierLen {
			rf.ColumnAsName.L = rf.ColumnAsName.L[:mysql.MaxAliasIdentifierLen]
		}
		rfs = append(rfs, rf)
	}
	return rfs
}

// Next use uses recordSet's executor to get next available chunk for later usage.
// If chunk does not contain any rows, then we update last query found rows in session variable as current found rows.
// The reason we need update is that chunk with 0 rows indicating we already finished current query, we need prepare for
// next query.
// If stmt is not nil and chunk with some rows inside, we simply update last query found rows by the number of row in chunk.
func (a *recordSet) Next(ctx context.Context, req *chunk.Chunk) (err error) {
	defer func() {
		r := recover()
		if r == nil {
			return
		}
		err = errors.Errorf("%v", r)
		logutil.Logger(ctx).Error("execute sql panic", zap.String("sql", a.stmt.GetTextToLog()), zap.Stack("stack"))
	}()

	err = Next(ctx, a.executor, req)
	if err != nil {
		a.lastErr = err
		return err
	}
	numRows := req.NumRows()
	if numRows == 0 {
		if a.stmt != nil {
			a.stmt.Ctx.GetSessionVars().LastFoundRows = a.stmt.Ctx.GetSessionVars().StmtCtx.FoundRows()
		}
		return nil
	}
	if a.stmt != nil {
		a.stmt.Ctx.GetSessionVars().StmtCtx.AddFoundRows(uint64(numRows))
	}
	return nil
}

// NewChunk create a chunk base on top-level executor's newFirstChunk().
func (a *recordSet) NewChunk() *chunk.Chunk {
	return newFirstChunk(a.executor)
}

func (a *recordSet) Close() error {
	err := a.executor.Close()
	a.stmt.CloseRecordSet(a.txnStartTS, a.lastErr)
	return err
}

// OnFetchReturned implements commandLifeCycle#OnFetchReturned
func (a *recordSet) OnFetchReturned() {
	a.stmt.LogSlowQuery(a.txnStartTS, a.lastErr == nil, true)
}

// ExecStmt implements the sqlexec.Statement interface, it builds a planner.Plan to an sqlexec.Statement.
type ExecStmt struct {
	// GoCtx stores parent go context.Context for a stmt.
	GoCtx context.Context
	// InfoSchema stores a reference to the schema information.
	InfoSchema infoschema.InfoSchema
	// Plan stores a reference to the final physical plan.
	Plan plannercore.Plan
	// Text represents the origin query text.
	Text string

	StmtNode ast.StmtNode

	Ctx sessionctx.Context

	// LowerPriority represents whether to lower the execution priority of a query.
	LowerPriority     bool
	isPreparedStmt    bool
	isSelectForUpdate bool
	retryCount        uint
	retryStartTime    time.Time

	// OutputNames will be set if using cached plan
	OutputNames []*types.FieldName
	PsStmt      *plannercore.CachedPrepareStmt
}

// PointGet short path for point exec directly from plan, keep only necessary steps
func (a *ExecStmt) PointGet(ctx context.Context, is infoschema.InfoSchema) (*recordSet, error) {
	if span := opentracing.SpanFromContext(ctx); span != nil && span.Tracer() != nil {
		span1 := span.Tracer().StartSpan("ExecStmt.PointGet", opentracing.ChildOf(span.Context()))
		span1.LogKV("sql", a.OriginText())
		defer span1.Finish()
		ctx = opentracing.ContextWithSpan(ctx, span1)
	}
	ctx = a.setPProfLabel(ctx)
	startTs := uint64(math.MaxUint64)
	err := a.Ctx.InitTxnWithStartTS(startTs)
	if err != nil {
		return nil, err
	}
	a.Ctx.GetSessionVars().StmtCtx.Priority = kv.PriorityHigh

	// try to reuse point get executor
	if a.PsStmt.Executor != nil {
		exec, ok := a.PsStmt.Executor.(*PointGetExecutor)
		if !ok {
			logutil.Logger(ctx).Error("invalid executor type, not PointGetExecutor for point get path")
			a.PsStmt.Executor = nil
		} else {
			// CachedPlan type is already checked in last step
			pointGetPlan := a.PsStmt.PreparedAst.CachedPlan.(*plannercore.PointGetPlan)
			exec.Init(pointGetPlan, startTs)
			a.PsStmt.Executor = exec
		}
	}
	if a.PsStmt.Executor == nil {
		b := newExecutorBuilder(a.Ctx, is)
		newExecutor := b.build(a.Plan)
		if b.err != nil {
			return nil, b.err
		}
		a.PsStmt.Executor = newExecutor
	}
	pointExecutor := a.PsStmt.Executor.(*PointGetExecutor)
	if err = pointExecutor.Open(ctx); err != nil {
		terror.Call(pointExecutor.Close)
		return nil, err
	}
	return &recordSet{
		executor:   pointExecutor,
		stmt:       a,
		txnStartTS: startTs,
	}, nil
}

// OriginText returns original statement as a string.
func (a *ExecStmt) OriginText() string {
	return a.Text
}

// IsPrepared returns true if stmt is a prepare statement.
func (a *ExecStmt) IsPrepared() bool {
	return a.isPreparedStmt
}

// IsReadOnly returns true if a statement is read only.
// If current StmtNode is an ExecuteStmt, we can get its prepared stmt,
// then using ast.IsReadOnly function to determine a statement is read only or not.
func (a *ExecStmt) IsReadOnly(vars *variable.SessionVars) bool {
	return planner.IsReadOnly(a.StmtNode, vars)
}

// RebuildPlan rebuilds current execute statement plan.
// It returns the current information schema version that 'a' is using.
func (a *ExecStmt) RebuildPlan(ctx context.Context) (int64, error) {
	is := a.Ctx.GetInfoSchema().(infoschema.InfoSchema)
	a.InfoSchema = is
	if err := plannercore.Preprocess(a.Ctx, a.StmtNode, is, plannercore.InTxnRetry); err != nil {
		return 0, err
	}
	p, names, err := planner.Optimize(ctx, a.Ctx, a.StmtNode, is)
	if err != nil {
		return 0, err
	}
	a.OutputNames = names
	a.Plan = p
	return is.SchemaMetaVersion(), nil
}

func (a *ExecStmt) setPProfLabel(ctx context.Context) context.Context {
	if !config.GetGlobalConfig().TopStmt.Enable || a.Plan == nil {
		return ctx
	}
	// ExecuteExec will rewrite `a.Plan`, so set goroutine label should be executed after `a.buildExecutor`.
	_, sqlDigest := a.Ctx.GetSessionVars().StmtCtx.SQLDigest()
	normalizedPlan, planDigest := getPlanDigest(a.Ctx, a.Plan)
	if len(planDigest) > 0 {
		ctx = pprof.WithLabels(ctx, pprof.Labels(
			tracecpu.LabelSQLDigest, sqlDigest,
			tracecpu.LabelPlanDigest, planDigest))
		pprof.SetGoroutineLabels(ctx)
		tracecpu.GlobalStmtProfiler.RegisterPlan(planDigest, normalizedPlan)
	}
	return ctx
}

// Exec builds an Executor from a plan. If the Executor doesn't return result,
// like the INSERT, UPDATE statements, it executes in this function, if the Executor returns
// result, execution is done after this function returns, in the returned sqlexec.RecordSet Next method.
func (a *ExecStmt) Exec(ctx context.Context) (_ sqlexec.RecordSet, err error) {
	defer func() {
		r := recover()
		if r == nil {
			if a.retryCount > 0 {
				metrics.StatementPessimisticRetryCount.Observe(float64(a.retryCount))
			}
			lockKeysCnt := a.Ctx.GetSessionVars().StmtCtx.LockKeysCount
			if lockKeysCnt > 0 {
				metrics.StatementLockKeysCount.Observe(float64(lockKeysCnt))
			}
			return
		}
		if str, ok := r.(string); !ok || !strings.Contains(str, memory.PanicMemoryExceed) {
			panic(r)
		}
		err = errors.Errorf("%v", r)
		logutil.Logger(ctx).Error("execute sql panic", zap.String("sql", a.GetTextToLog()), zap.Stack("stack"))
	}()

	sctx := a.Ctx
	ctx = util.SetSessionID(ctx, sctx.GetSessionVars().ConnectionID)
	if _, ok := a.Plan.(*plannercore.Analyze); ok && sctx.GetSessionVars().InRestrictedSQL {
		oriStats, _ := sctx.GetSessionVars().GetSystemVar(variable.TiDBBuildStatsConcurrency)
		oriScan := sctx.GetSessionVars().DistSQLScanConcurrency()
		oriIndex := sctx.GetSessionVars().IndexSerialScanConcurrency()
		oriIso, _ := sctx.GetSessionVars().GetSystemVar(variable.TxnIsolation)
		terror.Log(sctx.GetSessionVars().SetSystemVar(variable.TiDBBuildStatsConcurrency, "1"))
		sctx.GetSessionVars().SetDistSQLScanConcurrency(1)
		sctx.GetSessionVars().SetIndexSerialScanConcurrency(1)
		terror.Log(sctx.GetSessionVars().SetSystemVar(variable.TxnIsolation, ast.ReadCommitted))
		defer func() {
			terror.Log(sctx.GetSessionVars().SetSystemVar(variable.TiDBBuildStatsConcurrency, oriStats))
			sctx.GetSessionVars().SetDistSQLScanConcurrency(oriScan)
			sctx.GetSessionVars().SetIndexSerialScanConcurrency(oriIndex)
			terror.Log(sctx.GetSessionVars().SetSystemVar(variable.TxnIsolation, oriIso))
		}()
	}

	if sctx.GetSessionVars().StmtCtx.HasMemQuotaHint {
		sctx.GetSessionVars().StmtCtx.MemTracker.SetBytesLimit(sctx.GetSessionVars().StmtCtx.MemQuotaQuery)
	}

	e, err := a.buildExecutor()
	if err != nil {
		return nil, err
	}

<<<<<<< HEAD
	ctx = a.setPProfLabel(ctx)
=======
	getPlanDigest(a.Ctx, a.Plan)
>>>>>>> 2580240d

	if err = e.Open(ctx); err != nil {
		terror.Call(e.Close)
		return nil, err
	}

	cmd32 := atomic.LoadUint32(&sctx.GetSessionVars().CommandValue)
	cmd := byte(cmd32)
	var pi processinfoSetter
	if raw, ok := sctx.(processinfoSetter); ok {
		pi = raw
		sql := a.OriginText()
		if simple, ok := a.Plan.(*plannercore.Simple); ok && simple.Statement != nil {
			if ss, ok := simple.Statement.(ast.SensitiveStmtNode); ok {
				// Use SecureText to avoid leak password information.
				sql = ss.SecureText()
			}
		}
		maxExecutionTime := getMaxExecutionTime(sctx)
		// Update processinfo, ShowProcess() will use it.
		pi.SetProcessInfo(sql, time.Now(), cmd, maxExecutionTime)
		if a.Ctx.GetSessionVars().StmtCtx.StmtType == "" {
			a.Ctx.GetSessionVars().StmtCtx.StmtType = GetStmtLabel(a.StmtNode)
		}
	}

	isPessimistic := sctx.GetSessionVars().TxnCtx.IsPessimistic

	// Special handle for "select for update statement" in pessimistic transaction.
	if isPessimistic && a.isSelectForUpdate {
		return a.handlePessimisticSelectForUpdate(ctx, e)
	}

	if handled, result, err := a.handleNoDelay(ctx, e, isPessimistic); handled {
		return result, err
	}

	var txnStartTS uint64
	txn, err := sctx.Txn(false)
	if err != nil {
		return nil, err
	}
	if txn.Valid() {
		txnStartTS = txn.StartTS()
	}

	return &recordSet{
		executor:   e,
		stmt:       a,
		txnStartTS: txnStartTS,
	}, nil
}

func (a *ExecStmt) handleNoDelay(ctx context.Context, e Executor, isPessimistic bool) (handled bool, rs sqlexec.RecordSet, err error) {
	sc := a.Ctx.GetSessionVars().StmtCtx
	defer func() {
		// If the stmt have no rs like `insert`, The session tracker detachment will be directly
		// done in the `defer` function. If the rs is not nil, the detachment will be done in
		// `rs.Close` in `handleStmt`
		if sc != nil && rs == nil {
			if sc.MemTracker != nil {
				sc.MemTracker.DetachFromGlobalTracker()
			}
			if sc.DiskTracker != nil {
				sc.DiskTracker.DetachFromGlobalTracker()
			}
		}
	}()

	toCheck := e
	isExplainAnalyze := false
	if explain, ok := e.(*ExplainExec); ok {
		if analyze := explain.getAnalyzeExecToExecutedNoDelay(); analyze != nil {
			toCheck = analyze
			isExplainAnalyze = true
		}
	}

	// If the executor doesn't return any result to the client, we execute it without delay.
	if toCheck.Schema().Len() == 0 {
		handled = !isExplainAnalyze
		if isPessimistic {
			return handled, nil, a.handlePessimisticDML(ctx, toCheck)
		}
		r, err := a.handleNoDelayExecutor(ctx, toCheck)
		return handled, r, err
	} else if proj, ok := toCheck.(*ProjectionExec); ok && proj.calculateNoDelay {
		// Currently this is only for the "DO" statement. Take "DO 1, @a=2;" as an example:
		// the Projection has two expressions and two columns in the schema, but we should
		// not return the result of the two expressions.
		r, err := a.handleNoDelayExecutor(ctx, e)
		return true, r, err
	}

	return false, nil, nil
}

// getMaxExecutionTime get the max execution timeout value.
func getMaxExecutionTime(sctx sessionctx.Context) uint64 {
	if sctx.GetSessionVars().StmtCtx.HasMaxExecutionTime {
		return sctx.GetSessionVars().StmtCtx.MaxExecutionTime
	}
	return sctx.GetSessionVars().MaxExecutionTime
}

type chunkRowRecordSet struct {
	rows     []chunk.Row
	idx      int
	fields   []*ast.ResultField
	e        Executor
	execStmt *ExecStmt
}

func (c *chunkRowRecordSet) Fields() []*ast.ResultField {
	return c.fields
}

func (c *chunkRowRecordSet) Next(ctx context.Context, chk *chunk.Chunk) error {
	chk.Reset()
	if !chk.IsFull() && c.idx < len(c.rows) {
		numToAppend := mathutil.Min(len(c.rows)-c.idx, chk.RequiredRows()-chk.NumRows())
		chk.AppendRows(c.rows[c.idx : c.idx+numToAppend])
		c.idx += numToAppend
	}
	return nil
}

func (c *chunkRowRecordSet) NewChunk() *chunk.Chunk {
	return newFirstChunk(c.e)
}

func (c *chunkRowRecordSet) Close() error {
	c.execStmt.CloseRecordSet(c.execStmt.Ctx.GetSessionVars().TxnCtx.StartTS, nil)
	return nil
}

func (a *ExecStmt) handlePessimisticSelectForUpdate(ctx context.Context, e Executor) (sqlexec.RecordSet, error) {
	for {
		rs, err := a.runPessimisticSelectForUpdate(ctx, e)
		e, err = a.handlePessimisticLockError(ctx, err)
		if err != nil {
			return nil, err
		}
		if e == nil {
			return rs, nil
		}
	}
}

func (a *ExecStmt) runPessimisticSelectForUpdate(ctx context.Context, e Executor) (sqlexec.RecordSet, error) {
	defer func() {
		terror.Log(e.Close())
	}()
	var rows []chunk.Row
	var err error
	req := newFirstChunk(e)
	for {
		err = Next(ctx, e, req)
		if err != nil {
			// Handle 'write conflict' error.
			break
		}
		if req.NumRows() == 0 {
			fields := colNames2ResultFields(e.Schema(), a.OutputNames, a.Ctx.GetSessionVars().CurrentDB)
			return &chunkRowRecordSet{rows: rows, fields: fields, e: e, execStmt: a}, nil
		}
		iter := chunk.NewIterator4Chunk(req)
		for r := iter.Begin(); r != iter.End(); r = iter.Next() {
			rows = append(rows, r)
		}
		req = chunk.Renew(req, a.Ctx.GetSessionVars().MaxChunkSize)
	}
	return nil, err
}

func (a *ExecStmt) handleNoDelayExecutor(ctx context.Context, e Executor) (sqlexec.RecordSet, error) {
	sctx := a.Ctx
	if span := opentracing.SpanFromContext(ctx); span != nil && span.Tracer() != nil {
		span1 := span.Tracer().StartSpan("executor.handleNoDelayExecutor", opentracing.ChildOf(span.Context()))
		defer span1.Finish()
		ctx = opentracing.ContextWithSpan(ctx, span1)
	}

	// Check if "tidb_snapshot" is set for the write executors.
	// In history read mode, we can not do write operations.
	switch e.(type) {
	case *DeleteExec, *InsertExec, *UpdateExec, *ReplaceExec, *LoadDataExec, *DDLExec:
		snapshotTS := sctx.GetSessionVars().SnapshotTS
		if snapshotTS != 0 {
			return nil, errors.New("can not execute write statement when 'tidb_snapshot' is set")
		}
		lowResolutionTSO := sctx.GetSessionVars().LowResolutionTSO
		if lowResolutionTSO {
			return nil, errors.New("can not execute write statement when 'tidb_low_resolution_tso' is set")
		}
	}

	var err error
	defer func() {
		terror.Log(e.Close())
		a.logAudit()
	}()

	err = Next(ctx, e, newFirstChunk(e))
	if err != nil {
		return nil, err
	}
	return nil, err
}

func (a *ExecStmt) handlePessimisticDML(ctx context.Context, e Executor) error {
	sctx := a.Ctx
	// Do not active the transaction here.
	// When autocommit = 0 and transaction in pessimistic mode,
	// statements like set xxx = xxx; should not active the transaction.
	txn, err := sctx.Txn(false)
	if err != nil {
		return err
	}
	txnCtx := sctx.GetSessionVars().TxnCtx
	for {
		startPointGetLocking := time.Now()
		_, err = a.handleNoDelayExecutor(ctx, e)
		if !txn.Valid() {
			return err
		}
		if err != nil {
			// It is possible the DML has point get plan that locks the key.
			e, err = a.handlePessimisticLockError(ctx, err)
			if err != nil {
				if ErrDeadlock.Equal(err) {
					metrics.StatementDeadlockDetectDuration.Observe(time.Since(startPointGetLocking).Seconds())
				}
				return err
			}
			continue
		}
		keys, err1 := txn.(pessimisticTxn).KeysNeedToLock()
		if err1 != nil {
			return err1
		}
		keys = txnCtx.CollectUnchangedRowKeys(keys)
		if len(keys) == 0 {
			return nil
		}
		seVars := sctx.GetSessionVars()
		lockCtx := newLockCtx(seVars, seVars.LockWaitTimeout)
		var lockKeyStats *util.LockKeysDetails
		ctx = context.WithValue(ctx, util.LockKeysDetailCtxKey, &lockKeyStats)
		startLocking := time.Now()
		err = txn.LockKeys(ctx, lockCtx, keys...)
		if lockKeyStats != nil {
			seVars.StmtCtx.MergeLockKeysExecDetails(lockKeyStats)
		}
		if err == nil {
			return nil
		}
		e, err = a.handlePessimisticLockError(ctx, err)
		if err != nil {
			// todo: Report deadlock
			if ErrDeadlock.Equal(err) {
				metrics.StatementDeadlockDetectDuration.Observe(time.Since(startLocking).Seconds())
			}
			return err
		}
	}
}

// UpdateForUpdateTS updates the ForUpdateTS, if newForUpdateTS is 0, it obtain a new TS from PD.
func UpdateForUpdateTS(seCtx sessionctx.Context, newForUpdateTS uint64) error {
	txn, err := seCtx.Txn(false)
	if err != nil {
		return err
	}
	if !txn.Valid() {
		return errors.Trace(kv.ErrInvalidTxn)
	}

	// The Oracle serializable isolation is actually SI in pessimistic mode.
	// Do not update ForUpdateTS when the user is using the Serializable isolation level.
	// It can be used temporarily on the few occasions when an Oracle-like isolation level is needed.
	// Support for this does not mean that TiDB supports serializable isolation of MySQL.
	// tidb_skip_isolation_level_check should still be disabled by default.
	if seCtx.GetSessionVars().IsIsolation(ast.Serializable) {
		return nil
	}
	if newForUpdateTS == 0 {
		// Because the ForUpdateTS is used for the snapshot for reading data in DML.
		// We can avoid allocating a global TSO here to speed it up by using the local TSO.
		version, err := seCtx.GetStore().CurrentVersion(seCtx.GetSessionVars().TxnCtx.TxnScope)
		if err != nil {
			return err
		}
		newForUpdateTS = version.Ver
	}
	seCtx.GetSessionVars().TxnCtx.SetForUpdateTS(newForUpdateTS)
	txn.SetOption(kv.SnapshotTS, seCtx.GetSessionVars().TxnCtx.GetForUpdateTS())
	return nil
}

// handlePessimisticLockError updates TS and rebuild executor if the err is write conflict.
func (a *ExecStmt) handlePessimisticLockError(ctx context.Context, err error) (Executor, error) {
	sessVars := a.Ctx.GetSessionVars()
	if err != nil && sessVars.IsIsolation(ast.Serializable) {
		return nil, err
	}
	txnCtx := sessVars.TxnCtx
	var newForUpdateTS uint64
	if deadlock, ok := errors.Cause(err).(*tikverr.ErrDeadlock); ok {
		if !deadlock.IsRetryable {
			return nil, ErrDeadlock
		}
		logutil.Logger(ctx).Info("single statement deadlock, retry statement",
			zap.Uint64("txn", txnCtx.StartTS),
			zap.Uint64("lockTS", deadlock.LockTs),
			zap.Stringer("lockKey", kv.Key(deadlock.LockKey)),
			zap.Uint64("deadlockKeyHash", deadlock.DeadlockKeyHash))
	} else if terror.ErrorEqual(kv.ErrWriteConflict, err) {
		errStr := err.Error()
		forUpdateTS := txnCtx.GetForUpdateTS()
		logutil.Logger(ctx).Debug("pessimistic write conflict, retry statement",
			zap.Uint64("txn", txnCtx.StartTS),
			zap.Uint64("forUpdateTS", forUpdateTS),
			zap.String("err", errStr))
		// Always update forUpdateTS by getting a new timestamp from PD.
		// If we use the conflict commitTS as the new forUpdateTS and async commit
		// is used, the commitTS of this transaction may exceed the max timestamp
		// that PD allocates. Then, the change may be invisible to a new transaction,
		// which means linearizability is broken.
	} else {
		// this branch if err not nil, always update forUpdateTS to avoid problem described below
		// for nowait, when ErrLock happened, ErrLockAcquireFailAndNoWaitSet will be returned, and in the same txn
		// the select for updateTs must be updated, otherwise there maybe rollback problem.
		// begin;  select for update key1(here ErrLocked or other errors(or max_execution_time like util),
		//         key1 lock not get and async rollback key1 is raised)
		//         select for update key1 again(this time lock succ(maybe lock released by others))
		//         the async rollback operation rollbacked the lock just acquired
		if err != nil {
			tsErr := UpdateForUpdateTS(a.Ctx, 0)
			if tsErr != nil {
				logutil.Logger(ctx).Warn("UpdateForUpdateTS failed", zap.Error(tsErr))
			}
		}
		return nil, err
	}
	if a.retryCount >= config.GetGlobalConfig().PessimisticTxn.MaxRetryCount {
		return nil, errors.New("pessimistic lock retry limit reached")
	}
	a.retryCount++
	a.retryStartTime = time.Now()
	err = UpdateForUpdateTS(a.Ctx, newForUpdateTS)
	if err != nil {
		return nil, err
	}
	e, err := a.buildExecutor()
	if err != nil {
		return nil, err
	}
	// Rollback the statement change before retry it.
	a.Ctx.StmtRollback()
	a.Ctx.GetSessionVars().StmtCtx.ResetForRetry()
	a.Ctx.GetSessionVars().RetryInfo.ResetOffset()

	if err = e.Open(ctx); err != nil {
		return nil, err
	}
	return e, nil
}

type pessimisticTxn interface {
	kv.Transaction
	// KeysNeedToLock returns the keys need to be locked.
	KeysNeedToLock() ([]kv.Key, error)
}

// buildExecutor build a executor from plan, prepared statement may need additional procedure.
func (a *ExecStmt) buildExecutor() (Executor, error) {
	ctx := a.Ctx
	stmtCtx := ctx.GetSessionVars().StmtCtx
	if _, ok := a.Plan.(*plannercore.Execute); !ok {
		if snapshotTS := ctx.GetSessionVars().SnapshotTS; snapshotTS != 0 {
			if err := ctx.InitTxnWithStartTS(snapshotTS); err != nil {
				return nil, err
			}
		} else {
			// Do not sync transaction for Execute statement, because the real optimization work is done in
			// "ExecuteExec.Build".
			useMaxTS, err := plannercore.IsPointGetWithPKOrUniqueKeyByAutoCommit(ctx, a.Plan)
			if err != nil {
				return nil, err
			}
			if useMaxTS {
				logutil.BgLogger().Debug("init txnStartTS with MaxUint64", zap.Uint64("conn", ctx.GetSessionVars().ConnectionID), zap.String("text", a.Text))
				if err := ctx.InitTxnWithStartTS(math.MaxUint64); err != nil {
					return nil, err
				}
			}
			if stmtPri := stmtCtx.Priority; stmtPri == mysql.NoPriority {
				switch {
				case useMaxTS:
					stmtCtx.Priority = kv.PriorityHigh
				case a.LowerPriority:
					stmtCtx.Priority = kv.PriorityLow
				}
			}
		}
	}
	if _, ok := a.Plan.(*plannercore.Analyze); ok && ctx.GetSessionVars().InRestrictedSQL {
		ctx.GetSessionVars().StmtCtx.Priority = kv.PriorityLow
	}

	b := newExecutorBuilder(ctx, a.InfoSchema)
	e := b.build(a.Plan)
	if b.err != nil {
		return nil, errors.Trace(b.err)
	}

	// ExecuteExec is not a real Executor, we only use it to build another Executor from a prepared statement.
	if executorExec, ok := e.(*ExecuteExec); ok {
		err := executorExec.Build(b)
		if err != nil {
			return nil, err
		}
		a.Ctx.SetValue(sessionctx.QueryString, executorExec.stmt.Text())
		a.OutputNames = executorExec.outputNames
		a.isPreparedStmt = true
		a.Plan = executorExec.plan
		if executorExec.lowerPriority {
			ctx.GetSessionVars().StmtCtx.Priority = kv.PriorityLow
		}
		e = executorExec.stmtExec
	}
	a.isSelectForUpdate = b.hasLock && (!stmtCtx.InDeleteStmt && !stmtCtx.InUpdateStmt && !stmtCtx.InInsertStmt)
	return e, nil
}

// QueryReplacer replaces new line and tab for grep result including query string.
var QueryReplacer = strings.NewReplacer("\r", " ", "\n", " ", "\t", " ")

func (a *ExecStmt) logAudit() {
	sessVars := a.Ctx.GetSessionVars()
	if sessVars.InRestrictedSQL {
		return
	}
	err := plugin.ForeachPlugin(plugin.Audit, func(p *plugin.Plugin) error {
		audit := plugin.DeclareAuditManifest(p.Manifest)
		if audit.OnGeneralEvent != nil {
			cmd := mysql.Command2Str[byte(atomic.LoadUint32(&a.Ctx.GetSessionVars().CommandValue))]
			ctx := context.WithValue(context.Background(), plugin.ExecStartTimeCtxKey, a.Ctx.GetSessionVars().StartTime)
			audit.OnGeneralEvent(ctx, sessVars, plugin.Log, cmd)
		}
		return nil
	})
	if err != nil {
		log.Error("log audit log failure", zap.Error(err))
	}
}

// FormatSQL is used to format the original SQL, e.g. truncating long SQL, appending prepared arguments.
func FormatSQL(sql string) stringutil.StringerFunc {
	return func() string {
		cfg := config.GetGlobalConfig()
		length := len(sql)
		if maxQueryLen := atomic.LoadUint64(&cfg.Log.QueryLogMaxLen); uint64(length) > maxQueryLen {
			sql = fmt.Sprintf("%.*q(len:%d)", maxQueryLen, sql, length)
		}
		return QueryReplacer.Replace(sql)
	}
}

var (
	sessionExecuteRunDurationInternal = metrics.SessionExecuteRunDuration.WithLabelValues(metrics.LblInternal)
	sessionExecuteRunDurationGeneral  = metrics.SessionExecuteRunDuration.WithLabelValues(metrics.LblGeneral)
	totalTiFlashQueryFailCounter      = metrics.TiFlashQueryTotalCounter.WithLabelValues(metrics.LblError)
	totalTiFlashQuerySuccCounter      = metrics.TiFlashQueryTotalCounter.WithLabelValues(metrics.LblOK)
)

// FinishExecuteStmt is used to record some information after `ExecStmt` execution finished:
// 1. record slow log if needed.
// 2. record summary statement.
// 3. record execute duration metric.
// 4. update the `PrevStmt` in session variable.
func (a *ExecStmt) FinishExecuteStmt(txnTS uint64, succ bool, hasMoreResults bool) {
	sessVars := a.Ctx.GetSessionVars()
	execDetail := sessVars.StmtCtx.GetExecDetails()
	// Attach commit/lockKeys runtime stats to executor runtime stats.
	if (execDetail.CommitDetail != nil || execDetail.LockKeysDetail != nil) && sessVars.StmtCtx.RuntimeStatsColl != nil {
		statsWithCommit := &execdetails.RuntimeStatsWithCommit{
			Commit:   execDetail.CommitDetail,
			LockKeys: execDetail.LockKeysDetail,
		}
		sessVars.StmtCtx.RuntimeStatsColl.RegisterStats(a.Plan.ID(), statsWithCommit)
	}
	// Record related SLI metrics.
	if execDetail.CommitDetail != nil && execDetail.CommitDetail.WriteSize > 0 {
		a.Ctx.GetTxnWriteThroughputSLI().AddTxnWriteSize(execDetail.CommitDetail.WriteSize, execDetail.CommitDetail.WriteKeys)
	}
	if execDetail.ScanDetail != nil && execDetail.ScanDetail.ProcessedKeys > 0 && sessVars.StmtCtx.AffectedRows() > 0 {
		// Only record the read keys in write statement which affect row more than 0.
		a.Ctx.GetTxnWriteThroughputSLI().AddReadKeys(execDetail.ScanDetail.ProcessedKeys)
	}
	// `LowSlowQuery` and `SummaryStmt` must be called before recording `PrevStmt`.
	a.LogSlowQuery(txnTS, succ, hasMoreResults)
	a.SummaryStmt(succ)
	if sessVars.StmtCtx.IsTiFlash.Load() {
		if succ {
			totalTiFlashQuerySuccCounter.Inc()
		} else {
			totalTiFlashQueryFailCounter.Inc()
		}
	}
	sessVars.PrevStmt = FormatSQL(a.GetTextToLog())

	executeDuration := time.Since(sessVars.StartTime) - sessVars.DurationCompile
	if sessVars.InRestrictedSQL {
		sessionExecuteRunDurationInternal.Observe(executeDuration.Seconds())
	} else {
		sessionExecuteRunDurationGeneral.Observe(executeDuration.Seconds())
	}
}

// CloseRecordSet will finish the execution of current statement and do some record work
func (a *ExecStmt) CloseRecordSet(txnStartTS uint64, lastErr error) {
	a.FinishExecuteStmt(txnStartTS, lastErr == nil, false)
	a.logAudit()
	// Detach the Memory and disk tracker for the previous stmtCtx from GlobalMemoryUsageTracker and GlobalDiskUsageTracker
	if stmtCtx := a.Ctx.GetSessionVars().StmtCtx; stmtCtx != nil {
		if stmtCtx.DiskTracker != nil {
			stmtCtx.DiskTracker.DetachFromGlobalTracker()
		}
		if stmtCtx.MemTracker != nil {
			stmtCtx.MemTracker.DetachFromGlobalTracker()
		}
	}
}

// getPlanDigest will try to get the select plan tree if the plan is select or the select plan of delete/update/insert statement.
func getPlanDigest(sctx sessionctx.Context, p plannercore.Plan) (normalized, planDigest string) {
	normalized, planDigest = sctx.GetSessionVars().StmtCtx.GetPlanDigest()
	if len(normalized) > 0 {
		return
	}
	normalized, planDigest = plannercore.NormalizePlan(p)
	sctx.GetSessionVars().StmtCtx.SetPlanDigest(normalized, planDigest)
	return
}

// LogSlowQuery is used to print the slow query in the log files.
func (a *ExecStmt) LogSlowQuery(txnTS uint64, succ bool, hasMoreResults bool) {
	sessVars := a.Ctx.GetSessionVars()
	level := log.GetLevel()
	cfg := config.GetGlobalConfig()
	costTime := time.Since(sessVars.StartTime) + sessVars.DurationParse
	threshold := time.Duration(atomic.LoadUint64(&cfg.Log.SlowThreshold)) * time.Millisecond
	enable := cfg.Log.EnableSlowLog
	// if the level is Debug, or trace is enabled, print slow logs anyway
	force := level <= zapcore.DebugLevel || trace.IsEnabled()
	if (!enable || costTime < threshold) && !force {
		return
	}
	sql := FormatSQL(a.GetTextToLog())
	_, digest := sessVars.StmtCtx.SQLDigest()

	var indexNames string
	if len(sessVars.StmtCtx.IndexNames) > 0 {
		// remove duplicate index.
		idxMap := make(map[string]struct{})
		buf := bytes.NewBuffer(make([]byte, 0, 4))
		buf.WriteByte('[')
		for _, idx := range sessVars.StmtCtx.IndexNames {
			_, ok := idxMap[idx]
			if ok {
				continue
			}
			idxMap[idx] = struct{}{}
			if buf.Len() > 1 {
				buf.WriteByte(',')
			}
			buf.WriteString(idx)
		}
		buf.WriteByte(']')
		indexNames = buf.String()
	}
	var stmtDetail execdetails.StmtExecDetails
	stmtDetailRaw := a.GoCtx.Value(execdetails.StmtExecDetailKey)
	if stmtDetailRaw != nil {
		stmtDetail = *(stmtDetailRaw.(*execdetails.StmtExecDetails))
	}
	var tikvExecDetail util.ExecDetails
	tikvExecDetailRaw := a.GoCtx.Value(util.ExecDetailsKey)
	if tikvExecDetailRaw != nil {
		tikvExecDetail = *(tikvExecDetailRaw.(*util.ExecDetails))
	}
	execDetail := sessVars.StmtCtx.GetExecDetails()
	copTaskInfo := sessVars.StmtCtx.CopTasksDetails()
	statsInfos := plannercore.GetStatsInfo(a.Plan)
	memMax := sessVars.StmtCtx.MemTracker.MaxConsumed()
	diskMax := sessVars.StmtCtx.DiskTracker.MaxConsumed()
	planDigest := getPlanDigest(a.Ctx, a.Plan)
	slowItems := &variable.SlowQueryLogItems{
		TxnTS:             txnTS,
		SQL:               sql.String(),
		Digest:            digest.String(),
		TimeTotal:         costTime,
		TimeParse:         sessVars.DurationParse,
		TimeCompile:       sessVars.DurationCompile,
		TimeOptimize:      sessVars.DurationOptimization,
		TimeWaitTS:        sessVars.DurationWaitTS,
		IndexNames:        indexNames,
		StatsInfos:        statsInfos,
		CopTasks:          copTaskInfo,
		ExecDetail:        execDetail,
		MemMax:            memMax,
		DiskMax:           diskMax,
		Succ:              succ,
		Plan:              getPlanTree(a.Ctx, a.Plan),
		PlanDigest:        planDigest,
		Prepared:          a.isPreparedStmt,
		HasMoreResults:    hasMoreResults,
		PlanFromCache:     sessVars.FoundInPlanCache,
		PlanFromBinding:   sessVars.FoundInBinding,
		RewriteInfo:       sessVars.RewritePhaseInfo,
		KVTotal:           time.Duration(atomic.LoadInt64(&tikvExecDetail.WaitKVRespDuration)),
		PDTotal:           time.Duration(atomic.LoadInt64(&tikvExecDetail.WaitPDRespDuration)),
		BackoffTotal:      time.Duration(atomic.LoadInt64(&tikvExecDetail.BackoffDuration)),
		WriteSQLRespTotal: stmtDetail.WriteSQLRespDuration,
		ExecRetryCount:    a.retryCount,
	}
	if a.retryCount > 0 {
		slowItems.ExecRetryTime = costTime - sessVars.DurationParse - sessVars.DurationCompile - time.Since(a.retryStartTime)
	}
	if _, ok := a.StmtNode.(*ast.CommitStmt); ok {
		slowItems.PrevStmt = sessVars.PrevStmt.String()
	}
	if trace.IsEnabled() {
		trace.Log(a.GoCtx, "details", sessVars.SlowLogFormat(slowItems))
	}
	if costTime < threshold {
		logutil.SlowQueryLogger.Debug(sessVars.SlowLogFormat(slowItems))
	} else {
		logutil.SlowQueryLogger.Warn(sessVars.SlowLogFormat(slowItems))
		if sessVars.InRestrictedSQL {
			totalQueryProcHistogramInternal.Observe(costTime.Seconds())
			totalCopProcHistogramInternal.Observe(execDetail.TimeDetail.ProcessTime.Seconds())
			totalCopWaitHistogramInternal.Observe(execDetail.TimeDetail.WaitTime.Seconds())
		} else {
			totalQueryProcHistogramGeneral.Observe(costTime.Seconds())
			totalCopProcHistogramGeneral.Observe(execDetail.TimeDetail.ProcessTime.Seconds())
			totalCopWaitHistogramGeneral.Observe(execDetail.TimeDetail.WaitTime.Seconds())
		}
		var userString string
		if sessVars.User != nil {
			userString = sessVars.User.String()
		}
		var tableIDs string
		if len(sessVars.StmtCtx.TableIDs) > 0 {
			tableIDs = strings.Replace(fmt.Sprintf("%v", sessVars.StmtCtx.TableIDs), " ", ",", -1)
		}
		domain.GetDomain(a.Ctx).LogSlowQuery(&domain.SlowQueryInfo{
			SQL:        sql.String(),
			Digest:     digest.String(),
			Start:      sessVars.StartTime,
			Duration:   costTime,
			Detail:     sessVars.StmtCtx.GetExecDetails(),
			Succ:       succ,
			ConnID:     sessVars.ConnectionID,
			TxnTS:      txnTS,
			User:       userString,
			DB:         sessVars.CurrentDB,
			TableIDs:   tableIDs,
			IndexNames: indexNames,
			Internal:   sessVars.InRestrictedSQL,
		})
	}
}

// getPlanTree will try to get the select plan tree if the plan is select or the select plan of delete/update/insert statement.
func getPlanTree(sctx sessionctx.Context, p plannercore.Plan) string {
	cfg := config.GetGlobalConfig()
	if atomic.LoadUint32(&cfg.Log.RecordPlanInSlowLog) == 0 {
		return ""
	}
	planTree, _ := getEncodedPlan(sctx, p, false, nil)
	if len(planTree) == 0 {
		return planTree
	}
	return variable.SlowLogPlanPrefix + planTree + variable.SlowLogPlanSuffix
}

<<<<<<< HEAD
=======
// getPlanDigest will try to get the select plan tree if the plan is select or the select plan of delete/update/insert statement.
func getPlanDigest(sctx sessionctx.Context, p plannercore.Plan) string {
	sc := sctx.GetSessionVars().StmtCtx
	_, planDigest := sc.GetPlanDigest()
	if planDigest != nil {
		return planDigest.String()
	}
	normalized, planDigest := plannercore.NormalizePlan(p)
	sc.SetPlanDigest(normalized, planDigest)
	return planDigest.String()
}

>>>>>>> 2580240d
// getEncodedPlan gets the encoded plan, and generates the hint string if indicated.
func getEncodedPlan(sctx sessionctx.Context, p plannercore.Plan, genHint bool, n ast.StmtNode) (encodedPlan, hintStr string) {
	var hintSet bool
	encodedPlan = sctx.GetSessionVars().StmtCtx.GetEncodedPlan()
	hintStr, hintSet = sctx.GetSessionVars().StmtCtx.GetPlanHint()
	if len(encodedPlan) > 0 && (!genHint || hintSet) {
		return
	}
	if len(encodedPlan) == 0 {
		encodedPlan = plannercore.EncodePlan(p)
		sctx.GetSessionVars().StmtCtx.SetEncodedPlan(encodedPlan)
	}
	if genHint {
		hints := plannercore.GenHintsFromPhysicalPlan(p)
		if n != nil {
			hints = append(hints, hint.ExtractTableHintsFromStmtNode(n, nil)...)
		}
		hintStr = hint.RestoreOptimizerHints(hints)
		sctx.GetSessionVars().StmtCtx.SetPlanHint(hintStr)
	}
	return
}

// SummaryStmt collects statements for information_schema.statements_summary
func (a *ExecStmt) SummaryStmt(succ bool) {
	sessVars := a.Ctx.GetSessionVars()
	var userString string
	if sessVars.User != nil {
		userString = sessVars.User.Username
	}

	// Internal SQLs must also be recorded to keep the consistency of `PrevStmt` and `PrevStmtDigest`.
	if !stmtsummary.StmtSummaryByDigestMap.Enabled() || ((sessVars.InRestrictedSQL || len(userString) == 0) && !stmtsummary.StmtSummaryByDigestMap.EnabledInternal()) {
		sessVars.SetPrevStmtDigest("")
		return
	}
	// Ignore `PREPARE` statements, but record `EXECUTE` statements.
	if _, ok := a.StmtNode.(*ast.PrepareStmt); ok {
		return
	}
	stmtCtx := sessVars.StmtCtx
	// Make sure StmtType is filled even if succ is false.
	if stmtCtx.StmtType == "" {
		stmtCtx.StmtType = GetStmtLabel(a.StmtNode)
	}
	normalizedSQL, digest := stmtCtx.SQLDigest()
	costTime := time.Since(sessVars.StartTime) + sessVars.DurationParse
	charset, collation := sessVars.GetCharsetInfo()

	var prevSQL, prevSQLDigest string
	if _, ok := a.StmtNode.(*ast.CommitStmt); ok {
		// If prevSQLDigest is not recorded, it means this `commit` is the first SQL once stmt summary is enabled,
		// so it's OK just to ignore it.
		if prevSQLDigest = sessVars.GetPrevStmtDigest(); len(prevSQLDigest) == 0 {
			return
		}
		prevSQL = sessVars.PrevStmt.String()
	}
	sessVars.SetPrevStmtDigest(digest.String())

	// No need to encode every time, so encode lazily.
	planGenerator := func() (string, string) {
		return getEncodedPlan(a.Ctx, a.Plan, !sessVars.InRestrictedSQL, a.StmtNode)
	}
	// Generating plan digest is slow, only generate it once if it's 'Point_Get'.
	// If it's a point get, different SQLs leads to different plans, so SQL digest
	// is enough to distinguish different plans in this case.
	var planDigest string
	var planDigestGen func() string
	if a.Plan.TP() == plancodec.TypePointGet {
		planDigestGen = func() string {
			planDigest := getPlanDigest(a.Ctx, a.Plan)
			return planDigest
		}
	} else {
		planDigest = getPlanDigest(a.Ctx, a.Plan)
	}

	execDetail := stmtCtx.GetExecDetails()
	copTaskInfo := stmtCtx.CopTasksDetails()
	memMax := stmtCtx.MemTracker.MaxConsumed()
	diskMax := stmtCtx.DiskTracker.MaxConsumed()
	sql := a.GetTextToLog()
	var stmtDetail execdetails.StmtExecDetails
	stmtDetailRaw := a.GoCtx.Value(execdetails.StmtExecDetailKey)
	if stmtDetailRaw != nil {
		stmtDetail = *(stmtDetailRaw.(*execdetails.StmtExecDetails))
	}
	var tikvExecDetail util.ExecDetails
	tikvExecDetailRaw := a.GoCtx.Value(util.ExecDetailsKey)
	if tikvExecDetailRaw != nil {
		tikvExecDetail = *(tikvExecDetailRaw.(*util.ExecDetails))
	}
	stmtExecInfo := &stmtsummary.StmtExecInfo{
		SchemaName:      strings.ToLower(sessVars.CurrentDB),
		OriginalSQL:     sql,
		Charset:         charset,
		Collation:       collation,
		NormalizedSQL:   normalizedSQL,
		Digest:          digest.String(),
		PrevSQL:         prevSQL,
		PrevSQLDigest:   prevSQLDigest,
		PlanGenerator:   planGenerator,
		PlanDigest:      planDigest,
		PlanDigestGen:   planDigestGen,
		User:            userString,
		TotalLatency:    costTime,
		ParseLatency:    sessVars.DurationParse,
		CompileLatency:  sessVars.DurationCompile,
		StmtCtx:         stmtCtx,
		CopTasks:        copTaskInfo,
		ExecDetail:      &execDetail,
		MemMax:          memMax,
		DiskMax:         diskMax,
		StartTime:       sessVars.StartTime,
		IsInternal:      sessVars.InRestrictedSQL,
		Succeed:         succ,
		PlanInCache:     sessVars.FoundInPlanCache,
		PlanInBinding:   sessVars.FoundInBinding,
		ExecRetryCount:  a.retryCount,
		StmtExecDetails: stmtDetail,
		TiKVExecDetails: tikvExecDetail,
		Prepared:        a.isPreparedStmt,
	}
	if a.retryCount > 0 {
		stmtExecInfo.ExecRetryTime = costTime - sessVars.DurationParse - sessVars.DurationCompile - time.Since(a.retryStartTime)
	}
	stmtsummary.StmtSummaryByDigestMap.AddStatement(stmtExecInfo)
}

// GetTextToLog return the query text to log.
func (a *ExecStmt) GetTextToLog() string {
	var sql string
	sessVars := a.Ctx.GetSessionVars()
	if sessVars.EnableRedactLog {
		sql, _ = sessVars.StmtCtx.SQLDigest()
	} else if sensitiveStmt, ok := a.StmtNode.(ast.SensitiveStmtNode); ok {
		sql = sensitiveStmt.SecureText()
	} else {
		sql = sessVars.StmtCtx.OriginalSQL + sessVars.PreparedParams.String()
	}
	return sql
}<|MERGE_RESOLUTION|>--- conflicted
+++ resolved
@@ -286,7 +286,7 @@
 }
 
 func (a *ExecStmt) setPProfLabel(ctx context.Context) context.Context {
-	if !config.GetGlobalConfig().TopStmt.Enable || a.Plan == nil {
+	if a.Plan == nil || !config.TopSQLEnabled() {
 		return ctx
 	}
 	// ExecuteExec will rewrite `a.Plan`, so set goroutine label should be executed after `a.buildExecutor`.
@@ -294,7 +294,7 @@
 	normalizedPlan, planDigest := getPlanDigest(a.Ctx, a.Plan)
 	if len(planDigest) > 0 {
 		ctx = pprof.WithLabels(ctx, pprof.Labels(
-			tracecpu.LabelSQLDigest, sqlDigest,
+			tracecpu.LabelSQLDigest, sqlDigest.String(),
 			tracecpu.LabelPlanDigest, planDigest))
 		pprof.SetGoroutineLabels(ctx)
 		tracecpu.GlobalStmtProfiler.RegisterPlan(planDigest, normalizedPlan)
@@ -353,11 +353,7 @@
 		return nil, err
 	}
 
-<<<<<<< HEAD
 	ctx = a.setPProfLabel(ctx)
-=======
-	getPlanDigest(a.Ctx, a.Plan)
->>>>>>> 2580240d
 
 	if err = e.Open(ctx); err != nil {
 		terror.Call(e.Close)
@@ -895,14 +891,17 @@
 }
 
 // getPlanDigest will try to get the select plan tree if the plan is select or the select plan of delete/update/insert statement.
-func getPlanDigest(sctx sessionctx.Context, p plannercore.Plan) (normalized, planDigest string) {
-	normalized, planDigest = sctx.GetSessionVars().StmtCtx.GetPlanDigest()
-	if len(normalized) > 0 {
-		return
+func getPlanDigest(sctx sessionctx.Context, p plannercore.Plan) (string, string) {
+	normalized, planDigest := sctx.GetSessionVars().StmtCtx.GetPlanDigest()
+	if len(normalized) > 0 && planDigest != nil {
+		return normalized, planDigest.String()
 	}
 	normalized, planDigest = plannercore.NormalizePlan(p)
+	if len(normalized) == 0 || planDigest == nil {
+		return "", ""
+	}
 	sctx.GetSessionVars().StmtCtx.SetPlanDigest(normalized, planDigest)
-	return
+	return normalized, planDigest.String()
 }
 
 // LogSlowQuery is used to print the slow query in the log files.
@@ -956,7 +955,7 @@
 	statsInfos := plannercore.GetStatsInfo(a.Plan)
 	memMax := sessVars.StmtCtx.MemTracker.MaxConsumed()
 	diskMax := sessVars.StmtCtx.DiskTracker.MaxConsumed()
-	planDigest := getPlanDigest(a.Ctx, a.Plan)
+	_, planDigest := getPlanDigest(a.Ctx, a.Plan)
 	slowItems := &variable.SlowQueryLogItems{
 		TxnTS:             txnTS,
 		SQL:               sql.String(),
@@ -1047,21 +1046,6 @@
 	return variable.SlowLogPlanPrefix + planTree + variable.SlowLogPlanSuffix
 }
 
-<<<<<<< HEAD
-=======
-// getPlanDigest will try to get the select plan tree if the plan is select or the select plan of delete/update/insert statement.
-func getPlanDigest(sctx sessionctx.Context, p plannercore.Plan) string {
-	sc := sctx.GetSessionVars().StmtCtx
-	_, planDigest := sc.GetPlanDigest()
-	if planDigest != nil {
-		return planDigest.String()
-	}
-	normalized, planDigest := plannercore.NormalizePlan(p)
-	sc.SetPlanDigest(normalized, planDigest)
-	return planDigest.String()
-}
-
->>>>>>> 2580240d
 // getEncodedPlan gets the encoded plan, and generates the hint string if indicated.
 func getEncodedPlan(sctx sessionctx.Context, p plannercore.Plan, genHint bool, n ast.StmtNode) (encodedPlan, hintStr string) {
 	var hintSet bool
@@ -1133,11 +1117,11 @@
 	var planDigestGen func() string
 	if a.Plan.TP() == plancodec.TypePointGet {
 		planDigestGen = func() string {
-			planDigest := getPlanDigest(a.Ctx, a.Plan)
+			_, planDigest := getPlanDigest(a.Ctx, a.Plan)
 			return planDigest
 		}
 	} else {
-		planDigest = getPlanDigest(a.Ctx, a.Plan)
+		_, planDigest = getPlanDigest(a.Ctx, a.Plan)
 	}
 
 	execDetail := stmtCtx.GetExecDetails()
