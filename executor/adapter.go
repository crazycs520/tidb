// Copyright 2015 PingCAP, Inc.
//
// Licensed under the Apache License, Version 2.0 (the "License");
// you may not use this file except in compliance with the License.
// You may obtain a copy of the License at
//
//     http://www.apache.org/licenses/LICENSE-2.0
//
// Unless required by applicable law or agreed to in writing, software
// distributed under the License is distributed on an "AS IS" BASIS,
// See the License for the specific language governing permissions and
// limitations under the License.

package executor

import (
	"bytes"
	"context"
	"fmt"
	"github.com/pingcap/tidb/util/stmtcost"
	"math"
	gometrics "runtime/metrics"
	"runtime/trace"
	"strings"
	"sync/atomic"
	"time"

	"github.com/cznic/mathutil"
	"github.com/opentracing/opentracing-go"
	"github.com/pingcap/errors"
	"github.com/pingcap/log"
	"github.com/pingcap/parser/ast"
	"github.com/pingcap/parser/model"
	"github.com/pingcap/parser/mysql"
	"github.com/pingcap/parser/terror"
	"github.com/pingcap/tidb/config"
	"github.com/pingcap/tidb/domain"
	"github.com/pingcap/tidb/expression"
	"github.com/pingcap/tidb/infoschema"
	"github.com/pingcap/tidb/kv"
	"github.com/pingcap/tidb/metrics"
	"github.com/pingcap/tidb/planner"
	plannercore "github.com/pingcap/tidb/planner/core"
	"github.com/pingcap/tidb/plugin"
	"github.com/pingcap/tidb/sessionctx"
	"github.com/pingcap/tidb/sessionctx/variable"
	tikverr "github.com/pingcap/tidb/store/tikv/error"
	tikvstore "github.com/pingcap/tidb/store/tikv/kv"
	"github.com/pingcap/tidb/store/tikv/util"
	"github.com/pingcap/tidb/types"
	"github.com/pingcap/tidb/util/chunk"
	"github.com/pingcap/tidb/util/execdetails"
	"github.com/pingcap/tidb/util/hint"
	"github.com/pingcap/tidb/util/logutil"
	"github.com/pingcap/tidb/util/memory"
	"github.com/pingcap/tidb/util/plancodec"
	"github.com/pingcap/tidb/util/sqlexec"
	"github.com/pingcap/tidb/util/stmtsummary"
	"github.com/pingcap/tidb/util/stringutil"
	"go.uber.org/zap"
	"go.uber.org/zap/zapcore"
)

// metrics option
var (
	totalQueryProcHistogramGeneral  = metrics.TotalQueryProcHistogram.WithLabelValues(metrics.LblGeneral)
	totalCopProcHistogramGeneral    = metrics.TotalCopProcHistogram.WithLabelValues(metrics.LblGeneral)
	totalCopWaitHistogramGeneral    = metrics.TotalCopWaitHistogram.WithLabelValues(metrics.LblGeneral)
	totalQueryProcHistogramInternal = metrics.TotalQueryProcHistogram.WithLabelValues(metrics.LblInternal)
	totalCopProcHistogramInternal   = metrics.TotalCopProcHistogram.WithLabelValues(metrics.LblInternal)
	totalCopWaitHistogramInternal   = metrics.TotalCopWaitHistogram.WithLabelValues(metrics.LblInternal)
)

// processinfoSetter is the interface use to set current running process info.
type processinfoSetter interface {
	SetProcessInfo(string, time.Time, byte, uint64)
}

// recordSet wraps an executor, implements sqlexec.RecordSet interface
type recordSet struct {
	fields     []*ast.ResultField
	executor   Executor
	stmt       *ExecStmt
	lastErr    error
	txnStartTS uint64
}

func (a *recordSet) Fields() []*ast.ResultField {
	if len(a.fields) == 0 {
		a.fields = colNames2ResultFields(a.executor.Schema(), a.stmt.OutputNames, a.stmt.Ctx.GetSessionVars().CurrentDB)
	}
	return a.fields
}

func colNames2ResultFields(schema *expression.Schema, names []*types.FieldName, defaultDB string) []*ast.ResultField {
	rfs := make([]*ast.ResultField, 0, schema.Len())
	defaultDBCIStr := model.NewCIStr(defaultDB)
	for i := 0; i < schema.Len(); i++ {
		dbName := names[i].DBName
		if dbName.L == "" && names[i].TblName.L != "" {
			dbName = defaultDBCIStr
		}
		origColName := names[i].OrigColName
		if origColName.L == "" {
			origColName = names[i].ColName
		}
		rf := &ast.ResultField{
			Column:       &model.ColumnInfo{Name: origColName, FieldType: *schema.Columns[i].RetType},
			ColumnAsName: names[i].ColName,
			Table:        &model.TableInfo{Name: names[i].OrigTblName},
			TableAsName:  names[i].TblName,
			DBName:       dbName,
		}
		// This is for compatibility.
		// See issue https://github.com/pingcap/tidb/issues/10513 .
		if len(rf.ColumnAsName.O) > mysql.MaxAliasIdentifierLen {
			rf.ColumnAsName.O = rf.ColumnAsName.O[:mysql.MaxAliasIdentifierLen]
		}
		// Usually the length of O equals the length of L.
		// Add this len judgement to avoid panic.
		if len(rf.ColumnAsName.L) > mysql.MaxAliasIdentifierLen {
			rf.ColumnAsName.L = rf.ColumnAsName.L[:mysql.MaxAliasIdentifierLen]
		}
		rfs = append(rfs, rf)
	}
	return rfs
}

// Next use uses recordSet's executor to get next available chunk for later usage.
// If chunk does not contain any rows, then we update last query found rows in session variable as current found rows.
// The reason we need update is that chunk with 0 rows indicating we already finished current query, we need prepare for
// next query.
// If stmt is not nil and chunk with some rows inside, we simply update last query found rows by the number of row in chunk.
func (a *recordSet) Next(ctx context.Context, req *chunk.Chunk) (err error) {
	defer func() {
		r := recover()
		if r == nil {
			return
		}
		err = errors.Errorf("%v", r)
		logutil.Logger(ctx).Error("execute sql panic", zap.String("sql", a.stmt.GetTextToLog()), zap.Stack("stack"))
	}()

	err = Next(ctx, a.executor, req)
	if err != nil {
		a.lastErr = err
		return err
	}
	numRows := req.NumRows()
	if numRows == 0 {
		if a.stmt != nil {
			a.stmt.Ctx.GetSessionVars().LastFoundRows = a.stmt.Ctx.GetSessionVars().StmtCtx.FoundRows()
		}
		return nil
	}
	if a.stmt != nil {
		a.stmt.Ctx.GetSessionVars().StmtCtx.AddFoundRows(uint64(numRows))
	}
	return nil
}

// NewChunk create a chunk base on top-level executor's newFirstChunk().
func (a *recordSet) NewChunk() *chunk.Chunk {
	return newFirstChunk(a.executor)
}

func (a *recordSet) Close() error {
	err := a.executor.Close()
	a.stmt.CloseRecordSet(a.txnStartTS, a.lastErr)
	return err
}

// OnFetchReturned implements commandLifeCycle#OnFetchReturned
func (a *recordSet) OnFetchReturned() {
	a.stmt.LogSlowQuery(a.txnStartTS, a.lastErr == nil, true)
}

// ExecStmt implements the sqlexec.Statement interface, it builds a planner.Plan to an sqlexec.Statement.
type ExecStmt struct {
	// GoCtx stores parent go context.Context for a stmt.
	GoCtx context.Context
	// InfoSchema stores a reference to the schema information.
	InfoSchema infoschema.InfoSchema
	// Plan stores a reference to the final physical plan.
	Plan plannercore.Plan
	// Text represents the origin query text.
	Text string

	StmtNode ast.StmtNode

	Ctx sessionctx.Context

	// LowerPriority represents whether to lower the execution priority of a query.
	LowerPriority     bool
	isPreparedStmt    bool
	isSelectForUpdate bool
	retryCount        uint
	retryStartTime    time.Time

	// OutputNames will be set if using cached plan
	OutputNames []*types.FieldName
	PsStmt      *plannercore.CachedPrepareStmt
}

// PointGet short path for point exec directly from plan, keep only necessary steps
func (a *ExecStmt) PointGet(ctx context.Context, is infoschema.InfoSchema) (*recordSet, error) {
	if span := opentracing.SpanFromContext(ctx); span != nil && span.Tracer() != nil {
		span1 := span.Tracer().StartSpan("ExecStmt.PointGet", opentracing.ChildOf(span.Context()))
		span1.LogKV("sql", a.OriginText())
		defer span1.Finish()
		ctx = opentracing.ContextWithSpan(ctx, span1)
	}
	startTs := uint64(math.MaxUint64)
	err := a.Ctx.InitTxnWithStartTS(startTs)
	if err != nil {
		return nil, err
	}
	a.Ctx.GetSessionVars().StmtCtx.Priority = kv.PriorityHigh

	// try to reuse point get executor
	if a.PsStmt.Executor != nil {
		exec, ok := a.PsStmt.Executor.(*PointGetExecutor)
		if !ok {
			logutil.Logger(ctx).Error("invalid executor type, not PointGetExecutor for point get path")
			a.PsStmt.Executor = nil
		} else {
			// CachedPlan type is already checked in last step
			pointGetPlan := a.PsStmt.PreparedAst.CachedPlan.(*plannercore.PointGetPlan)
			exec.Init(pointGetPlan, startTs)
			a.PsStmt.Executor = exec
		}
	}
	if a.PsStmt.Executor == nil {
		b := newExecutorBuilder(a.Ctx, is)
		newExecutor := b.build(a.Plan)
		if b.err != nil {
			return nil, b.err
		}
		a.PsStmt.Executor = newExecutor
	}
	pointExecutor := a.PsStmt.Executor.(*PointGetExecutor)
	if err = pointExecutor.Open(ctx); err != nil {
		terror.Call(pointExecutor.Close)
		return nil, err
	}
	return &recordSet{
		executor:   pointExecutor,
		stmt:       a,
		txnStartTS: startTs,
	}, nil
}

// OriginText returns original statement as a string.
func (a *ExecStmt) OriginText() string {
	return a.Text
}

// IsPrepared returns true if stmt is a prepare statement.
func (a *ExecStmt) IsPrepared() bool {
	return a.isPreparedStmt
}

// IsReadOnly returns true if a statement is read only.
// If current StmtNode is an ExecuteStmt, we can get its prepared stmt,
// then using ast.IsReadOnly function to determine a statement is read only or not.
func (a *ExecStmt) IsReadOnly(vars *variable.SessionVars) bool {
	return planner.IsReadOnly(a.StmtNode, vars)
}

// RebuildPlan rebuilds current execute statement plan.
// It returns the current information schema version that 'a' is using.
func (a *ExecStmt) RebuildPlan(ctx context.Context) (int64, error) {
	is := infoschema.GetInfoSchema(a.Ctx)
	a.InfoSchema = is
	if err := plannercore.Preprocess(a.Ctx, a.StmtNode, is, plannercore.InTxnRetry); err != nil {
		return 0, err
	}
	p, names, err := planner.Optimize(ctx, a.Ctx, a.StmtNode, is)
	if err != nil {
		return 0, err
	}
	a.OutputNames = names
	a.Plan = p
	return is.SchemaMetaVersion(), nil
}

// Exec builds an Executor from a plan. If the Executor doesn't return result,
// like the INSERT, UPDATE statements, it executes in this function, if the Executor returns
// result, execution is done after this function returns, in the returned sqlexec.RecordSet Next method.
func (a *ExecStmt) Exec(ctx context.Context) (_ sqlexec.RecordSet, err error) {
	defer func() {
		r := recover()
		if r == nil {
			if a.retryCount > 0 {
				metrics.StatementPessimisticRetryCount.Observe(float64(a.retryCount))
			}
			lockKeysCnt := a.Ctx.GetSessionVars().StmtCtx.LockKeysCount
			if lockKeysCnt > 0 {
				metrics.StatementLockKeysCount.Observe(float64(lockKeysCnt))
			}
			return
		}
		if str, ok := r.(string); !ok || !strings.Contains(str, memory.PanicMemoryExceed) {
			panic(r)
		}
		err = errors.Errorf("%v", r)
		logutil.Logger(ctx).Error("execute sql panic", zap.String("sql", a.GetTextToLog()), zap.Stack("stack"))
	}()

	sctx := a.Ctx
	ctx = util.SetSessionID(ctx, sctx.GetSessionVars().ConnectionID)
	if _, ok := a.Plan.(*plannercore.Analyze); ok && sctx.GetSessionVars().InRestrictedSQL {
		oriStats, _ := sctx.GetSessionVars().GetSystemVar(variable.TiDBBuildStatsConcurrency)
		oriScan := sctx.GetSessionVars().DistSQLScanConcurrency()
		oriIndex := sctx.GetSessionVars().IndexSerialScanConcurrency()
		oriIso, _ := sctx.GetSessionVars().GetSystemVar(variable.TxnIsolation)
		terror.Log(sctx.GetSessionVars().SetSystemVar(variable.TiDBBuildStatsConcurrency, "1"))
		sctx.GetSessionVars().SetDistSQLScanConcurrency(1)
		sctx.GetSessionVars().SetIndexSerialScanConcurrency(1)
		terror.Log(sctx.GetSessionVars().SetSystemVar(variable.TxnIsolation, ast.ReadCommitted))
		defer func() {
			terror.Log(sctx.GetSessionVars().SetSystemVar(variable.TiDBBuildStatsConcurrency, oriStats))
			sctx.GetSessionVars().SetDistSQLScanConcurrency(oriScan)
			sctx.GetSessionVars().SetIndexSerialScanConcurrency(oriIndex)
			terror.Log(sctx.GetSessionVars().SetSystemVar(variable.TxnIsolation, oriIso))
		}()
	}

	if sctx.GetSessionVars().StmtCtx.HasMemQuotaHint {
		sctx.GetSessionVars().StmtCtx.MemTracker.SetBytesLimit(sctx.GetSessionVars().StmtCtx.MemQuotaQuery)
	}

	e, err := a.buildExecutor()
	if err != nil {
		return nil, err
	}

	if err = e.Open(ctx); err != nil {
		terror.Call(e.Close)
		return nil, err
	}

	cmd32 := atomic.LoadUint32(&sctx.GetSessionVars().CommandValue)
	cmd := byte(cmd32)
	var pi processinfoSetter
	if raw, ok := sctx.(processinfoSetter); ok {
		pi = raw
		sql := a.OriginText()
		if simple, ok := a.Plan.(*plannercore.Simple); ok && simple.Statement != nil {
			if ss, ok := simple.Statement.(ast.SensitiveStmtNode); ok {
				// Use SecureText to avoid leak password information.
				sql = ss.SecureText()
			}
		}
		maxExecutionTime := getMaxExecutionTime(sctx)
		// Update processinfo, ShowProcess() will use it.
		pi.SetProcessInfo(sql, time.Now(), cmd, maxExecutionTime)
		if a.Ctx.GetSessionVars().StmtCtx.StmtType == "" {
			a.Ctx.GetSessionVars().StmtCtx.StmtType = GetStmtLabel(a.StmtNode)
		}
	}

	isPessimistic := sctx.GetSessionVars().TxnCtx.IsPessimistic

	// Special handle for "select for update statement" in pessimistic transaction.
	if isPessimistic && a.isSelectForUpdate {
		return a.handlePessimisticSelectForUpdate(ctx, e)
	}

	if handled, result, err := a.handleNoDelay(ctx, e, isPessimistic); handled {
		return result, err
	}

	var txnStartTS uint64
	txn, err := sctx.Txn(false)
	if err != nil {
		return nil, err
	}
	if txn.Valid() {
		txnStartTS = txn.StartTS()
	}
	return &recordSet{
		executor:   e,
		stmt:       a,
		txnStartTS: txnStartTS,
	}, nil
}

func (a *ExecStmt) handleNoDelay(ctx context.Context, e Executor, isPessimistic bool) (handled bool, rs sqlexec.RecordSet, err error) {
	sc := a.Ctx.GetSessionVars().StmtCtx
	defer func() {
		// If the stmt have no rs like `insert`, The session tracker detachment will be directly
		// done in the `defer` function. If the rs is not nil, the detachment will be done in
		// `rs.Close` in `handleStmt`
		if sc != nil && rs == nil {
			if sc.MemTracker != nil {
				sc.MemTracker.DetachFromGlobalTracker()
			}
			if sc.DiskTracker != nil {
				sc.DiskTracker.DetachFromGlobalTracker()
			}
		}
	}()

	toCheck := e
	isExplainAnalyze := false
	if explain, ok := e.(*ExplainExec); ok {
		if analyze := explain.getAnalyzeExecToExecutedNoDelay(); analyze != nil {
			toCheck = analyze
			isExplainAnalyze = true
		}
	}

	// If the executor doesn't return any result to the client, we execute it without delay.
	if toCheck.Schema().Len() == 0 {
		handled = !isExplainAnalyze
		if isPessimistic {
			return handled, nil, a.handlePessimisticDML(ctx, toCheck)
		}
		r, err := a.handleNoDelayExecutor(ctx, toCheck)
		return handled, r, err
	} else if proj, ok := toCheck.(*ProjectionExec); ok && proj.calculateNoDelay {
		// Currently this is only for the "DO" statement. Take "DO 1, @a=2;" as an example:
		// the Projection has two expressions and two columns in the schema, but we should
		// not return the result of the two expressions.
		r, err := a.handleNoDelayExecutor(ctx, e)
		return true, r, err
	}

	return false, nil, nil
}

// getMaxExecutionTime get the max execution timeout value.
func getMaxExecutionTime(sctx sessionctx.Context) uint64 {
	if sctx.GetSessionVars().StmtCtx.HasMaxExecutionTime {
		return sctx.GetSessionVars().StmtCtx.MaxExecutionTime
	}
	return sctx.GetSessionVars().MaxExecutionTime
}

type chunkRowRecordSet struct {
	rows     []chunk.Row
	idx      int
	fields   []*ast.ResultField
	e        Executor
	execStmt *ExecStmt
}

func (c *chunkRowRecordSet) Fields() []*ast.ResultField {
	return c.fields
}

func (c *chunkRowRecordSet) Next(ctx context.Context, chk *chunk.Chunk) error {
	chk.Reset()
	if !chk.IsFull() && c.idx < len(c.rows) {
		numToAppend := mathutil.Min(len(c.rows)-c.idx, chk.RequiredRows()-chk.NumRows())
		chk.AppendRows(c.rows[c.idx : c.idx+numToAppend])
		c.idx += numToAppend
	}
	return nil
}

func (c *chunkRowRecordSet) NewChunk() *chunk.Chunk {
	return newFirstChunk(c.e)
}

func (c *chunkRowRecordSet) Close() error {
	c.execStmt.CloseRecordSet(c.execStmt.Ctx.GetSessionVars().TxnCtx.StartTS, nil)
	return nil
}

func (a *ExecStmt) handlePessimisticSelectForUpdate(ctx context.Context, e Executor) (sqlexec.RecordSet, error) {
	for {
		rs, err := a.runPessimisticSelectForUpdate(ctx, e)
		e, err = a.handlePessimisticLockError(ctx, err)
		if err != nil {
			return nil, err
		}
		if e == nil {
			return rs, nil
		}
	}
}

func (a *ExecStmt) runPessimisticSelectForUpdate(ctx context.Context, e Executor) (sqlexec.RecordSet, error) {
	defer func() {
		terror.Log(e.Close())
	}()
	var rows []chunk.Row
	var err error
	req := newFirstChunk(e)
	for {
		err = Next(ctx, e, req)
		if err != nil {
			// Handle 'write conflict' error.
			break
		}
		if req.NumRows() == 0 {
			fields := colNames2ResultFields(e.Schema(), a.OutputNames, a.Ctx.GetSessionVars().CurrentDB)
			return &chunkRowRecordSet{rows: rows, fields: fields, e: e, execStmt: a}, nil
		}
		iter := chunk.NewIterator4Chunk(req)
		for r := iter.Begin(); r != iter.End(); r = iter.Next() {
			rows = append(rows, r)
		}
		req = chunk.Renew(req, a.Ctx.GetSessionVars().MaxChunkSize)
	}
	return nil, err
}

func (a *ExecStmt) handleNoDelayExecutor(ctx context.Context, e Executor) (sqlexec.RecordSet, error) {
	sctx := a.Ctx
	if span := opentracing.SpanFromContext(ctx); span != nil && span.Tracer() != nil {
		span1 := span.Tracer().StartSpan("executor.handleNoDelayExecutor", opentracing.ChildOf(span.Context()))
		defer span1.Finish()
		ctx = opentracing.ContextWithSpan(ctx, span1)
	}

	// Check if "tidb_snapshot" is set for the write executors.
	// In history read mode, we can not do write operations.
	switch e.(type) {
	case *DeleteExec, *InsertExec, *UpdateExec, *ReplaceExec, *LoadDataExec, *DDLExec:
		snapshotTS := sctx.GetSessionVars().SnapshotTS
		if snapshotTS != 0 {
			return nil, errors.New("can not execute write statement when 'tidb_snapshot' is set")
		}
		lowResolutionTSO := sctx.GetSessionVars().LowResolutionTSO
		if lowResolutionTSO {
			return nil, errors.New("can not execute write statement when 'tidb_low_resolution_tso' is set")
		}
	}

	var err error
	defer func() {
		terror.Log(e.Close())
		a.logAudit()
	}()

	err = Next(ctx, e, newFirstChunk(e))
	if err != nil {
		return nil, err
	}
	return nil, err
}

func (a *ExecStmt) handlePessimisticDML(ctx context.Context, e Executor) error {
	sctx := a.Ctx
	// Do not active the transaction here.
	// When autocommit = 0 and transaction in pessimistic mode,
	// statements like set xxx = xxx; should not active the transaction.
	txn, err := sctx.Txn(false)
	if err != nil {
		return err
	}
	txnCtx := sctx.GetSessionVars().TxnCtx
	for {
		startPointGetLocking := time.Now()
		_, err = a.handleNoDelayExecutor(ctx, e)
		if !txn.Valid() {
			return err
		}
		if err != nil {
			// It is possible the DML has point get plan that locks the key.
			e, err = a.handlePessimisticLockError(ctx, err)
			if err != nil {
				if ErrDeadlock.Equal(err) {
					metrics.StatementDeadlockDetectDuration.Observe(time.Since(startPointGetLocking).Seconds())
				}
				return err
			}
			continue
		}
		keys, err1 := txn.(pessimisticTxn).KeysNeedToLock()
		if err1 != nil {
			return err1
		}
		keys = txnCtx.CollectUnchangedRowKeys(keys)
		if len(keys) == 0 {
			return nil
		}
		seVars := sctx.GetSessionVars()
		lockCtx := newLockCtx(seVars, seVars.LockWaitTimeout)
		var lockKeyStats *util.LockKeysDetails
		ctx = context.WithValue(ctx, util.LockKeysDetailCtxKey, &lockKeyStats)
		startLocking := time.Now()
		err = txn.LockKeys(ctx, lockCtx, keys...)
		if lockKeyStats != nil {
			seVars.StmtCtx.MergeLockKeysExecDetails(lockKeyStats)
		}
		if err == nil {
			return nil
		}
		e, err = a.handlePessimisticLockError(ctx, err)
		if err != nil {
			if ErrDeadlock.Equal(err) {
				metrics.StatementDeadlockDetectDuration.Observe(time.Since(startLocking).Seconds())
			}
			return err
		}
	}
}

// UpdateForUpdateTS updates the ForUpdateTS, if newForUpdateTS is 0, it obtain a new TS from PD.
func UpdateForUpdateTS(seCtx sessionctx.Context, newForUpdateTS uint64) error {
	txn, err := seCtx.Txn(false)
	if err != nil {
		return err
	}
	if !txn.Valid() {
		return errors.Trace(kv.ErrInvalidTxn)
	}

	// The Oracle serializable isolation is actually SI in pessimistic mode.
	// Do not update ForUpdateTS when the user is using the Serializable isolation level.
	// It can be used temporarily on the few occasions when an Oracle-like isolation level is needed.
	// Support for this does not mean that TiDB supports serializable isolation of MySQL.
	// tidb_skip_isolation_level_check should still be disabled by default.
	if seCtx.GetSessionVars().IsIsolation(ast.Serializable) {
		return nil
	}
	if newForUpdateTS == 0 {
		// Because the ForUpdateTS is used for the snapshot for reading data in DML.
		// We can avoid allocating a global TSO here to speed it up by using the local TSO.
		version, err := seCtx.GetStore().CurrentVersion(seCtx.GetSessionVars().TxnCtx.TxnScope)
		if err != nil {
			return err
		}
		newForUpdateTS = version.Ver
	}
	seCtx.GetSessionVars().TxnCtx.SetForUpdateTS(newForUpdateTS)
	txn.SetOption(tikvstore.SnapshotTS, seCtx.GetSessionVars().TxnCtx.GetForUpdateTS())
	return nil
}

// handlePessimisticLockError updates TS and rebuild executor if the err is write conflict.
func (a *ExecStmt) handlePessimisticLockError(ctx context.Context, err error) (Executor, error) {
	sessVars := a.Ctx.GetSessionVars()
	if err != nil && sessVars.IsIsolation(ast.Serializable) {
		return nil, err
	}
	txnCtx := sessVars.TxnCtx
	var newForUpdateTS uint64
	if deadlock, ok := errors.Cause(err).(*tikverr.ErrDeadlock); ok {
		if !deadlock.IsRetryable {
			return nil, ErrDeadlock
		}
		logutil.Logger(ctx).Info("single statement deadlock, retry statement",
			zap.Uint64("txn", txnCtx.StartTS),
			zap.Uint64("lockTS", deadlock.LockTs),
			zap.Stringer("lockKey", kv.Key(deadlock.LockKey)),
			zap.Uint64("deadlockKeyHash", deadlock.DeadlockKeyHash))
	} else if terror.ErrorEqual(kv.ErrWriteConflict, err) {
		errStr := err.Error()
		forUpdateTS := txnCtx.GetForUpdateTS()
		logutil.Logger(ctx).Debug("pessimistic write conflict, retry statement",
			zap.Uint64("txn", txnCtx.StartTS),
			zap.Uint64("forUpdateTS", forUpdateTS),
			zap.String("err", errStr))
		// Always update forUpdateTS by getting a new timestamp from PD.
		// If we use the conflict commitTS as the new forUpdateTS and async commit
		// is used, the commitTS of this transaction may exceed the max timestamp
		// that PD allocates. Then, the change may be invisible to a new transaction,
		// which means linearizability is broken.
	} else {
		// this branch if err not nil, always update forUpdateTS to avoid problem described below
		// for nowait, when ErrLock happened, ErrLockAcquireFailAndNoWaitSet will be returned, and in the same txn
		// the select for updateTs must be updated, otherwise there maybe rollback problem.
		// begin;  select for update key1(here ErrLocked or other errors(or max_execution_time like util),
		//         key1 lock not get and async rollback key1 is raised)
		//         select for update key1 again(this time lock succ(maybe lock released by others))
		//         the async rollback operation rollbacked the lock just acquired
		if err != nil {
			tsErr := UpdateForUpdateTS(a.Ctx, 0)
			if tsErr != nil {
				logutil.Logger(ctx).Warn("UpdateForUpdateTS failed", zap.Error(tsErr))
			}
		}
		return nil, err
	}
	if a.retryCount >= config.GetGlobalConfig().PessimisticTxn.MaxRetryCount {
		return nil, errors.New("pessimistic lock retry limit reached")
	}
	a.retryCount++
	a.retryStartTime = time.Now()
	err = UpdateForUpdateTS(a.Ctx, newForUpdateTS)
	if err != nil {
		return nil, err
	}
	e, err := a.buildExecutor()
	if err != nil {
		return nil, err
	}
	// Rollback the statement change before retry it.
	a.Ctx.StmtRollback()
	a.Ctx.GetSessionVars().StmtCtx.ResetForRetry()
	a.Ctx.GetSessionVars().RetryInfo.ResetOffset()

	if err = e.Open(ctx); err != nil {
		return nil, err
	}
	return e, nil
}

type pessimisticTxn interface {
	kv.Transaction
	// KeysNeedToLock returns the keys need to be locked.
	KeysNeedToLock() ([]kv.Key, error)
}

// buildExecutor build a executor from plan, prepared statement may need additional procedure.
func (a *ExecStmt) buildExecutor() (Executor, error) {
	ctx := a.Ctx
	stmtCtx := ctx.GetSessionVars().StmtCtx
	if _, ok := a.Plan.(*plannercore.Execute); !ok {
		if snapshotTS := ctx.GetSessionVars().SnapshotTS; snapshotTS != 0 {
			if err := ctx.InitTxnWithStartTS(snapshotTS); err != nil {
				return nil, err
			}
		} else {
			// Do not sync transaction for Execute statement, because the real optimization work is done in
			// "ExecuteExec.Build".
			useMaxTS, err := plannercore.IsPointGetWithPKOrUniqueKeyByAutoCommit(ctx, a.Plan)
			if err != nil {
				return nil, err
			}
			if useMaxTS {
				logutil.BgLogger().Debug("init txnStartTS with MaxUint64", zap.Uint64("conn", ctx.GetSessionVars().ConnectionID), zap.String("text", a.Text))
				if err := ctx.InitTxnWithStartTS(math.MaxUint64); err != nil {
					return nil, err
				}
			}
			if stmtPri := stmtCtx.Priority; stmtPri == mysql.NoPriority {
				switch {
				case useMaxTS:
					stmtCtx.Priority = kv.PriorityHigh
				case a.LowerPriority:
					stmtCtx.Priority = kv.PriorityLow
				}
			}
		}
	}
	if _, ok := a.Plan.(*plannercore.Analyze); ok && ctx.GetSessionVars().InRestrictedSQL {
		ctx.GetSessionVars().StmtCtx.Priority = kv.PriorityLow
	}

	b := newExecutorBuilder(ctx, a.InfoSchema)
	e := b.build(a.Plan)
	if b.err != nil {
		return nil, errors.Trace(b.err)
	}

	// ExecuteExec is not a real Executor, we only use it to build another Executor from a prepared statement.
	if executorExec, ok := e.(*ExecuteExec); ok {
		err := executorExec.Build(b)
		if err != nil {
			return nil, err
		}
		a.Ctx.SetValue(sessionctx.QueryString, executorExec.stmt.Text())
		a.OutputNames = executorExec.outputNames
		a.isPreparedStmt = true
		a.Plan = executorExec.plan
		if executorExec.lowerPriority {
			ctx.GetSessionVars().StmtCtx.Priority = kv.PriorityLow
		}
		e = executorExec.stmtExec
	}
	a.isSelectForUpdate = b.hasLock && (!stmtCtx.InDeleteStmt && !stmtCtx.InUpdateStmt && !stmtCtx.InInsertStmt)
	return e, nil
}

// QueryReplacer replaces new line and tab for grep result including query string.
var QueryReplacer = strings.NewReplacer("\r", " ", "\n", " ", "\t", " ")

func (a *ExecStmt) logAudit() {
	sessVars := a.Ctx.GetSessionVars()
	if sessVars.InRestrictedSQL {
		return
	}
	err := plugin.ForeachPlugin(plugin.Audit, func(p *plugin.Plugin) error {
		audit := plugin.DeclareAuditManifest(p.Manifest)
		if audit.OnGeneralEvent != nil {
			cmd := mysql.Command2Str[byte(atomic.LoadUint32(&a.Ctx.GetSessionVars().CommandValue))]
			ctx := context.WithValue(context.Background(), plugin.ExecStartTimeCtxKey, a.Ctx.GetSessionVars().StartTime)
			audit.OnGeneralEvent(ctx, sessVars, plugin.Log, cmd)
		}
		return nil
	})
	if err != nil {
		log.Error("log audit log failure", zap.Error(err))
	}
}

// FormatSQL is used to format the original SQL, e.g. truncating long SQL, appending prepared arguments.
func FormatSQL(sql string) stringutil.StringerFunc {
	return func() string {
		cfg := config.GetGlobalConfig()
		length := len(sql)
		if maxQueryLen := atomic.LoadUint64(&cfg.Log.QueryLogMaxLen); uint64(length) > maxQueryLen {
			sql = fmt.Sprintf("%.*q(len:%d)", maxQueryLen, sql, length)
		}
		return QueryReplacer.Replace(sql)
	}
}

var (
	sessionExecuteRunDurationInternal = metrics.SessionExecuteRunDuration.WithLabelValues(metrics.LblInternal)
	sessionExecuteRunDurationGeneral  = metrics.SessionExecuteRunDuration.WithLabelValues(metrics.LblGeneral)
	totalTiFlashQueryFailCounter      = metrics.TiFlashQueryTotalCounter.WithLabelValues(metrics.LblError)
	totalTiFlashQuerySuccCounter      = metrics.TiFlashQueryTotalCounter.WithLabelValues(metrics.LblOK)
)

// FinishExecuteStmt is used to record some information after `ExecStmt` execution finished:
// 1. record slow log if needed.
// 2. record summary statement.
// 3. record execute duration metric.
// 4. update the `PrevStmt` in session variable.
func (a *ExecStmt) FinishExecuteStmt(txnTS uint64, succ bool, hasMoreResults bool) {
	sessVars := a.Ctx.GetSessionVars()
	execDetail := sessVars.StmtCtx.GetExecDetails()
	// Attach commit/lockKeys runtime stats to executor runtime stats.
	if (execDetail.CommitDetail != nil || execDetail.LockKeysDetail != nil) && sessVars.StmtCtx.RuntimeStatsColl != nil {
		statsWithCommit := &execdetails.RuntimeStatsWithCommit{
			Commit:   execDetail.CommitDetail,
			LockKeys: execDetail.LockKeysDetail,
		}
		sessVars.StmtCtx.RuntimeStatsColl.RegisterStats(a.Plan.ID(), statsWithCommit)
	}
	// Record related SLI metrics.
	if execDetail.CommitDetail != nil && execDetail.CommitDetail.WriteSize > 0 {
		a.Ctx.GetTxnWriteThroughputSLI().AddTxnWriteSize(execDetail.CommitDetail.WriteSize, execDetail.CommitDetail.WriteKeys)
	}
	if execDetail.ScanDetail != nil && execDetail.ScanDetail.ProcessedKeys > 0 && sessVars.StmtCtx.AffectedRows() > 0 {
		// Only record the read keys in write statement which affect row more than 0.
		a.Ctx.GetTxnWriteThroughputSLI().AddReadKeys(execDetail.ScanDetail.ProcessedKeys)
	}
	// `LowSlowQuery` and `SummaryStmt` must be called before recording `PrevStmt`.
	a.LogSlowQuery(txnTS, succ, hasMoreResults)
	a.SummaryStmt(succ)
	if sessVars.StmtCtx.IsTiFlash.Load() {
		if succ {
			totalTiFlashQuerySuccCounter.Inc()
		} else {
			totalTiFlashQueryFailCounter.Inc()
		}
	}
	sessVars.PrevStmt = FormatSQL(a.GetTextToLog())

	executeDuration := time.Since(sessVars.StartTime) - sessVars.DurationCompile
	if sessVars.InRestrictedSQL {
		sessionExecuteRunDurationInternal.Observe(executeDuration.Seconds())
	} else {
		sessionExecuteRunDurationGeneral.Observe(executeDuration.Seconds())
	}
}

// CloseRecordSet will finish the execution of current statement and do some record work
func (a *ExecStmt) CloseRecordSet(txnStartTS uint64, lastErr error) {
	a.FinishExecuteStmt(txnStartTS, lastErr == nil, false)
	a.logAudit()
	// Detach the Memory and disk tracker for the previous stmtCtx from GlobalMemoryUsageTracker and GlobalDiskUsageTracker
	if stmtCtx := a.Ctx.GetSessionVars().StmtCtx; stmtCtx != nil {
		if stmtCtx.DiskTracker != nil {
			stmtCtx.DiskTracker.DetachFromGlobalTracker()
		}
		if stmtCtx.MemTracker != nil {
			stmtCtx.MemTracker.DetachFromGlobalTracker()
		}
	}
}

// LogSlowQuery is used to print the slow query in the log files.
func (a *ExecStmt) LogSlowQuery(txnTS uint64, succ bool, hasMoreResults bool) {
	sessVars := a.Ctx.GetSessionVars()
	level := log.GetLevel()
	cfg := config.GetGlobalConfig()
	costTime := time.Since(sessVars.StartTime) + sessVars.DurationParse
	threshold := time.Duration(atomic.LoadUint64(&cfg.Log.SlowThreshold)) * time.Millisecond
	enable := cfg.Log.EnableSlowLog
	// if the level is Debug, or trace is enabled, print slow logs anyway
	force := level <= zapcore.DebugLevel || trace.IsEnabled()
	if (!enable || costTime < threshold) && !force {
		return
	}
	sql := FormatSQL(a.GetTextToLog())
	_, digest := sessVars.StmtCtx.SQLDigest()

	var indexNames string
	if len(sessVars.StmtCtx.IndexNames) > 0 {
		// remove duplicate index.
		idxMap := make(map[string]struct{})
		buf := bytes.NewBuffer(make([]byte, 0, 4))
		buf.WriteByte('[')
		for _, idx := range sessVars.StmtCtx.IndexNames {
			_, ok := idxMap[idx]
			if ok {
				continue
			}
			idxMap[idx] = struct{}{}
			if buf.Len() > 1 {
				buf.WriteByte(',')
			}
			buf.WriteString(idx)
		}
		buf.WriteByte(']')
		indexNames = buf.String()
	}
	var stmtDetail execdetails.StmtExecDetails
	stmtDetailRaw := a.GoCtx.Value(execdetails.StmtExecDetailKey)
	if stmtDetailRaw != nil {
		stmtDetail = *(stmtDetailRaw.(*execdetails.StmtExecDetails))
	}
	var tikvExecDetail util.ExecDetails
	tikvExecDetailRaw := a.GoCtx.Value(util.ExecDetailsKey)
	if tikvExecDetailRaw != nil {
		tikvExecDetail = *(tikvExecDetailRaw.(*util.ExecDetails))
	}
	execDetail := sessVars.StmtCtx.GetExecDetails()
	copTaskInfo := sessVars.StmtCtx.CopTasksDetails()
	statsInfos := plannercore.GetStatsInfo(a.Plan)
	memMax := sessVars.StmtCtx.MemTracker.MaxConsumed()
	diskMax := sessVars.StmtCtx.DiskTracker.MaxConsumed()
	_, planDigest := getPlanDigest(a.Ctx, a.Plan)
	slowItems := &variable.SlowQueryLogItems{
		TxnTS:             txnTS,
		SQL:               sql.String(),
		Digest:            digest,
		TimeTotal:         costTime,
		TimeParse:         sessVars.DurationParse,
		TimeCompile:       sessVars.DurationCompile,
		TimeOptimize:      sessVars.DurationOptimization,
		TimeWaitTS:        sessVars.DurationWaitTS,
		IndexNames:        indexNames,
		StatsInfos:        statsInfos,
		CopTasks:          copTaskInfo,
		ExecDetail:        execDetail,
		MemMax:            memMax,
		DiskMax:           diskMax,
		Succ:              succ,
		Plan:              getPlanTree(a.Ctx, a.Plan),
		PlanDigest:        planDigest,
		Prepared:          a.isPreparedStmt,
		HasMoreResults:    hasMoreResults,
		PlanFromCache:     sessVars.FoundInPlanCache,
		PlanFromBinding:   sessVars.FoundInBinding,
		RewriteInfo:       sessVars.RewritePhaseInfo,
		KVTotal:           time.Duration(atomic.LoadInt64(&tikvExecDetail.WaitKVRespDuration)),
		PDTotal:           time.Duration(atomic.LoadInt64(&tikvExecDetail.WaitPDRespDuration)),
		BackoffTotal:      time.Duration(atomic.LoadInt64(&tikvExecDetail.BackoffDuration)),
		WriteSQLRespTotal: stmtDetail.WriteSQLRespDuration,
		ExecRetryCount:    a.retryCount,
	}
	if a.retryCount > 0 {
		slowItems.ExecRetryTime = costTime - sessVars.DurationParse - sessVars.DurationCompile - time.Since(a.retryStartTime)
	}
	if _, ok := a.StmtNode.(*ast.CommitStmt); ok {
		slowItems.PrevStmt = sessVars.PrevStmt.String()
	}
	if trace.IsEnabled() {
		trace.Log(a.GoCtx, "details", sessVars.SlowLogFormat(slowItems))
	}
	if costTime < threshold {
		logutil.SlowQueryLogger.Debug(sessVars.SlowLogFormat(slowItems))
	} else {
		logutil.SlowQueryLogger.Warn(sessVars.SlowLogFormat(slowItems))
		if sessVars.InRestrictedSQL {
			totalQueryProcHistogramInternal.Observe(costTime.Seconds())
			totalCopProcHistogramInternal.Observe(execDetail.TimeDetail.ProcessTime.Seconds())
			totalCopWaitHistogramInternal.Observe(execDetail.TimeDetail.WaitTime.Seconds())
		} else {
			totalQueryProcHistogramGeneral.Observe(costTime.Seconds())
			totalCopProcHistogramGeneral.Observe(execDetail.TimeDetail.ProcessTime.Seconds())
			totalCopWaitHistogramGeneral.Observe(execDetail.TimeDetail.WaitTime.Seconds())
		}
		var userString string
		if sessVars.User != nil {
			userString = sessVars.User.String()
		}
		var tableIDs string
		if len(sessVars.StmtCtx.TableIDs) > 0 {
			tableIDs = strings.Replace(fmt.Sprintf("%v", sessVars.StmtCtx.TableIDs), " ", ",", -1)
		}
		domain.GetDomain(a.Ctx).LogSlowQuery(&domain.SlowQueryInfo{
			SQL:        sql.String(),
			Digest:     digest,
			Start:      sessVars.StartTime,
			Duration:   costTime,
			Detail:     sessVars.StmtCtx.GetExecDetails(),
			Succ:       succ,
			ConnID:     sessVars.ConnectionID,
			TxnTS:      txnTS,
			User:       userString,
			DB:         sessVars.CurrentDB,
			TableIDs:   tableIDs,
			IndexNames: indexNames,
			Internal:   sessVars.InRestrictedSQL,
		})
	}
}

// getPlanTree will try to get the select plan tree if the plan is select or the select plan of delete/update/insert statement.
func getPlanTree(sctx sessionctx.Context, p plannercore.Plan) string {
	cfg := config.GetGlobalConfig()
	if atomic.LoadUint32(&cfg.Log.RecordPlanInSlowLog) == 0 {
		return ""
	}
	planTree, _ := getEncodedPlan(sctx, p, false, nil)
	if len(planTree) == 0 {
		return planTree
	}
	return variable.SlowLogPlanPrefix + planTree + variable.SlowLogPlanSuffix
}

// getPlanDigest will try to get the select plan tree if the plan is select or the select plan of delete/update/insert statement.
func getPlanDigest(sctx sessionctx.Context, p plannercore.Plan) (normalized, planDigest string) {
	normalized, planDigest = sctx.GetSessionVars().StmtCtx.GetPlanDigest()
	if len(normalized) > 0 {
		return
	}
	normalized, planDigest = plannercore.NormalizePlan(p)
	sctx.GetSessionVars().StmtCtx.SetPlanDigest(normalized, planDigest)
	return
}

// getEncodedPlan gets the encoded plan, and generates the hint string if indicated.
func getEncodedPlan(sctx sessionctx.Context, p plannercore.Plan, genHint bool, n ast.StmtNode) (encodedPlan, hintStr string) {
	var hintSet bool
	encodedPlan = sctx.GetSessionVars().StmtCtx.GetEncodedPlan()
	hintStr, hintSet = sctx.GetSessionVars().StmtCtx.GetPlanHint()
	if len(encodedPlan) > 0 && (!genHint || hintSet) {
		return
	}
	if len(encodedPlan) == 0 {
		encodedPlan = plannercore.EncodePlan(p)
		sctx.GetSessionVars().StmtCtx.SetEncodedPlan(encodedPlan)
	}
	if genHint {
		hints := plannercore.GenHintsFromPhysicalPlan(p)
		if n != nil {
			hints = append(hints, hint.ExtractTableHintsFromStmtNode(n, nil)...)
		}
		hintStr = hint.RestoreOptimizerHints(hints)
		sctx.GetSessionVars().StmtCtx.SetPlanHint(hintStr)
	}
	return
}

// SummaryStmt collects statements for information_schema.statements_summary
func (a *ExecStmt) SummaryStmt(succ bool) {
	sessVars := a.Ctx.GetSessionVars()
	var userString string
	if sessVars.User != nil {
		userString = sessVars.User.Username
	}

	// Internal SQLs must also be recorded to keep the consistency of `PrevStmt` and `PrevStmtDigest`.
	if !stmtsummary.StmtSummaryByDigestMap.Enabled() || ((sessVars.InRestrictedSQL || len(userString) == 0) && !stmtsummary.StmtSummaryByDigestMap.EnabledInternal()) {
		sessVars.SetPrevStmtDigest("")
		return
	}
	// Ignore `PREPARE` statements, but record `EXECUTE` statements.
	if _, ok := a.StmtNode.(*ast.PrepareStmt); ok {
		return
	}
	stmtCtx := sessVars.StmtCtx
	// Make sure StmtType is filled even if succ is false.
	if stmtCtx.StmtType == "" {
		stmtCtx.StmtType = GetStmtLabel(a.StmtNode)
	}
	normalizedSQL, digest := stmtCtx.SQLDigest()
	costTime := time.Since(sessVars.StartTime) + sessVars.DurationParse
	charset, collation := sessVars.GetCharsetInfo()

	var prevSQL, prevSQLDigest string
	if _, ok := a.StmtNode.(*ast.CommitStmt); ok {
		// If prevSQLDigest is not recorded, it means this `commit` is the first SQL once stmt summary is enabled,
		// so it's OK just to ignore it.
		if prevSQLDigest = sessVars.GetPrevStmtDigest(); len(prevSQLDigest) == 0 {
			return
		}
		prevSQL = sessVars.PrevStmt.String()
	}
	sessVars.SetPrevStmtDigest(digest)

	// No need to encode every time, so encode lazily.
	planGenerator := func() (string, string) {
		return getEncodedPlan(a.Ctx, a.Plan, !sessVars.InRestrictedSQL, a.StmtNode)
	}
	// Generating plan digest is slow, only generate it once if it's 'Point_Get'.
	// If it's a point get, different SQLs leads to different plans, so SQL digest
	// is enough to distinguish different plans in this case.
	var planDigest string
	var planDigestGen func() string
	if a.Plan.TP() == plancodec.TypePointGet {
		planDigestGen = func() string {
			_, planDigest := getPlanDigest(a.Ctx, a.Plan)
			return planDigest
		}
	} else {
		_, planDigest = getPlanDigest(a.Ctx, a.Plan)
	}

	execDetail := stmtCtx.GetExecDetails()
	copTaskInfo := stmtCtx.CopTasksDetails()
	memMax := stmtCtx.MemTracker.MaxConsumed()
	diskMax := stmtCtx.DiskTracker.MaxConsumed()
	sql := a.GetTextToLog()
	var stmtDetail execdetails.StmtExecDetails
	stmtDetailRaw := a.GoCtx.Value(execdetails.StmtExecDetailKey)
	if stmtDetailRaw != nil {
		stmtDetail = *(stmtDetailRaw.(*execdetails.StmtExecDetails))
	}
<<<<<<< HEAD

	cpuTime := int64(0)
	consumed := int64(0)
	if stmtExec := a.Ctx.GetStmtExecStats(); stmtExec != nil && stmtExec.TaskGroup != nil {
		var taskGroupMetrics = []gometrics.Sample{
			{Name: "/taskgroup/sched/cputime:nanoseconds"},
		}
		gometrics.ReadTaskGroup(stmtExec.TaskGroup, taskGroupMetrics)
		cpuTime = int64(taskGroupMetrics[0].Value.Uint64())
		consumed = stmtExec.ConsumedCPUTime
	}

=======
	var tikvExecDetail util.ExecDetails
	tikvExecDetailRaw := a.GoCtx.Value(util.ExecDetailsKey)
	if tikvExecDetailRaw != nil {
		tikvExecDetail = *(tikvExecDetailRaw.(*util.ExecDetails))
	}
>>>>>>> 371e10ed
	stmtExecInfo := &stmtsummary.StmtExecInfo{
		SchemaName:      strings.ToLower(sessVars.CurrentDB),
		OriginalSQL:     sql,
		Charset:         charset,
		Collation:       collation,
		NormalizedSQL:   normalizedSQL,
		Digest:          digest,
		PrevSQL:         prevSQL,
		PrevSQLDigest:   prevSQLDigest,
		PlanGenerator:   planGenerator,
		PlanDigest:      planDigest,
		PlanDigestGen:   planDigestGen,
		User:            userString,
		TotalLatency:    costTime,
		ParseLatency:    sessVars.DurationParse,
		CompileLatency:  sessVars.DurationCompile,
		OptimizeLatency: sessVars.DurationOptimization,
		WaitTsLatency:   sessVars.DurationWaitTS,
		StmtCtx:         stmtCtx,
		CopTasks:        copTaskInfo,
		ExecDetail:      &execDetail,
		MemMax:          memMax,
		DiskMax:         diskMax,
		StartTime:       sessVars.StartTime,
		IsInternal:      sessVars.InRestrictedSQL,
		Succeed:         succ,
		PlanInCache:     sessVars.FoundInPlanCache,
		PlanInBinding:   sessVars.FoundInBinding,
		ExecRetryCount:  a.retryCount,
		StmtExecDetails: stmtDetail,
		TiKVExecDetails: tikvExecDetail,
		Prepared:        a.isPreparedStmt,
		CPUTime:         cpuTime,
	}
	if a.retryCount > 0 {
		stmtExecInfo.ExecRetryTime = costTime - sessVars.DurationParse - sessVars.DurationCompile - time.Since(a.retryStartTime)
	}
	stmtsummary.StmtSummaryByDigestMap.AddStatement(stmtExecInfo)

	stmtExecInfo.CPUTime = cpuTime - consumed
	stmtcost.StmtCostCollector.AddStatement(stmtExecInfo)
}

// GetTextToLog return the query text to log.
func (a *ExecStmt) GetTextToLog() string {
	var sql string
	sessVars := a.Ctx.GetSessionVars()
	if sessVars.EnableRedactLog {
		sql, _ = sessVars.StmtCtx.SQLDigest()
	} else if sensitiveStmt, ok := a.StmtNode.(ast.SensitiveStmtNode); ok {
		sql = sensitiveStmt.SecureText()
	} else {
		sql = sessVars.StmtCtx.OriginalSQL + sessVars.PreparedParams.String()
	}
	return sql
}<|MERGE_RESOLUTION|>--- conflicted
+++ resolved
@@ -1109,7 +1109,6 @@
 	if stmtDetailRaw != nil {
 		stmtDetail = *(stmtDetailRaw.(*execdetails.StmtExecDetails))
 	}
-<<<<<<< HEAD
 
 	cpuTime := int64(0)
 	consumed := int64(0)
@@ -1122,13 +1121,11 @@
 		consumed = stmtExec.ConsumedCPUTime
 	}
 
-=======
 	var tikvExecDetail util.ExecDetails
 	tikvExecDetailRaw := a.GoCtx.Value(util.ExecDetailsKey)
 	if tikvExecDetailRaw != nil {
 		tikvExecDetail = *(tikvExecDetailRaw.(*util.ExecDetails))
 	}
->>>>>>> 371e10ed
 	stmtExecInfo := &stmtsummary.StmtExecInfo{
 		SchemaName:      strings.ToLower(sessVars.CurrentDB),
 		OriginalSQL:     sql,
