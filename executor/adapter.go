--- conflicted
+++ resolved
@@ -666,12 +666,6 @@
 	memMax := sessVars.StmtCtx.MemTracker.MaxConsumed()
 	if costTime < threshold {
 		_, digest := sessVars.StmtCtx.SQLDigest()
-<<<<<<< HEAD
-		logutil.SlowQueryLogger.Debug(sessVars.SlowLogFormat(txnTS, costTime, execDetail, indexNames, digest, statsInfos, copTaskInfo, memMax, succ, sql))
-	} else {
-		_, digest := sessVars.StmtCtx.SQLDigest()
-		logutil.SlowQueryLogger.Warn(sessVars.SlowLogFormat(txnTS, costTime, execDetail, indexNames, digest, statsInfos, copTaskInfo, memMax, succ, sql))
-=======
 		logutil.SlowQueryLogger.Debug(sessVars.SlowLogFormat(&variable.SlowQueryLogItems{
 			TxnTS:       txnTS,
 			SQL:         sql,
@@ -679,7 +673,7 @@
 			TimeTotal:   costTime,
 			TimeParse:   a.Ctx.GetSessionVars().StmtCtx.DurationParse,
 			TimeCompile: a.Ctx.GetSessionVars().StmtCtx.DurationCompile,
-			IndexIDs:    indexIDs,
+			IndexNames:    indexNames,
 			StatsInfos:  statsInfos,
 			CopTasks:    copTaskInfo,
 			ExecDetail:  execDetail,
@@ -695,14 +689,13 @@
 			TimeTotal:   costTime,
 			TimeParse:   a.Ctx.GetSessionVars().StmtCtx.DurationParse,
 			TimeCompile: a.Ctx.GetSessionVars().StmtCtx.DurationCompile,
-			IndexIDs:    indexIDs,
+			IndexNames:    indexNames,
 			StatsInfos:  statsInfos,
 			CopTasks:    copTaskInfo,
 			ExecDetail:  execDetail,
 			MemMax:      memMax,
 			Succ:        succ,
 		}))
->>>>>>> 5ee0847c
 		metrics.TotalQueryProcHistogram.Observe(costTime.Seconds())
 		metrics.TotalCopProcHistogram.Observe(execDetail.ProcessTime.Seconds())
 		metrics.TotalCopWaitHistogram.Observe(execDetail.WaitTime.Seconds())
