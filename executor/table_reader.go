// Copyright 2018 PingCAP, Inc.
//
// Licensed under the Apache License, Version 2.0 (the "License");
// you may not use this file except in compliance with the License.
// You may obtain a copy of the License at
//
//     http://www.apache.org/licenses/LICENSE-2.0
//
// Unless required by applicable law or agreed to in writing, software
// distributed under the License is distributed on an "AS IS" BASIS,
// See the License for the specific language governing permissions and
// limitations under the License.

package executor

import (
	"context"
	"fmt"
	"sort"

	"github.com/opentracing/opentracing-go"
	"github.com/pingcap/parser/model"
	"github.com/pingcap/tidb/distsql"
	"github.com/pingcap/tidb/expression"
	"github.com/pingcap/tidb/kv"
	plannercore "github.com/pingcap/tidb/planner/core"
	"github.com/pingcap/tidb/sessionctx"
	"github.com/pingcap/tidb/statistics"
	"github.com/pingcap/tidb/table"
	"github.com/pingcap/tidb/types"
	"github.com/pingcap/tidb/util/chunk"
	"github.com/pingcap/tidb/util/logutil"
	"github.com/pingcap/tidb/util/memory"
	"github.com/pingcap/tidb/util/ranger"
	"github.com/pingcap/tidb/util/stringutil"
	"github.com/pingcap/tipb/go-tipb"
)

// make sure `TableReaderExecutor` implements `Executor`.
var _ Executor = &TableReaderExecutor{}

// selectResultHook is used to hack distsql.SelectWithRuntimeStats safely for testing.
type selectResultHook struct {
	selectResultFunc func(ctx context.Context, sctx sessionctx.Context, kvReq *kv.Request,
		fieldTypes []*types.FieldType, fb *statistics.QueryFeedback, copPlanIDs []int) (distsql.SelectResult, error)
}

func (sr selectResultHook) SelectResult(ctx context.Context, sctx sessionctx.Context, kvReq *kv.Request,
	fieldTypes []*types.FieldType, fb *statistics.QueryFeedback, copPlanIDs []int, rootPlanID int) (distsql.SelectResult, error) {
	if sr.selectResultFunc == nil {
		return distsql.SelectWithRuntimeStats(ctx, sctx, kvReq, fieldTypes, fb, copPlanIDs, rootPlanID)
	}
	return sr.selectResultFunc(ctx, sctx, kvReq, fieldTypes, fb, copPlanIDs)
}

// TableReaderExecutor sends DAG request and reads table data from kv layer.
type TableReaderExecutor struct {
	baseExecutor

	table  table.Table
	ranges []*ranger.Range
	// kvRanges are only use for union scan.
	kvRanges []kv.KeyRange
	dagPB    *tipb.DAGRequest
	startTS  uint64
	// columns are only required by union scan and virtual column.
	columns []*model.ColumnInfo

	// resultHandler handles the order of the result. Since (MAXInt64, MAXUint64] stores before [0, MaxInt64] physically
	// for unsigned int.
	resultHandler *tableResultHandler
	feedback      *statistics.QueryFeedback
	plans         []plannercore.PhysicalPlan

	memTracker       *memory.Tracker
	selectResultHook // for testing

	keepOrder bool
	desc      bool
	streaming bool
	storeType kv.StoreType
	// corColInFilter tells whether there's correlated column in filter.
	corColInFilter bool
	// corColInAccess tells whether there's correlated column in access conditions.
	corColInAccess bool
	// virtualColumnIndex records all the indices of virtual columns and sort them in definition
	// to make sure we can compute the virtual column in right order.
	virtualColumnIndex []int
	// virtualColumnRetFieldTypes records the RetFieldTypes of virtual columns.
	virtualColumnRetFieldTypes []*types.FieldType
	// batchCop indicates whether use super batch coprocessor request, only works for TiFlash engine.
	batchCop bool
}

// Open initialzes necessary variables for using this executor.
func (e *TableReaderExecutor) Open(ctx context.Context) error {
	if span := opentracing.SpanFromContext(ctx); span != nil && span.Tracer() != nil {
		span1 := span.Tracer().StartSpan("TableReaderExecutor.Open", opentracing.ChildOf(span.Context()))
		defer span1.Finish()
		ctx = opentracing.ContextWithSpan(ctx, span1)
	}

	e.memTracker = memory.NewTracker(e.id, -1)
	e.memTracker.AttachTo(e.ctx.GetSessionVars().StmtCtx.MemTracker)

	var err error
	if e.corColInFilter {
		e.dagPB.Executors, _, err = constructDistExec(e.ctx, e.plans)
		if err != nil {
			return err
		}
	}
	if e.runtimeStats != nil {
		collExec := true
		e.dagPB.CollectExecutionSummaries = &collExec
	}
	if e.corColInAccess {
		ts := e.plans[0].(*plannercore.PhysicalTableScan)
		access := ts.AccessCondition
		pkTP := ts.Table.GetPkColInfo().FieldType
		e.ranges, err = ranger.BuildTableRange(access, e.ctx.GetSessionVars().StmtCtx, &pkTP)
		if err != nil {
			return err
		}
	}

	e.resultHandler = &tableResultHandler{}
	if e.feedback != nil && e.feedback.Hist != nil {
		// EncodeInt don't need *statement.Context.
		var ok bool
		e.ranges, ok = e.feedback.Hist.SplitRange(nil, e.ranges, false)
		if !ok {
			e.feedback.Invalidate()
		}
	}
	firstPartRanges, secondPartRanges := splitRanges(e.ranges, e.keepOrder, e.desc)
	firstResult, err := e.buildResp(ctx, firstPartRanges)
	if err != nil {
		e.feedback.Invalidate()
		return err
	}
	if len(secondPartRanges) == 0 {
		e.resultHandler.open(nil, firstResult)
		return nil
	}
	var secondResult distsql.SelectResult
	secondResult, err = e.buildResp(ctx, secondPartRanges)
	if err != nil {
		e.feedback.Invalidate()
		return err
	}
	e.resultHandler.open(firstResult, secondResult)
	return nil
}

// Next fills data into the chunk passed by its caller.
// The task was actually done by tableReaderHandler.
func (e *TableReaderExecutor) Next(ctx context.Context, req *chunk.Chunk) error {
	logutil.Eventf(ctx, "table scan table: %s, range: %v", stringutil.MemoizeStr(func() string {
		var tableName string
		if meta := e.table.Meta(); meta != nil {
			tableName = meta.Name.L
		}
		return tableName
	}), e.ranges)
	if err := e.resultHandler.nextChunk(ctx, req); err != nil {
		e.feedback.Invalidate()
		return err
	}

	err := FillVirtualColumnValue(e.virtualColumnRetFieldTypes, e.virtualColumnIndex, e.schema, e.columns, e.ctx, req)
	if err != nil {
		return err
	}

	return nil
}

// Close implements the Executor Close interface.
func (e *TableReaderExecutor) Close() error {
	var err error
	if e.resultHandler != nil {
		err = e.resultHandler.Close()
	}
<<<<<<< HEAD
	if e.runtimeStats != nil {
		copStats := e.ctx.GetSessionVars().StmtCtx.RuntimeStatsColl.GetRootStats(e.plans[0].ID())
		copStats.SetRowNum(e.feedback.Actual())
	}
=======
>>>>>>> 030eab2b
	e.ctx.StoreQueryFeedback(e.feedback)
	return err
}

// buildResp first builds request and sends it to tikv using distsql.Select. It uses SelectResut returned by the callee
// to fetch all results.
func (e *TableReaderExecutor) buildResp(ctx context.Context, ranges []*ranger.Range) (distsql.SelectResult, error) {
	var builder distsql.RequestBuilder
	var reqBuilder *distsql.RequestBuilder
	if e.table.Meta() != nil && e.table.Meta().IsCommonHandle {
		reqBuilder = builder.SetCommonHandleRanges(e.ctx.GetSessionVars().StmtCtx, getPhysicalTableID(e.table), ranges)
	} else {
		reqBuilder = builder.SetTableRanges(getPhysicalTableID(e.table), ranges, e.feedback)
	}
	kvReq, err := reqBuilder.
		SetDAGRequest(e.dagPB).
		SetStartTS(e.startTS).
		SetDesc(e.desc).
		SetKeepOrder(e.keepOrder).
		SetStreaming(e.streaming).
		SetFromSessionVars(e.ctx.GetSessionVars()).
		SetMemTracker(e.memTracker).
		SetStoreType(e.storeType).
		SetAllowBatchCop(e.batchCop).
		Build()
	if err != nil {
		return nil, err
	}
	e.kvRanges = append(e.kvRanges, kvReq.KeyRanges...)

	result, err := e.SelectResult(ctx, e.ctx, kvReq, retTypes(e), e.feedback, getPhysicalPlanIDs(e.plans), e.id)
	if err != nil {
		return nil, err
	}
	result.Fetch(ctx)
	return result, nil
}

func buildVirtualColumnIndex(schema *expression.Schema, columns []*model.ColumnInfo) []int {
	virtualColumnIndex := make([]int, 0, len(columns))
	for i, col := range schema.Columns {
		if col.VirtualExpr != nil {
			virtualColumnIndex = append(virtualColumnIndex, i)
		}
	}
	sort.Slice(virtualColumnIndex, func(i, j int) bool {
		return plannercore.FindColumnInfoByID(columns, schema.Columns[virtualColumnIndex[i]].ID).Offset <
			plannercore.FindColumnInfoByID(columns, schema.Columns[virtualColumnIndex[j]].ID).Offset
	})
	return virtualColumnIndex
}

// buildVirtualColumnInfo saves virtual column indices and sort them in definition order
func (e *TableReaderExecutor) buildVirtualColumnInfo() {
	e.virtualColumnIndex = buildVirtualColumnIndex(e.Schema(), e.columns)
	if len(e.virtualColumnIndex) > 0 {
		e.virtualColumnRetFieldTypes = make([]*types.FieldType, len(e.virtualColumnIndex))
		for i, idx := range e.virtualColumnIndex {
			e.virtualColumnRetFieldTypes[i] = e.schema.Columns[idx].RetType
		}
	}
}

type tableResultHandler struct {
	// If the pk is unsigned and we have KeepOrder=true and want ascending order,
	// `optionalResult` will handles the request whose range is in signed int range, and
	// `result` will handle the request whose range is exceed signed int range.
	// If we want descending order, `optionalResult` will handles the request whose range is exceed signed, and
	// the `result` will handle the request whose range is in signed.
	// Otherwise, we just set `optionalFinished` true and the `result` handles the whole ranges.
	optionalResult distsql.SelectResult
	result         distsql.SelectResult

	optionalFinished bool
}

func (tr *tableResultHandler) open(optionalResult, result distsql.SelectResult) {
	if optionalResult == nil {
		tr.optionalFinished = true
		tr.result = result
		return
	}
	tr.optionalResult = optionalResult
	tr.result = result
	tr.optionalFinished = false
}

func (tr *tableResultHandler) nextChunk(ctx context.Context, chk *chunk.Chunk) error {
	if !tr.optionalFinished {
		err := tr.optionalResult.Next(ctx, chk)
		if err != nil {
			return err
		}
		if chk.NumRows() > 0 {
			return nil
		}
		tr.optionalFinished = true
	}
	return tr.result.Next(ctx, chk)
}

func (tr *tableResultHandler) nextRaw(ctx context.Context) (data []byte, err error) {
	if !tr.optionalFinished {
		data, err = tr.optionalResult.NextRaw(ctx)
		if err != nil {
			return nil, err
		}
		if data != nil {
			return data, nil
		}
		tr.optionalFinished = true
	}
	data, err = tr.result.NextRaw(ctx)
	if err != nil {
		return nil, err
	}
	return data, nil
}

func (tr *tableResultHandler) Close() error {
	err := closeAll(tr.optionalResult, tr.result)
	tr.optionalResult, tr.result = nil, nil
	return err
}<|MERGE_RESOLUTION|>--- conflicted
+++ resolved
@@ -15,7 +15,6 @@
 
 import (
 	"context"
-	"fmt"
 	"sort"
 
 	"github.com/opentracing/opentracing-go"
@@ -182,13 +181,6 @@
 	if e.resultHandler != nil {
 		err = e.resultHandler.Close()
 	}
-<<<<<<< HEAD
-	if e.runtimeStats != nil {
-		copStats := e.ctx.GetSessionVars().StmtCtx.RuntimeStatsColl.GetRootStats(e.plans[0].ID())
-		copStats.SetRowNum(e.feedback.Actual())
-	}
-=======
->>>>>>> 030eab2b
 	e.ctx.StoreQueryFeedback(e.feedback)
 	return err
 }
