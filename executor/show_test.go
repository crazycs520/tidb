--- conflicted
+++ resolved
@@ -697,7 +697,6 @@
 			"  PARTITION `p3` VALUES IN (7,8,15,16,NULL)\n"+
 			")"))
 
-<<<<<<< HEAD
 	// Test show range multi-columns partition table
 	tk.MustExec(`DROP TABLE IF EXISTS t`)
 	tk.MustExec(
@@ -725,7 +724,8 @@
 			"  PARTITION `p1` VALUES LESS THAN (10,20,\"mmm\"),\n"+
 			"  PARTITION `p2` VALUES LESS THAN (15,30,\"sss\"),\n"+
 			"  PARTITION `p3` VALUES LESS THAN (MAXVALUE,MAXVALUE,MAXVALUE)\n"+
-=======
+			")"))
+
 	// Test show list partition table
 	tk.MustExec(`DROP TABLE IF EXISTS t`)
 	tk.MustExec(`create table t (id int, name varchar(10), unique index idx (id)) partition by list  (id) (
@@ -765,7 +765,6 @@
 			"  PARTITION `p1` VALUES IN (1,2,10,11,19,20),\n"+
 			"  PARTITION `p2` VALUES IN (4,12,13,14,18),\n"+
 			"  PARTITION `p3` VALUES IN (7,8,15,16,NULL)\n"+
->>>>>>> e949d651
 			")"))
 }
 
