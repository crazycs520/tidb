--- conflicted
+++ resolved
@@ -2081,154 +2081,6 @@
 	tk.MustQuery("select * from t1").Check(testkit.Rows("1"))
 	tk.MustQuery("select * from t2").Check(testkit.Rows("1"))
 	tk.MustQuery("select * from t3").Check(testkit.Rows("1"))
-<<<<<<< HEAD
-}
-
-func TestDMLExplainFKInfo(t *testing.T) {
-	store := testkit.CreateMockStore(t)
-	tk := testkit.NewTestKit(t, store)
-	tk.MustExec("set @@global.tidb_enable_foreign_key=1")
-	tk.MustExec("set @@foreign_key_checks=1")
-	tk.MustExec("use test")
-
-	tk.MustExec("create table t1 (id int key);")
-	tk.MustExec("create table t2 (id int key, foreign key fk(id) references t1(id) ON UPDATE CASCADE ON DELETE CASCADE);")
-	tk.MustExec("create table t3 (id int, unique index idx(id));")
-	tk.MustExec("create table t4 (id int, index idx_id(id),foreign key fk(id) references t3(id));")
-	tk.MustExec("create table t5 (id int key, id2 int, id3 int, unique index idx2(id2), index idx3(id3));")
-	tk.MustExec("create table t6 (id int,     id2 int, id3 int, index idx_id(id), index idx_id2(id2), " +
-		"foreign key fk_1 (id) references t5(id) ON UPDATE CASCADE ON DELETE CASCADE, " +
-		"foreign key fk_2 (id2) references t5(id2) ON UPDATE CASCADE, " +
-		"foreign key fk_3 (id3) references t5(id3) ON DELETE CASCADE);")
-
-	cases := []struct {
-		sql  string
-		plan string
-	}{
-		// Test foreign key use primary key.
-		{
-			sql: "explain insert into t2 values (1)",
-			plan: "Insert_1 N/A root  N/A]\n" +
-				"[└─Foreign_Key_Check_3 0.00 root table:t1 foreign_key:fk, check_exist",
-		},
-		{
-			sql: "explain update t2 set id=id+1 where id = 1",
-			plan: "Update_3 N/A root  N/A]\n" +
-				"[└─Point_Get_1 1.00 root table:t2 handle:1]\n" +
-				"[└─Foreign_Key_Check_4 0.00 root table:t1 foreign_key:fk, check_exist",
-		},
-		{
-			sql: "explain delete from t1 where id > 1",
-			plan: "Delete_4 N/A root  N/A]\n" +
-				"[└─TableReader_7 3333.33 root  data:TableRangeScan_6]\n" +
-				"[  └─TableRangeScan_6 3333.33 cop[tikv] table:t1 range:(1,+inf], keep order:false, stats:pseudo]\n" +
-				"[└─Foreign_Key_Cascade_8 0.00 root table:t2 foreign_key:fk, on_delete:CASCADE",
-		},
-		{
-			sql: "explain update t1 set id=id+1 where id = 1",
-			plan: "Update_3 N/A root  N/A]\n" +
-				"[└─Point_Get_1 1.00 root table:t1 handle:1]\n" +
-				"[└─Foreign_Key_Cascade_4 0.00 root table:t2 foreign_key:fk, on_update:CASCADE",
-		},
-		{
-			sql:  "explain insert into t1 values (1)",
-			plan: "Insert_1 N/A root  N/A",
-		},
-		{
-			sql: "explain insert into t1 values (1) on duplicate key update id = 100",
-			plan: "Insert_1 N/A root  N/A]" +
-				"\n[└─Foreign_Key_Cascade_3 0.00 root table:t2 foreign_key:fk, on_update:CASCADE",
-		},
-		// Test foreign key use index.
-		{
-			sql: "explain insert into t4 values (1)",
-			plan: "Insert_1 N/A root  N/A]\n" +
-				"[└─Foreign_Key_Check_3 0.00 root table:t3, index:idx foreign_key:fk, check_exist",
-		},
-		{
-			sql: "explain update t4 set id=id+1 where id = 1",
-			plan: "Update_4 N/A root  N/A]\n" +
-				"[└─IndexReader_7 10.00 root  index:IndexRangeScan_6]\n" +
-				"[  └─IndexRangeScan_6 10.00 cop[tikv] table:t4, index:idx_id(id) range:[1,1], keep order:false, stats:pseudo]\n" +
-				"[└─Foreign_Key_Check_8 0.00 root table:t3, index:idx foreign_key:fk, check_exist",
-		},
-		{
-			sql: "explain delete from t3 where id > 1",
-			plan: "Delete_4 N/A root  N/A]\n" +
-				"[└─IndexReader_7 3333.33 root  index:IndexRangeScan_6]\n" +
-				"[  └─IndexRangeScan_6 3333.33 cop[tikv] table:t3, index:idx(id) range:(1,+inf], keep order:false, stats:pseudo]\n" +
-				"[└─Foreign_Key_Check_8 0.00 root table:t4, index:idx_id foreign_key:fk, check_not_exist",
-		},
-		{
-			sql: "explain update t3 set id=id+1 where id = 1",
-			plan: "Update_3 N/A root  N/A]\n" +
-				"[└─Point_Get_1 1.00 root table:t3, index:idx(id) ]\n" +
-				"[└─Foreign_Key_Check_4 0.00 root table:t4, index:idx_id foreign_key:fk, check_not_exist",
-		},
-		{
-			sql:  "explain insert into t3 values (1)",
-			plan: "Insert_1 N/A root  N/A",
-		},
-		{
-			sql: "explain insert into t3 values (1) on duplicate key update id = 100",
-			plan: "Insert_1 N/A root  N/A]\n" +
-				"[└─Foreign_Key_Check_3 0.00 root table:t4, index:idx_id foreign_key:fk, check_not_exist",
-		},
-		// Test multi-foreign keys in on table.
-		{
-			sql: "explain insert into t6 values (1,1,1)",
-			plan: "Insert_1 N/A root  N/A]\n" +
-				"[└─Foreign_Key_Check_3 0.00 root table:t5 foreign_key:fk_1, check_exist]\n" +
-				"[└─Foreign_Key_Check_4 0.00 root table:t5, index:idx2 foreign_key:fk_2, check_exist]\n" +
-				"[└─Foreign_Key_Check_5 0.00 root table:t5, index:idx3 foreign_key:fk_3, check_exist",
-		},
-		{
-			sql: "explain update t6 set id=id+1, id3=id2+1 where id = 1",
-			plan: "Update_4 N/A root  N/A]\n" +
-				"[└─IndexLookUp_11 10.00 root  ]\n" +
-				"[  ├─IndexRangeScan_9(Build) 10.00 cop[tikv] table:t6, index:idx_id(id) range:[1,1], keep order:false, stats:pseudo]\n" +
-				"[  └─TableRowIDScan_10(Probe) 10.00 cop[tikv] table:t6 keep order:false, stats:pseudo]\n" +
-				"[└─Foreign_Key_Check_12 0.00 root table:t5 foreign_key:fk_1, check_exist]\n" +
-				"[└─Foreign_Key_Check_13 0.00 root table:t5, index:idx3 foreign_key:fk_3, check_exist",
-		},
-		{
-			sql: "explain delete from t5 where id > 1",
-			plan: "Delete_4 N/A root  N/A]\n" +
-				"[└─TableReader_7 3333.33 root  data:TableRangeScan_6]\n" +
-				"[  └─TableRangeScan_6 3333.33 cop[tikv] table:t5 range:(1,+inf], keep order:false, stats:pseudo]\n" +
-				"[└─Foreign_Key_Check_9 0.00 root table:t6, index:idx_id2 foreign_key:fk_2, check_not_exist]\n" +
-				"[└─Foreign_Key_Cascade_8 0.00 root table:t6, index:idx_id foreign_key:fk_1, on_delete:CASCADE]\n" +
-				"[└─Foreign_Key_Cascade_10 0.00 root table:t6, index:fk_3 foreign_key:fk_3, on_delete:CASCADE",
-		},
-		{
-			sql: "explain update t5 set id=id+1, id2=id2+1 where id = 1",
-			plan: "Update_4 N/A root  N/A]\n" +
-				"[└─Point_Get_1 1.00 root table:t5 handle:1]\n" +
-				"[└─Foreign_Key_Cascade_5 0.00 root table:t6, index:idx_id foreign_key:fk_1, on_update:CASCADE]\n" +
-				"[└─Foreign_Key_Cascade_6 0.00 root table:t6, index:idx_id2 foreign_key:fk_2, on_update:CASCADE",
-		},
-		{
-			sql: "explain update t5 set id=id+1, id2=id2+1, id3=id3+1 where id = 1",
-			plan: "Update_5 N/A root  N/A]\n" +
-				"[└─Point_Get_1 1.00 root table:t5 handle:1]\n" +
-				"[└─Foreign_Key_Check_8 0.00 root table:t6, index:fk_3 foreign_key:fk_3, check_not_exist]\n" +
-				"[└─Foreign_Key_Cascade_6 0.00 root table:t6, index:idx_id foreign_key:fk_1, on_update:CASCADE]\n" +
-				"[└─Foreign_Key_Cascade_7 0.00 root table:t6, index:idx_id2 foreign_key:fk_2, on_update:CASCADE",
-		},
-		{
-			sql:  "explain insert into t5 values (1,1,1)",
-			plan: "Insert_1 N/A root  N/A",
-		},
-		{
-			sql: "explain insert into t5 values (1,1,1) on duplicate key update id = 100, id3=100",
-			plan: "Insert_1 N/A root  N/A]\n" +
-				"[└─Foreign_Key_Check_4 0.00 root table:t6, index:fk_3 foreign_key:fk_3, check_not_exist]\n" +
-				"[└─Foreign_Key_Cascade_3 0.00 root table:t6, index:idx_id foreign_key:fk_1, on_update:CASCADE",
-		},
-	}
-	for _, ca := range cases {
-		tk.MustQuery(ca.sql).Check(testkit.Rows(ca.plan))
-	}
 }
 
 func TestExplainAnalyzeDMLWithFKInfo(t *testing.T) {
@@ -2361,6 +2213,4 @@
 		explain := getExplainResult(res)
 		require.Regexp(t, ca.plan, explain)
 	}
-=======
->>>>>>> e541b93c
 }