--- conflicted
+++ resolved
@@ -301,47 +301,7 @@
 // executeRecoverTable represents a recover table executor.
 // It is built from "recover table" statement,
 // is used to recover the table that deleted by mistake.
-<<<<<<< HEAD
 func (e *DDLExec) executeRecoverTable(s *ast.RecoverTableStmt) error {
-=======
-type RestoreTableExec struct {
-	baseExecutor
-	jobID  int64
-	Table  *ast.TableName
-	JobNum int64
-}
-
-// Open implements the Executor Open interface.
-func (e *RestoreTableExec) Open(ctx context.Context) error {
-	return e.baseExecutor.Open(ctx)
-}
-
-// Next implements the Executor Open interface.
-func (e *RestoreTableExec) Next(ctx context.Context, req *chunk.RecordBatch) (err error) {
-	// Should commit the previous transaction and create a new transaction.
-	if err = e.ctx.NewTxn(ctx); err != nil {
-		return err
-	}
-	defer func() { e.ctx.GetSessionVars().StmtCtx.IsDDLJobInQueue = false }()
-
-	err = e.executeRestoreTable()
-	if err != nil {
-		return err
-	}
-
-	dom := domain.GetDomain(e.ctx)
-	// Update InfoSchema in TxnCtx, so it will pass schema check.
-	is := dom.InfoSchema()
-	txnCtx := e.ctx.GetSessionVars().TxnCtx
-	txnCtx.InfoSchema = is
-	txnCtx.SchemaVersion = is.SchemaMetaVersion()
-	// DDL will force commit old transaction, after DDL, in transaction status should be false.
-	e.ctx.GetSessionVars().SetStatusFlag(mysql.ServerStatusInTrans, false)
-	return nil
-}
-
-func (e *RestoreTableExec) executeRestoreTable() error {
->>>>>>> f514a32b
 	txn, err := e.ctx.Txn(true)
 	if err != nil {
 		return err
@@ -367,15 +327,9 @@
 	if err != nil {
 		return errors.Errorf("recover table_id: %d, get original autoID from snapshot meta err: %s", job.TableID, err.Error())
 	}
-<<<<<<< HEAD
 	// Call DDL RecoverTable
 	err = domain.GetDomain(e.ctx).DDL().RecoverTable(e.ctx, tblInfo, job.SchemaID, autoID, job.ID, job.StartTS)
-	return errors.Trace(err)
-=======
-	// Call DDL RestoreTable
-	err = domain.GetDomain(e.ctx).DDL().RestoreTable(e.ctx, tblInfo, job.SchemaID, autoID, job.ID, job.StartTS)
-	return err
->>>>>>> f514a32b
+	return err
 }
 
 func (e *DDLExec) getRecoverTableByJobID(s *ast.RecoverTableStmt, t *meta.Meta, dom *domain.Domain) (*model.Job, *model.TableInfo, error) {
