--- conflicted
+++ resolved
@@ -79,13 +79,8 @@
 	StmtRollback()
 	// StmtGetMutation gets the binlog mutation for current statement.
 	StmtGetMutation(int64) *binlog.TableMutation
-<<<<<<< HEAD
-	// StmtAddDirtyTableOP adds the dirty table operation for current statement.
-	StmtAddDirtyTableOP(op int, physicalID int64, handle int64, row []types.Datum)
-=======
 	// StmtDeleteTableRow records the deleted rows for current statement.
 	StmtDeleteTableRow(tid int64, handle int64)
->>>>>>> 6add3679
 	// UpdateStmtUntouchedIndex records the untouched index value when execute update statement.
 	UpdateStmtUntouchedIndex(tid, indexID int64)
 	// IsUntouchedIndex checks whether the table index was untouched when update.
