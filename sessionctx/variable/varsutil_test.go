// Copyright 2016 PingCAP, Inc.
//
// Licensed under the Apache License, Version 2.0 (the "License");
// you may not use this file except in compliance with the License.
// You may obtain a copy of the License at
//
//     http://www.apache.org/licenses/LICENSE-2.0
//
// Unless required by applicable law or agreed to in writing, software
// distributed under the License is distributed on an "AS IS" BASIS,
// WITHOUT WARRANTIES OR CONDITIONS OF ANY KIND, either express or implied.
// See the License for the specific language governing permissions and
// limitations under the License.

package variable

import (
	"context"
	"reflect"
	"strconv"
	"testing"
	"time"

	"github.com/pingcap/tidb/config"
	"github.com/pingcap/tidb/kv"
	"github.com/pingcap/tidb/parser/mysql"
	"github.com/pingcap/tidb/parser/terror"
	"github.com/stretchr/testify/require"
)

func TestTiDBOptOn(t *testing.T) {
	table := []struct {
		val string
		on  bool
	}{
		{"ON", true},
		{"on", true},
		{"On", true},
		{"1", true},
		{"off", false},
		{"No", false},
		{"0", false},
		{"1.1", false},
		{"", false},
	}
	for _, tbl := range table {
		on := TiDBOptOn(tbl.val)
		require.Equal(t, tbl.on, on)
	}
}

func TestNewSessionVars(t *testing.T) {
	vars := NewSessionVars(nil)

	require.Equal(t, DefIndexJoinBatchSize, vars.IndexJoinBatchSize)
	require.Equal(t, DefIndexLookupSize, vars.IndexLookupSize)
	require.Equal(t, ConcurrencyUnset, vars.indexLookupConcurrency)
	require.Equal(t, DefIndexSerialScanConcurrency, vars.indexSerialScanConcurrency)
	require.Equal(t, ConcurrencyUnset, vars.indexLookupJoinConcurrency)
	require.Equal(t, DefTiDBHashJoinConcurrency, vars.hashJoinConcurrency)
	require.Equal(t, DefExecutorConcurrency, vars.IndexLookupConcurrency())
	require.Equal(t, DefIndexSerialScanConcurrency, vars.IndexSerialScanConcurrency())
	require.Equal(t, DefExecutorConcurrency, vars.IndexLookupJoinConcurrency())
	require.Equal(t, DefExecutorConcurrency, vars.HashJoinConcurrency())
	require.Equal(t, DefTiDBAllowBatchCop, vars.AllowBatchCop)
	require.Equal(t, ConcurrencyUnset, vars.projectionConcurrency)
	require.Equal(t, ConcurrencyUnset, vars.hashAggPartialConcurrency)
	require.Equal(t, ConcurrencyUnset, vars.hashAggFinalConcurrency)
	require.Equal(t, ConcurrencyUnset, vars.windowConcurrency)
	require.Equal(t, DefTiDBMergeJoinConcurrency, vars.mergeJoinConcurrency)
	require.Equal(t, DefTiDBStreamAggConcurrency, vars.streamAggConcurrency)
	require.Equal(t, DefDistSQLScanConcurrency, vars.distSQLScanConcurrency)
	require.Equal(t, DefExecutorConcurrency, vars.ProjectionConcurrency())
	require.Equal(t, DefExecutorConcurrency, vars.HashAggPartialConcurrency())
	require.Equal(t, DefExecutorConcurrency, vars.HashAggFinalConcurrency())
	require.Equal(t, DefExecutorConcurrency, vars.WindowConcurrency())
	require.Equal(t, DefExecutorConcurrency, vars.IndexMergeIntersectionConcurrency())
	require.Equal(t, DefTiDBMergeJoinConcurrency, vars.MergeJoinConcurrency())
	require.Equal(t, DefTiDBStreamAggConcurrency, vars.StreamAggConcurrency())
	require.Equal(t, DefDistSQLScanConcurrency, vars.DistSQLScanConcurrency())
	require.Equal(t, DefExecutorConcurrency, vars.ExecutorConcurrency)
	require.Equal(t, DefMaxChunkSize, vars.MaxChunkSize)
	require.Equal(t, DefDMLBatchSize, vars.DMLBatchSize)
	require.Equal(t, int64(DefTiDBMemQuotaApplyCache), vars.MemQuotaApplyCache)
	require.Equal(t, DefOptWriteRowID, vars.AllowWriteRowID)
	require.Equal(t, DefTiDBOptJoinReorderThreshold, vars.TiDBOptJoinReorderThreshold)
	require.Equal(t, DefTiDBUseFastAnalyze, vars.EnableFastAnalyze)
	require.Equal(t, DefTiDBFoundInPlanCache, vars.FoundInPlanCache)
	require.Equal(t, DefTiDBFoundInBinding, vars.FoundInBinding)
	require.Equal(t, DefTiDBAllowAutoRandExplicitInsert, vars.AllowAutoRandExplicitInsert)
	require.Equal(t, int64(DefTiDBShardAllocateStep), vars.ShardAllocateStep)
	require.Equal(t, DefTiDBAnalyzeVersion, vars.AnalyzeVersion)
	require.Equal(t, DefCTEMaxRecursionDepth, vars.CTEMaxRecursionDepth)
	require.Equal(t, int64(DefTiDBTmpTableMaxSize), vars.TMPTableSize)

	assertFieldsGreaterThanZero(t, reflect.ValueOf(vars.MemQuota))
	assertFieldsGreaterThanZero(t, reflect.ValueOf(vars.BatchSize))
}

func assertFieldsGreaterThanZero(t *testing.T, val reflect.Value) {
	for i := 0; i < val.NumField(); i++ {
		fieldVal := val.Field(i)
		require.Greater(t, fieldVal.Int(), int64(0))
	}
}

func TestVarsutil(t *testing.T) {
	v := NewSessionVars(nil)
	v.GlobalVarsAccessor = NewMockGlobalAccessor4Tests()

	err := v.SetSystemVar("autocommit", "1")
	require.NoError(t, err)
	val, err := v.GetSessionOrGlobalSystemVar(context.Background(), "autocommit")
	require.NoError(t, err)
	require.Equal(t, "ON", val)
	require.NotNil(t, v.SetSystemVar("autocommit", ""))

	// 0 converts to OFF
	err = v.SetSystemVar("foreign_key_checks", "0")
	require.NoError(t, err)
	val, err = v.GetSessionOrGlobalSystemVar(context.Background(), "foreign_key_checks")
	require.NoError(t, err)
	require.Equal(t, "OFF", val)

	err = v.SetSystemVar("foreign_key_checks", "1")
	require.NoError(t, err)
	val, err = v.GetSessionOrGlobalSystemVar(context.Background(), "foreign_key_checks")
	require.NoError(t, err)
	require.Equal(t, "ON", val)

	err = v.SetSystemVar("sql_mode", "strict_trans_tables")
	require.NoError(t, err)
	val, err = v.GetSessionOrGlobalSystemVar(context.Background(), "sql_mode")
	require.NoError(t, err)
	require.Equal(t, "STRICT_TRANS_TABLES", val)
	require.True(t, v.StrictSQLMode)
	err = v.SetSystemVar("sql_mode", "")
	require.NoError(t, err)
	require.False(t, v.StrictSQLMode)

	err = v.SetSystemVar("character_set_connection", "utf8")
	require.NoError(t, err)
	err = v.SetSystemVar("collation_connection", "utf8_general_ci")
	require.NoError(t, err)
	charset, collation := v.GetCharsetInfo()
	require.Equal(t, "utf8", charset)
	require.Equal(t, "utf8_general_ci", collation)

	require.Nil(t, v.SetSystemVar("character_set_results", ""))

	// Test case for time_zone session variable.
	testCases := []struct {
		input        string
		expect       string
		compareValue bool
		diff         time.Duration
		err          error
	}{
		{"Europe/Helsinki", "Europe/Helsinki", true, -2 * time.Hour, nil},
		{"US/Eastern", "US/Eastern", true, 5 * time.Hour, nil},
		// TODO: Check it out and reopen this case.
		// {"SYSTEM", "Local", false, 0},
		{"+10:00", "", true, -10 * time.Hour, nil},
		{"-6:00", "", true, 6 * time.Hour, nil},
		{"+14:00", "", true, -14 * time.Hour, nil},
		{"-12:59", "", true, 12*time.Hour + 59*time.Minute, nil},
		{"+14:01", "", false, -14 * time.Hour, ErrUnknownTimeZone.GenWithStackByArgs("+14:01")},
		{"-13:00", "", false, 13 * time.Hour, ErrUnknownTimeZone.GenWithStackByArgs("-13:00")},
	}
	for _, tc := range testCases {
		err = v.SetSystemVar(TimeZone, tc.input)
		if tc.err != nil {
			require.Error(t, err)
			continue
		}

		require.NoError(t, err)
		require.Equal(t, tc.expect, v.TimeZone.String())
		if tc.compareValue {
			err = v.SetSystemVar(TimeZone, tc.input)
			require.NoError(t, err)
			t1 := time.Date(2000, 1, 1, 0, 0, 0, 0, time.UTC)
			t2 := time.Date(2000, 1, 1, 0, 0, 0, 0, v.TimeZone)
			require.Equal(t, tc.diff, t2.Sub(t1))
		}
	}
	err = v.SetSystemVar(TimeZone, "6:00")
	require.Error(t, err)
	require.True(t, terror.ErrorEqual(err, ErrUnknownTimeZone))

	// Test case for sql mode.
	for str, mode := range mysql.Str2SQLMode {
		err = v.SetSystemVar("sql_mode", str)
		require.NoError(t, err)
		if modeParts, exists := mysql.CombinationSQLMode[str]; exists {
			for _, part := range modeParts {
				mode |= mysql.Str2SQLMode[part]
			}
		}
		require.Equal(t, mode, v.SQLMode)
	}

	// Combined sql_mode
	err = v.SetSystemVar("sql_mode", "REAL_AS_FLOAT,ANSI_QUOTES")
	require.NoError(t, err)
	require.Equal(t, mysql.ModeRealAsFloat|mysql.ModeANSIQuotes, v.SQLMode)

	// Test case for tidb_index_serial_scan_concurrency.
	require.Equal(t, DefIndexSerialScanConcurrency, v.IndexSerialScanConcurrency())
	err = v.SetSystemVar(TiDBIndexSerialScanConcurrency, "4")
	require.NoError(t, err)
	require.Equal(t, 4, v.IndexSerialScanConcurrency())

	// Test case for tidb_batch_insert.
	require.False(t, v.BatchInsert)
	err = v.SetSystemVar(TiDBBatchInsert, "1")
	require.NoError(t, err)
	require.True(t, v.BatchInsert)

	require.Equal(t, 32, v.InitChunkSize)
	require.Equal(t, 1024, v.MaxChunkSize)
	err = v.SetSystemVar(TiDBMaxChunkSize, "2")
	require.NoError(t, err) // converts to min value
	err = v.SetSystemVar(TiDBInitChunkSize, "1024")
	require.NoError(t, err) // converts to max value

	// Test case for TiDBConfig session variable.
	err = v.SetSystemVar(TiDBConfig, "abc")
	require.True(t, terror.ErrorEqual(err, ErrIncorrectScope))
	val, err = v.GetSessionOrGlobalSystemVar(context.Background(), TiDBConfig)
	require.NoError(t, err)
	jsonConfig, err := config.GetJSONConfig()
	require.NoError(t, err)
	require.Equal(t, jsonConfig, val)

	require.Equal(t, DefTiDBOptimizerSelectivityLevel, v.OptimizerSelectivityLevel)
	err = v.SetSystemVar(TiDBOptimizerSelectivityLevel, "1")
	require.NoError(t, err)
	require.Equal(t, 1, v.OptimizerSelectivityLevel)

	require.Equal(t, DefTiDBEnableOuterJoinReorder, v.EnableOuterJoinReorder)
	err = v.SetSystemVar(TiDBOptimizerEnableOuterJoinReorder, "OFF")
	require.NoError(t, err)
	require.Equal(t, false, v.EnableOuterJoinReorder)
	err = v.SetSystemVar(TiDBOptimizerEnableOuterJoinReorder, "ON")
	require.NoError(t, err)
	require.Equal(t, true, v.EnableOuterJoinReorder)

	require.Equal(t, DefTiDBOptimizerEnableNewOFGB, v.OptimizerEnableNewOnlyFullGroupByCheck)
	err = v.SetSystemVar(TiDBOptimizerEnableNewOnlyFullGroupByCheck, "off")
	require.NoError(t, err)
	require.Equal(t, false, v.OptimizerEnableNewOnlyFullGroupByCheck)

	err = v.SetSystemVar(TiDBDDLReorgWorkerCount, "4") // wrong scope global only
	require.True(t, terror.ErrorEqual(err, errGlobalVariable))

	err = v.SetSystemVar(TiDBRetryLimit, "3")
	require.NoError(t, err)
	val, err = v.GetSessionOrGlobalSystemVar(context.Background(), TiDBRetryLimit)
	require.NoError(t, err)
	require.Equal(t, "3", val)
	require.Equal(t, int64(3), v.RetryLimit)

	require.Equal(t, "", v.EnableTablePartition)
	err = v.SetSystemVar(TiDBEnableTablePartition, "on")
	require.NoError(t, err)
	val, err = v.GetSessionOrGlobalSystemVar(context.Background(), TiDBEnableTablePartition)
	require.NoError(t, err)
	require.Equal(t, "ON", val)
	require.Equal(t, "ON", v.EnableTablePartition)

	require.False(t, v.EnableListTablePartition)
	err = v.SetSystemVar(TiDBEnableListTablePartition, "on")
	require.NoError(t, err)
	val, err = v.GetSessionOrGlobalSystemVar(context.Background(), TiDBEnableListTablePartition)
	require.NoError(t, err)
	require.Equal(t, "ON", val)
	require.True(t, v.EnableListTablePartition)

	require.Equal(t, DefTiDBOptJoinReorderThreshold, v.TiDBOptJoinReorderThreshold)
	err = v.SetSystemVar(TiDBOptJoinReorderThreshold, "5")
	require.NoError(t, err)
	val, err = v.GetSessionOrGlobalSystemVar(context.Background(), TiDBOptJoinReorderThreshold)
	require.NoError(t, err)
	require.Equal(t, "5", val)
	require.Equal(t, 5, v.TiDBOptJoinReorderThreshold)

	err = v.SetSystemVar(TiDBLowResolutionTSO, "1")
	require.NoError(t, err)
	val, err = v.GetSessionOrGlobalSystemVar(context.Background(), TiDBLowResolutionTSO)
	require.NoError(t, err)
	require.Equal(t, "ON", val)
	require.True(t, v.LowResolutionTSO)
	err = v.SetSystemVar(TiDBLowResolutionTSO, "0")
	require.NoError(t, err)
	val, err = v.GetSessionOrGlobalSystemVar(context.Background(), TiDBLowResolutionTSO)
	require.NoError(t, err)
	require.Equal(t, "OFF", val)
	require.False(t, v.LowResolutionTSO)

	require.Equal(t, 0.9, v.CorrelationThreshold)
	err = v.SetSystemVar(TiDBOptCorrelationThreshold, "0")
	require.NoError(t, err)
	val, err = v.GetSessionOrGlobalSystemVar(context.Background(), TiDBOptCorrelationThreshold)
	require.NoError(t, err)
	require.Equal(t, "0", val)
	require.Equal(t, float64(0), v.CorrelationThreshold)

	require.Equal(t, 3.0, v.GetCPUFactor())
	err = v.SetSystemVar(TiDBOptCPUFactor, "5.0")
	require.NoError(t, err)
	val, err = v.GetSessionOrGlobalSystemVar(context.Background(), TiDBOptCPUFactor)
	require.NoError(t, err)
	require.Equal(t, "5.0", val)
	require.Equal(t, 5.0, v.GetCPUFactor())

	require.Equal(t, 3.0, v.GetCopCPUFactor())
	err = v.SetSystemVar(TiDBOptCopCPUFactor, "5.0")
	require.NoError(t, err)
	val, err = v.GetSessionOrGlobalSystemVar(context.Background(), TiDBOptCopCPUFactor)
	require.NoError(t, err)
	require.Equal(t, "5.0", val)
	require.Equal(t, 5.0, v.GetCopCPUFactor())

	require.Equal(t, 24.0, v.CopTiFlashConcurrencyFactor)
	err = v.SetSystemVar(TiDBOptTiFlashConcurrencyFactor, "5.0")
	require.NoError(t, err)
	val, err = v.GetSessionOrGlobalSystemVar(context.Background(), TiDBOptTiFlashConcurrencyFactor)
	require.NoError(t, err)
	require.Equal(t, "5.0", val)
	require.Equal(t, 5.0, v.GetCopCPUFactor())

	require.Equal(t, 1.0, v.GetNetworkFactor(nil))
	err = v.SetSystemVar(TiDBOptNetworkFactor, "3.0")
	require.NoError(t, err)
	val, err = v.GetSessionOrGlobalSystemVar(context.Background(), TiDBOptNetworkFactor)
	require.NoError(t, err)
	require.Equal(t, "3.0", val)
	require.Equal(t, 3.0, v.GetNetworkFactor(nil))

	require.Equal(t, 1.5, v.GetScanFactor(nil))
	err = v.SetSystemVar(TiDBOptScanFactor, "3.0")
	require.NoError(t, err)
	val, err = v.GetSessionOrGlobalSystemVar(context.Background(), TiDBOptScanFactor)
	require.NoError(t, err)
	require.Equal(t, "3.0", val)
	require.Equal(t, 3.0, v.GetScanFactor(nil))

	require.Equal(t, 3.0, v.GetDescScanFactor(nil))
	err = v.SetSystemVar(TiDBOptDescScanFactor, "5.0")
	require.NoError(t, err)
	val, err = v.GetSessionOrGlobalSystemVar(context.Background(), TiDBOptDescScanFactor)
	require.NoError(t, err)
	require.Equal(t, "5.0", val)
	require.Equal(t, 5.0, v.GetDescScanFactor(nil))

	require.Equal(t, 20.0, v.GetSeekFactor(nil))
	err = v.SetSystemVar(TiDBOptSeekFactor, "50.0")
	require.NoError(t, err)
	val, err = v.GetSessionOrGlobalSystemVar(context.Background(), TiDBOptSeekFactor)
	require.NoError(t, err)
	require.Equal(t, "50.0", val)
	require.Equal(t, 50.0, v.GetSeekFactor(nil))

	require.Equal(t, 0.001, v.GetMemoryFactor())
	err = v.SetSystemVar(TiDBOptMemoryFactor, "1.0")
	require.NoError(t, err)
	val, err = v.GetSessionOrGlobalSystemVar(context.Background(), TiDBOptMemoryFactor)
	require.NoError(t, err)
	require.Equal(t, "1.0", val)
	require.Equal(t, 1.0, v.GetMemoryFactor())

	require.Equal(t, 1.5, v.GetDiskFactor())
	err = v.SetSystemVar(TiDBOptDiskFactor, "1.1")
	require.NoError(t, err)
	val, err = v.GetSessionOrGlobalSystemVar(context.Background(), TiDBOptDiskFactor)
	require.NoError(t, err)
	require.Equal(t, "1.1", val)
	require.Equal(t, 1.1, v.GetDiskFactor())

	require.Equal(t, 3.0, v.GetConcurrencyFactor())
	err = v.SetSystemVar(TiDBOptConcurrencyFactor, "5.0")
	require.NoError(t, err)
	val, err = v.GetSessionOrGlobalSystemVar(context.Background(), TiDBOptConcurrencyFactor)
	require.NoError(t, err)
	require.Equal(t, "5.0", val)
	require.Equal(t, 5.0, v.GetConcurrencyFactor())

	err = v.SetSystemVar(TiDBReplicaRead, "follower")
	require.NoError(t, err)
	val, err = v.GetSessionOrGlobalSystemVar(context.Background(), TiDBReplicaRead)
	require.NoError(t, err)
	require.Equal(t, "follower", val)
	require.Equal(t, kv.ReplicaReadFollower, v.GetReplicaRead())
	err = v.SetSystemVar(TiDBReplicaRead, "leader")
	require.NoError(t, err)
	val, err = v.GetSessionOrGlobalSystemVar(context.Background(), TiDBReplicaRead)
	require.NoError(t, err)
	require.Equal(t, "leader", val)
	require.Equal(t, kv.ReplicaReadLeader, v.GetReplicaRead())
	err = v.SetSystemVar(TiDBReplicaRead, "leader-and-follower")
	require.NoError(t, err)
	val, err = v.GetSessionOrGlobalSystemVar(context.Background(), TiDBReplicaRead)
	require.NoError(t, err)
	require.Equal(t, "leader-and-follower", val)
	require.Equal(t, kv.ReplicaReadMixed, v.GetReplicaRead())

	err = v.SetSystemVar(TiDBRedactLog, "ON")
	require.NoError(t, err)
	val, err = v.GetSessionOrGlobalSystemVar(context.Background(), TiDBRedactLog)
	require.NoError(t, err)
	require.Equal(t, "ON", val)

	err = v.SetSystemVar(TiDBFoundInPlanCache, "1")
	require.Error(t, err)
	require.Regexp(t, "]Variable 'last_plan_from_cache' is a read only variable$", err.Error())

	err = v.SetSystemVar(TiDBFoundInBinding, "1")
	require.Error(t, err)
	require.Regexp(t, "]Variable 'last_plan_from_binding' is a read only variable$", err.Error())

	err = v.SetSystemVar("UnknownVariable", "on")
	require.Error(t, err)
	require.Regexp(t, "]Unknown system variable 'UnknownVariable'$", err.Error())

	// reset warnings
	v.StmtCtx.TruncateWarnings(0)
	require.Len(t, v.StmtCtx.GetWarnings(), 0)

	err = v.SetSystemVar(TiDBAnalyzeVersion, "4")
	require.NoError(t, err) // converts to max value
	warn := v.StmtCtx.GetWarnings()[0]
	require.Error(t, warn.Err)
	require.Contains(t, warn.Err.Error(), "Truncated incorrect tidb_analyze_version value")

	err = v.SetSystemVar(TiDBTableCacheLease, "123")
	require.Error(t, err)
	require.Regexp(t, "'tidb_table_cache_lease' is a GLOBAL variable and should be set with SET GLOBAL", err.Error())

	val, err = v.GetSessionOrGlobalSystemVar(context.Background(), TiDBMinPagingSize)
	require.NoError(t, err)
	require.Equal(t, strconv.Itoa(DefMinPagingSize), val)

	err = v.SetSystemVar(TiDBMinPagingSize, "123")
	require.NoError(t, err)
	require.Equal(t, v.MinPagingSize, 123)

	val, err = v.GetSessionOrGlobalSystemVar(context.Background(), TiDBMaxPagingSize)
	require.NoError(t, err)
	require.Equal(t, strconv.Itoa(DefMaxPagingSize), val)

	err = v.SetSystemVar(TiDBMaxPagingSize, "456")
	require.NoError(t, err)
	require.Equal(t, v.MaxPagingSize, 456)

	err = v.SetSystemVar(TiDBMaxPagingSize, "45678")
	require.NoError(t, err)
	require.Equal(t, v.MaxPagingSize, 45678)
}

func TestValidate(t *testing.T) {
	v := NewSessionVars(nil)
	v.GlobalVarsAccessor = NewMockGlobalAccessor4Tests()
	v.TimeZone = time.UTC

	testCases := []struct {
		key   string
		value string
		error bool
	}{
		{TiDBAutoAnalyzeStartTime, "15:04", false},
		{TiDBAutoAnalyzeStartTime, "15:04 -0700", false},
		{DelayKeyWrite, "ON", false},
		{DelayKeyWrite, "OFF", false},
		{DelayKeyWrite, "ALL", false},
		{DelayKeyWrite, "3", true},
		{ForeignKeyChecks, "3", true},
		{MaxSpRecursionDepth, "256", false},
		{SessionTrackGtids, "OFF", false},
		{SessionTrackGtids, "OWN_GTID", false},
		{SessionTrackGtids, "ALL_GTIDS", false},
		{SessionTrackGtids, "ON", true},
		{EnforceGtidConsistency, "OFF", false},
		{EnforceGtidConsistency, "ON", false},
		{EnforceGtidConsistency, "WARN", false},
		{QueryCacheType, "OFF", false},
		{QueryCacheType, "ON", false},
		{QueryCacheType, "DEMAND", false},
		{QueryCacheType, "3", true},
		{SecureAuth, "1", false},
		{SecureAuth, "3", true},
		{MyISAMUseMmap, "ON", false},
		{MyISAMUseMmap, "OFF", false},
		{TiDBEnableTablePartition, "ON", false},
		{TiDBEnableTablePartition, "OFF", false},
		{TiDBEnableTablePartition, "AUTO", false},
		{TiDBEnableTablePartition, "UN", true},
		{TiDBEnableListTablePartition, "ON", false},
		{TiDBEnableListTablePartition, "OFF", false},
		{TiDBEnableListTablePartition, "list", true},
		{TiDBOptCorrelationExpFactor, "a", true},
		{TiDBOptCorrelationExpFactor, "-10", false},
		{TiDBOptCorrelationThreshold, "a", true},
		{TiDBOptCorrelationThreshold, "-2", false},
		{TiDBOptCPUFactor, "a", true},
		{TiDBOptCPUFactor, "-2", false},
		{TiDBOptTiFlashConcurrencyFactor, "-2", false},
		{TiDBOptCopCPUFactor, "a", true},
		{TiDBOptCopCPUFactor, "-2", false},
		{TiDBOptNetworkFactor, "a", true},
		{TiDBOptNetworkFactor, "-2", false},
		{TiDBOptScanFactor, "a", true},
		{TiDBOptScanFactor, "-2", false},
		{TiDBOptDescScanFactor, "a", true},
		{TiDBOptDescScanFactor, "-2", false},
		{TiDBOptSeekFactor, "a", true},
		{TiDBOptSeekFactor, "-2", false},
		{TiDBOptMemoryFactor, "a", true},
		{TiDBOptMemoryFactor, "-2", false},
		{TiDBOptDiskFactor, "a", true},
		{TiDBOptDiskFactor, "-2", false},
		{TiDBOptConcurrencyFactor, "a", true},
		{TiDBOptConcurrencyFactor, "-2", false},
		{TxnIsolation, "READ-UNCOMMITTED", true},
		{TiDBInitChunkSize, "a", true},
		{TiDBInitChunkSize, "-1", false},
		{TiDBMaxChunkSize, "a", true},
		{TiDBMaxChunkSize, "-1", false},
		{TiDBOptJoinReorderThreshold, "a", true},
		{TiDBOptJoinReorderThreshold, "-1", false},
		{TiDBReplicaRead, "invalid", true},
		{TiDBTxnMode, "invalid", true},
		{TiDBTxnMode, "pessimistic", false},
		{TiDBTxnMode, "optimistic", false},
		{TiDBTxnMode, "", false},
		{TiDBShardAllocateStep, "ad", true},
		{TiDBShardAllocateStep, "-123", false},
		{TiDBShardAllocateStep, "128", false},
		{TiDBAllowFallbackToTiKV, "", false},
		{TiDBAllowFallbackToTiKV, "tiflash", false},
		{TiDBAllowFallbackToTiKV, "  tiflash  ", false},
		{TiDBAllowFallbackToTiKV, "tikv", true},
		{TiDBAllowFallbackToTiKV, "tidb", true},
		{TiDBAllowFallbackToTiKV, "tiflash,tikv,tidb", true},
	}

	for _, tc := range testCases {
		t.Run(tc.key, func(t *testing.T) {
			_, err := GetSysVar(tc.key).Validate(v, tc.value, ScopeGlobal)
			if tc.error {
				require.Errorf(t, err, "%v got err=%v", tc, err)
			} else {
				require.NoErrorf(t, err, "%v got err=%v", tc, err)
			}
		})
	}

	// Test session scoped vars.
	testCases = []struct {
		key   string
		value string
		error bool
	}{
		{TiDBEnableListTablePartition, "ON", false},
		{TiDBEnableListTablePartition, "OFF", false},
		{TiDBEnableListTablePartition, "list", true},
		{TiDBIsolationReadEngines, "", true},
		{TiDBIsolationReadEngines, "tikv", false},
		{TiDBIsolationReadEngines, "TiKV,tiflash", false},
		{TiDBIsolationReadEngines, "   tikv,   tiflash  ", false},
	}

	for _, tc := range testCases {
		// copy iterator variable into a new variable, see issue #27779
		tc := tc
		t.Run(tc.key, func(t *testing.T) {
			_, err := GetSysVar(tc.key).Validate(v, tc.value, ScopeSession)
			if tc.error {
				require.Errorf(t, err, "%v got err=%v", tc, err)
			} else {
				require.NoErrorf(t, err, "%v got err=%v", tc, err)
			}
		})
	}
}

func TestValidateStmtSummary(t *testing.T) {
	v := NewSessionVars(nil)
	v.GlobalVarsAccessor = NewMockGlobalAccessor4Tests()
	v.TimeZone = time.UTC

	testCases := []struct {
		key   string
		value string
		error bool
	}{
		{TiDBEnableStmtSummary, "", true},
		{TiDBStmtSummaryInternalQuery, "", true},
		{TiDBStmtSummaryRefreshInterval, "", true},
		{TiDBStmtSummaryRefreshInterval, "0", false},
		{TiDBStmtSummaryRefreshInterval, "99999999999", false},
		{TiDBStmtSummaryHistorySize, "", true},
		{TiDBStmtSummaryHistorySize, "0", false},
		{TiDBStmtSummaryHistorySize, "-1", false},
		{TiDBStmtSummaryHistorySize, "99999999", false},
		{TiDBStmtSummaryMaxStmtCount, "", true},
		{TiDBStmtSummaryMaxStmtCount, "0", false},
		{TiDBStmtSummaryMaxStmtCount, "99999999", false},
		{TiDBStmtSummaryMaxSQLLength, "", true},
		{TiDBStmtSummaryMaxSQLLength, "0", false},
		{TiDBStmtSummaryMaxSQLLength, "-1", false},
		{TiDBStmtSummaryMaxSQLLength, "99999999999", false},
	}

	for _, tc := range testCases {
		// copy iterator variable into a new variable, see issue #27779
		tc := tc
		t.Run(tc.key, func(t *testing.T) {
			_, err := GetSysVar(tc.key).Validate(v, tc.value, ScopeGlobal)
			if tc.error {
				require.Errorf(t, err, "%v got err=%v", tc, err)
			} else {
				require.NoErrorf(t, err, "%v got err=%v", tc, err)
			}
		})
	}
}

func TestConcurrencyVariables(t *testing.T) {
	vars := NewSessionVars(nil)
	vars.GlobalVarsAccessor = NewMockGlobalAccessor4Tests()

	wdConcurrency := 2
	require.Equal(t, ConcurrencyUnset, vars.windowConcurrency)
	require.Equal(t, DefExecutorConcurrency, vars.WindowConcurrency())
	err := vars.SetSystemVar(TiDBWindowConcurrency, strconv.Itoa(wdConcurrency))
	require.NoError(t, err)
	require.Equal(t, wdConcurrency, vars.windowConcurrency)
	require.Equal(t, wdConcurrency, vars.WindowConcurrency())

	mjConcurrency := 2
	require.Equal(t, DefTiDBMergeJoinConcurrency, vars.mergeJoinConcurrency)
	require.Equal(t, DefTiDBMergeJoinConcurrency, vars.MergeJoinConcurrency())
	err = vars.SetSystemVar(TiDBMergeJoinConcurrency, strconv.Itoa(mjConcurrency))
	require.NoError(t, err)
	require.Equal(t, mjConcurrency, vars.mergeJoinConcurrency)
	require.Equal(t, mjConcurrency, vars.MergeJoinConcurrency())

	saConcurrency := 2
	require.Equal(t, DefTiDBStreamAggConcurrency, vars.streamAggConcurrency)
	require.Equal(t, DefTiDBStreamAggConcurrency, vars.StreamAggConcurrency())
	err = vars.SetSystemVar(TiDBStreamAggConcurrency, strconv.Itoa(saConcurrency))
	require.NoError(t, err)
	require.Equal(t, saConcurrency, vars.streamAggConcurrency)
	require.Equal(t, saConcurrency, vars.StreamAggConcurrency())

	require.Equal(t, ConcurrencyUnset, vars.indexLookupConcurrency)
	require.Equal(t, DefExecutorConcurrency, vars.IndexLookupConcurrency())
	exeConcurrency := DefExecutorConcurrency + 1
	err = vars.SetSystemVar(TiDBExecutorConcurrency, strconv.Itoa(exeConcurrency))
	require.NoError(t, err)
	require.Equal(t, ConcurrencyUnset, vars.indexLookupConcurrency)
	require.Equal(t, exeConcurrency, vars.IndexLookupConcurrency())
	require.Equal(t, wdConcurrency, vars.WindowConcurrency())
	require.Equal(t, mjConcurrency, vars.MergeJoinConcurrency())
	require.Equal(t, saConcurrency, vars.StreamAggConcurrency())
}

func TestHelperFuncs(t *testing.T) {
	require.Equal(t, "ON", int32ToBoolStr(1))
	require.Equal(t, "OFF", int32ToBoolStr(0))

	require.Equal(t, ClusteredIndexDefModeOn, TiDBOptEnableClustered("ON"))
	require.Equal(t, ClusteredIndexDefModeOff, TiDBOptEnableClustered("OFF"))
	require.Equal(t, ClusteredIndexDefModeIntOnly, TiDBOptEnableClustered("bogus")) // default

	require.Equal(t, 1234, tidbOptPositiveInt32("1234", 5))
	require.Equal(t, 5, tidbOptPositiveInt32("-1234", 5))
	require.Equal(t, 5, tidbOptPositiveInt32("bogus", 5))

	require.Equal(t, 1234, TidbOptInt("1234", 5))
	require.Equal(t, -1234, TidbOptInt("-1234", 5))
	require.Equal(t, 5, TidbOptInt("bogus", 5))
}

<<<<<<< HEAD
func TestStmtVars(t *testing.T) {
	vars := NewSessionVars(nil)
	err := vars.SetStmtVar("bogussysvar", "1")
	require.Equal(t, "[variable:1193]Unknown system variable 'bogussysvar'", err.Error())
	err = vars.SetStmtVar(MaxExecutionTime, "ACDC")
	require.Equal(t, "[variable:1232]Incorrect argument type to variable 'max_execution_time'", err.Error())
	err = vars.SetStmtVar(MaxExecutionTime, "100")
	require.NoError(t, err)
	err = vars.SetStmtVar(TiKVClientReadTimeout, "ACDC")
	require.Equal(t, "[variable:1232]Incorrect argument type to variable 'tikv_client_read_timeout'", err.Error())
	err = vars.SetStmtVar(TiKVClientReadTimeout, "100")
	require.NoError(t, err)
}

=======
>>>>>>> 968c7129
func TestSessionStatesSystemVar(t *testing.T) {
	vars := NewSessionVars(nil)
	err := vars.SetSystemVar("autocommit", "1")
	require.NoError(t, err)
	val, keep, err := vars.GetSessionStatesSystemVar("autocommit")
	require.NoError(t, err)
	require.Equal(t, "ON", val)
	require.Equal(t, true, keep)
	_, keep, err = vars.GetSessionStatesSystemVar(Timestamp)
	require.NoError(t, err)
	require.Equal(t, false, keep)
	err = vars.SetSystemVar(MaxAllowedPacket, "1024")
	require.NoError(t, err)
	val, keep, err = vars.GetSessionStatesSystemVar(MaxAllowedPacket)
	require.NoError(t, err)
	require.Equal(t, "1024", val)
	require.Equal(t, true, keep)
}

func TestOnOffHelpers(t *testing.T) {
	require.Equal(t, "ON", trueFalseToOnOff("TRUE"))
	require.Equal(t, "ON", trueFalseToOnOff("TRue"))
	require.Equal(t, "ON", trueFalseToOnOff("true"))
	require.Equal(t, "OFF", trueFalseToOnOff("FALSE"))
	require.Equal(t, "OFF", trueFalseToOnOff("False"))
	require.Equal(t, "OFF", trueFalseToOnOff("false"))
	require.Equal(t, "other", trueFalseToOnOff("other"))
	require.Equal(t, "true", OnOffToTrueFalse("ON"))
	require.Equal(t, "true", OnOffToTrueFalse("on"))
	require.Equal(t, "true", OnOffToTrueFalse("On"))
	require.Equal(t, "false", OnOffToTrueFalse("OFF"))
	require.Equal(t, "false", OnOffToTrueFalse("Off"))
	require.Equal(t, "false", OnOffToTrueFalse("off"))
	require.Equal(t, "other", OnOffToTrueFalse("other"))
}

func TestAssertionLevel(t *testing.T) {
	require.Equal(t, AssertionLevelStrict, tidbOptAssertionLevel(AssertionStrictStr))
	require.Equal(t, AssertionLevelOff, tidbOptAssertionLevel(AssertionOffStr))
	require.Equal(t, AssertionLevelFast, tidbOptAssertionLevel(AssertionFastStr))
	require.Equal(t, AssertionLevelOff, tidbOptAssertionLevel("bogus"))
}<|MERGE_RESOLUTION|>--- conflicted
+++ resolved
@@ -683,23 +683,6 @@
 	require.Equal(t, 5, TidbOptInt("bogus", 5))
 }
 
-<<<<<<< HEAD
-func TestStmtVars(t *testing.T) {
-	vars := NewSessionVars(nil)
-	err := vars.SetStmtVar("bogussysvar", "1")
-	require.Equal(t, "[variable:1193]Unknown system variable 'bogussysvar'", err.Error())
-	err = vars.SetStmtVar(MaxExecutionTime, "ACDC")
-	require.Equal(t, "[variable:1232]Incorrect argument type to variable 'max_execution_time'", err.Error())
-	err = vars.SetStmtVar(MaxExecutionTime, "100")
-	require.NoError(t, err)
-	err = vars.SetStmtVar(TiKVClientReadTimeout, "ACDC")
-	require.Equal(t, "[variable:1232]Incorrect argument type to variable 'tikv_client_read_timeout'", err.Error())
-	err = vars.SetStmtVar(TiKVClientReadTimeout, "100")
-	require.NoError(t, err)
-}
-
-=======
->>>>>>> 968c7129
 func TestSessionStatesSystemVar(t *testing.T) {
 	vars := NewSessionVars(nil)
 	err := vars.SetSystemVar("autocommit", "1")
