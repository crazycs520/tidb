--- conflicted
+++ resolved
@@ -71,7 +71,7 @@
 // Variable errors
 var (
 	UnknownStatusVar       = terror.ClassVariable.New(CodeUnknownStatusVar, "unknown status variable")
-	UnknownSystemVar       = terror.ClassVariable.New(CodeUnknownSystemVar, mysql.MySQLErrName[mysql.ErrUnknownSystemVariable])
+	UnknownSystemVar       = terror.ClassVariable.New(CodeUnknownSystemVar, "unknown system variable '%s'")
 	ErrIncorrectScope      = terror.ClassVariable.New(CodeIncorrectScope, mysql.MySQLErrName[mysql.ErrIncorrectGlobalLocalVar])
 	ErrUnknownTimeZone     = terror.ClassVariable.New(CodeUnknownTimeZone, mysql.MySQLErrName[mysql.ErrUnknownTimeZone])
 	ErrReadOnly            = terror.ClassVariable.New(CodeReadOnly, "variable is read only")
@@ -688,7 +688,6 @@
 	CharsetDatabase = "character_set_database"
 	// CollationDatabase is the name for collation_database system variable.
 	CollationDatabase = "collation_database"
-<<<<<<< HEAD
 	// GeneralLog is the name for 'general_log' system variable.
 	GeneralLog = "general_log"
 	// AvoidTemporalUpgrade is the name for 'avoid_temporal_upgrade' system variable.
@@ -741,10 +740,8 @@
 	WarningCount = "warning_count"
 	// ErrorCount is the name for 'error_count' system variable.
 	ErrorCount = "error_count"
-=======
 	// BlockEncryptionMode is the name for 'block_encryption_mode' system variable.
 	BlockEncryptionMode = "block_encryption_mode"
->>>>>>> 7aefd506
 )
 
 // GlobalVarAccessor is the interface for accessing global scope system and status variables.
