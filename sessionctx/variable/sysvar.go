// Copyright 2015 PingCAP, Inc.
//
// Licensed under the Apache License, Version 2.0 (the "License");
// you may not use this file except in compliance with the License.
// You may obtain a copy of the License at
//
//     http://www.apache.org/licenses/LICENSE-2.0
//
// Unless required by applicable law or agreed to in writing, software
// distributed under the License is distributed on an "AS IS" BASIS,
// WITHOUT WARRANTIES OR CONDITIONS OF ANY KIND, either express or implied.
// See the License for the specific language governing permissions and
// limitations under the License.

package variable

import (
	"context"
	"encoding/json"
	"fmt"
	"math"
	"runtime"
	"strconv"
	"strings"
	"sync/atomic"
	"time"

	"github.com/pingcap/errors"
	"github.com/pingcap/tidb/config"
	"github.com/pingcap/tidb/kv"
	"github.com/pingcap/tidb/metrics"
	"github.com/pingcap/tidb/parser"
	"github.com/pingcap/tidb/parser/charset"
	"github.com/pingcap/tidb/parser/mysql"
	"github.com/pingcap/tidb/sessionctx/stmtctx"
	"github.com/pingcap/tidb/types"
	_ "github.com/pingcap/tidb/types/parser_driver" // for parser driver
	"github.com/pingcap/tidb/util/collate"
	"github.com/pingcap/tidb/util/gctuner"
	"github.com/pingcap/tidb/util/logutil"
	"github.com/pingcap/tidb/util/mathutil"
	"github.com/pingcap/tidb/util/memory"
	"github.com/pingcap/tidb/util/stmtsummary"
	"github.com/pingcap/tidb/util/tikvutil"
	"github.com/pingcap/tidb/util/tls"
	topsqlstate "github.com/pingcap/tidb/util/topsql/state"
	"github.com/pingcap/tidb/util/versioninfo"
	tikvcfg "github.com/tikv/client-go/v2/config"
	tikvstore "github.com/tikv/client-go/v2/kv"
	atomic2 "go.uber.org/atomic"
)

// All system variables declared here are ordered by their scopes, which follow the order of scopes below:
//
//	[NONE, SESSION, INSTANCE, GLOBAL, GLOBAL & SESSION]
//
// If you are adding a new system variable, please put it in the corresponding area.
var defaultSysVars = []*SysVar{
	/* The system variables below have NONE scope  */
	{Scope: ScopeNone, Name: SystemTimeZone, Value: "CST"},
	{Scope: ScopeNone, Name: Hostname, Value: DefHostname},
	{Scope: ScopeNone, Name: Port, Value: "4000", Type: TypeUnsigned, MinValue: 0, MaxValue: math.MaxUint16},
	{Scope: ScopeNone, Name: LogBin, Value: Off, Type: TypeBool},
	{Scope: ScopeNone, Name: VersionComment, Value: "TiDB Server (Apache License 2.0) " + versioninfo.TiDBEdition + " Edition, MySQL 5.7 compatible"},
	{Scope: ScopeNone, Name: Version, Value: mysql.ServerVersion},
	{Scope: ScopeNone, Name: DataDir, Value: "/usr/local/mysql/data/"},
	{Scope: ScopeNone, Name: Socket, Value: ""},
	{Scope: ScopeNone, Name: "license", Value: "Apache License 2.0"},
	{Scope: ScopeNone, Name: "have_ssl", Value: "DISABLED", Type: TypeBool},
	{Scope: ScopeNone, Name: "have_openssl", Value: "DISABLED", Type: TypeBool},
	{Scope: ScopeNone, Name: "ssl_ca", Value: ""},
	{Scope: ScopeNone, Name: "ssl_cert", Value: ""},
	{Scope: ScopeNone, Name: "ssl_key", Value: ""},
	{Scope: ScopeNone, Name: "version_compile_os", Value: runtime.GOOS},
	{Scope: ScopeNone, Name: "version_compile_machine", Value: runtime.GOARCH},
	/* TiDB specific variables */
	{Scope: ScopeNone, Name: TiDBEnableEnhancedSecurity, Value: Off, Type: TypeBool},
	{Scope: ScopeNone, Name: TiDBAllowFunctionForExpressionIndex, ReadOnly: true, Value: collectAllowFuncName4ExpressionIndex()},

	/* The system variables below have SESSION scope  */
	{Scope: ScopeSession, Name: Timestamp, Value: DefTimestamp, MinValue: 0, MaxValue: math.MaxInt32, Type: TypeFloat, GetSession: func(s *SessionVars) (string, error) {
		if timestamp, ok := s.systems[Timestamp]; ok && timestamp != DefTimestamp {
			return timestamp, nil
		}
		timestamp := s.StmtCtx.GetOrStoreStmtCache(stmtctx.StmtNowTsCacheKey, time.Now()).(time.Time)
		return types.ToString(float64(timestamp.UnixNano()) / float64(time.Second))
	}, GetStateValue: func(s *SessionVars) (string, bool, error) {
		timestamp, ok := s.systems[Timestamp]
		return timestamp, ok && timestamp != DefTimestamp, nil
	}, Validation: func(vars *SessionVars, normalizedValue string, originalValue string, scope ScopeFlag) (string, error) {
		val := tidbOptFloat64(originalValue, DefTimestampFloat)
		if val > math.MaxInt32 {
			return originalValue, ErrWrongValueForVar.GenWithStackByArgs(Timestamp, originalValue)
		}
		return normalizedValue, nil
	}},
	{Scope: ScopeSession, Name: WarningCount, Value: "0", ReadOnly: true, GetSession: func(s *SessionVars) (string, error) {
		return strconv.Itoa(s.SysWarningCount), nil
	}},
	{Scope: ScopeSession, Name: ErrorCount, Value: "0", ReadOnly: true, GetSession: func(s *SessionVars) (string, error) {
		return strconv.Itoa(int(s.SysErrorCount)), nil
	}},
	{Scope: ScopeSession, Name: LastInsertID, Value: "0", Type: TypeInt, AllowEmpty: true, MinValue: 0, MaxValue: math.MaxInt64, GetSession: func(s *SessionVars) (string, error) {
		return strconv.FormatUint(s.StmtCtx.PrevLastInsertID, 10), nil
	}, GetStateValue: func(s *SessionVars) (string, bool, error) {
		return "", false, nil
	}},
	{Scope: ScopeSession, Name: Identity, Value: "0", Type: TypeInt, AllowEmpty: true, MinValue: 0, MaxValue: math.MaxInt64, GetSession: func(s *SessionVars) (string, error) {
		return strconv.FormatUint(s.StmtCtx.PrevLastInsertID, 10), nil
	}, GetStateValue: func(s *SessionVars) (string, bool, error) {
		return "", false, nil
	}},
	/* TiDB specific variables */
	// TODO: TiDBTxnScope is hidden because local txn feature is not done.
	{Scope: ScopeSession, Name: TiDBTxnScope, skipInit: true, Hidden: true, Value: kv.GlobalTxnScope, SetSession: func(s *SessionVars, val string) error {
		switch val {
		case kv.GlobalTxnScope:
			s.TxnScope = kv.NewGlobalTxnScopeVar()
		case kv.LocalTxnScope:
			if !EnableLocalTxn.Load() {
				return ErrWrongValueForVar.GenWithStack("@@txn_scope can not be set to local when tidb_enable_local_txn is off")
			}
			txnScope := config.GetTxnScopeFromConfig()
			if txnScope == kv.GlobalTxnScope {
				return ErrWrongValueForVar.GenWithStack("@@txn_scope can not be set to local when zone label is empty or \"global\"")
			}
			s.TxnScope = kv.NewLocalTxnScopeVar(txnScope)
		default:
			return ErrWrongValueForVar.GenWithStack("@@txn_scope value should be global or local")
		}
		return nil
	}, GetSession: func(s *SessionVars) (string, error) {
		return s.TxnScope.GetVarValue(), nil
	}},
	{Scope: ScopeSession, Name: TiDBTxnReadTS, Value: "", Hidden: true, SetSession: func(s *SessionVars, val string) error {
		return setTxnReadTS(s, val)
	}, Validation: func(vars *SessionVars, normalizedValue string, originalValue string, scope ScopeFlag) (string, error) {
		return normalizedValue, nil
	}},
	{Scope: ScopeSession, Name: TiDBReadStaleness, Value: strconv.Itoa(DefTiDBReadStaleness), Type: TypeInt, MinValue: math.MinInt32, MaxValue: 0, AllowEmpty: true, Hidden: false, SetSession: func(s *SessionVars, val string) error {
		return setReadStaleness(s, val)
	}},
	{Scope: ScopeSession, Name: TiDBEnforceMPPExecution, Type: TypeBool, Value: BoolToOnOff(config.GetGlobalConfig().Performance.EnforceMPP), Validation: func(vars *SessionVars, normalizedValue string, originalValue string, scope ScopeFlag) (string, error) {
		if TiDBOptOn(normalizedValue) && !vars.allowMPPExecution {
			return normalizedValue, ErrWrongValueForVar.GenWithStackByArgs("tidb_enforce_mpp", "1' but tidb_allow_mpp is 0, please activate tidb_allow_mpp at first.")
		}
		return normalizedValue, nil
	}, SetSession: func(s *SessionVars, val string) error {
		s.enforceMPPExecution = TiDBOptOn(val)
		return nil
	}},
	{Scope: ScopeGlobal | ScopeSession, Name: TiDBMaxTiFlashThreads, Type: TypeInt, Value: strconv.Itoa(DefTiFlashMaxThreads), MinValue: -1, MaxValue: MaxConfigurableConcurrency, SetSession: func(s *SessionVars, val string) error {
		s.TiFlashMaxThreads = TidbOptInt64(val, DefTiFlashMaxThreads)
		return nil
	}},
	{Scope: ScopeSession, Name: TiDBSnapshot, Value: "", skipInit: true, SetSession: func(s *SessionVars, val string) error {
		err := setSnapshotTS(s, val)
		if err != nil {
			return err
		}
		return nil
	}},
	{Scope: ScopeSession, Name: TiDBOptProjectionPushDown, Value: BoolToOnOff(config.GetGlobalConfig().Performance.ProjectionPushDown), Type: TypeBool, SetSession: func(s *SessionVars, val string) error {
		s.AllowProjectionPushDown = TiDBOptOn(val)
		return nil
	}},
	{Scope: ScopeGlobal | ScopeSession, Name: TiDBOptAggPushDown, Value: BoolToOnOff(DefOptAggPushDown), Type: TypeBool, SetSession: func(s *SessionVars, val string) error {
		s.AllowAggPushDown = TiDBOptOn(val)
		return nil
	}},
	{Scope: ScopeSession, Name: TiDBOptDistinctAggPushDown, Value: BoolToOnOff(config.GetGlobalConfig().Performance.DistinctAggPushDown), Type: TypeBool, SetSession: func(s *SessionVars, val string) error {
		s.AllowDistinctAggPushDown = TiDBOptOn(val)
		return nil
	}},
	{Scope: ScopeGlobal | ScopeSession, Name: TiDBOptSkewDistinctAgg, Value: BoolToOnOff(DefTiDBSkewDistinctAgg), Type: TypeBool, SetSession: func(s *SessionVars, val string) error {
		s.EnableSkewDistinctAgg = TiDBOptOn(val)
		return nil
	}},
	{Scope: ScopeGlobal | ScopeSession, Name: TiDBOpt3StageDistinctAgg, Value: BoolToOnOff(DefTiDB3StageDistinctAgg), Type: TypeBool, SetSession: func(s *SessionVars, val string) error {
		s.Enable3StageDistinctAgg = TiDBOptOn(val)
		return nil
	}},
	{Scope: ScopeSession, Name: TiDBOptWriteRowID, Value: BoolToOnOff(DefOptWriteRowID), Type: TypeBool, SetSession: func(s *SessionVars, val string) error {
		s.AllowWriteRowID = TiDBOptOn(val)
		return nil
	}},
	{Scope: ScopeSession, Name: TiDBChecksumTableConcurrency, Value: strconv.Itoa(DefChecksumTableConcurrency), Type: TypeInt, MinValue: 1, MaxValue: MaxConfigurableConcurrency},
	{Scope: ScopeSession, Name: TiDBBatchInsert, Value: BoolToOnOff(DefBatchInsert), Type: TypeBool, SetSession: func(s *SessionVars, val string) error {
		s.BatchInsert = TiDBOptOn(val)
		return nil
	}},
	{Scope: ScopeSession, Name: TiDBBatchDelete, Value: BoolToOnOff(DefBatchDelete), Type: TypeBool, SetSession: func(s *SessionVars, val string) error {
		s.BatchDelete = TiDBOptOn(val)
		return nil
	}},
	{Scope: ScopeSession, Name: TiDBBatchCommit, Value: BoolToOnOff(DefBatchCommit), Type: TypeBool, SetSession: func(s *SessionVars, val string) error {
		s.BatchCommit = TiDBOptOn(val)
		return nil
	}},
	{Scope: ScopeSession, Name: TiDBCurrentTS, Value: strconv.Itoa(DefCurretTS), Type: TypeInt, AllowEmpty: true, MinValue: 0, MaxValue: math.MaxInt64, ReadOnly: true, GetSession: func(s *SessionVars) (string, error) {
		return strconv.FormatUint(s.TxnCtx.StartTS, 10), nil
	}},
	{Scope: ScopeSession, Name: TiDBLastTxnInfo, Value: "", ReadOnly: true, GetSession: func(s *SessionVars) (string, error) {
		return s.LastTxnInfo, nil
	}},
	{Scope: ScopeSession, Name: TiDBLastQueryInfo, Value: "", ReadOnly: true, GetSession: func(s *SessionVars) (string, error) {
		info, err := json.Marshal(s.LastQueryInfo)
		if err != nil {
			return "", err
		}
		return string(info), nil
	}},
	{Scope: ScopeSession, Name: TiDBEnableChunkRPC, Value: BoolToOnOff(config.GetGlobalConfig().TiKVClient.EnableChunkRPC), Type: TypeBool, SetSession: func(s *SessionVars, val string) error {
		s.EnableChunkRPC = TiDBOptOn(val)
		return nil
	}},
	{Scope: ScopeSession, Name: TxnIsolationOneShot, Value: "", skipInit: true, Validation: func(vars *SessionVars, normalizedValue string, originalValue string, scope ScopeFlag) (string, error) {
		return checkIsolationLevel(vars, normalizedValue, originalValue, scope)
	}, SetSession: func(s *SessionVars, val string) error {
		s.txnIsolationLevelOneShot.state = oneShotSet
		s.txnIsolationLevelOneShot.value = val
		return nil
	}, GetStateValue: func(s *SessionVars) (string, bool, error) {
		if s.txnIsolationLevelOneShot.state != oneShotDef {
			return s.txnIsolationLevelOneShot.value, true, nil
		}
		return "", false, nil
	}},
	{Scope: ScopeSession, Name: TiDBOptimizerSelectivityLevel, Value: strconv.Itoa(DefTiDBOptimizerSelectivityLevel), Type: TypeUnsigned, MinValue: 0, MaxValue: math.MaxInt32, SetSession: func(s *SessionVars, val string) error {
		s.OptimizerSelectivityLevel = tidbOptPositiveInt32(val, DefTiDBOptimizerSelectivityLevel)
		return nil
	}},
	{Scope: ScopeGlobal | ScopeSession, Name: TiDBOptimizerEnableOuterJoinReorder, Value: BoolToOnOff(DefTiDBEnableOuterJoinReorder), Type: TypeBool, SetSession: func(s *SessionVars, val string) error {
		s.EnableOuterJoinReorder = TiDBOptOn(val)
		return nil
	}},
	{Scope: ScopeGlobal | ScopeSession, Name: TiDBOptimizerEnableNAAJ, Value: BoolToOnOff(DefTiDBEnableNAAJ), Type: TypeBool, SetSession: func(s *SessionVars, val string) error {
		s.OptimizerEnableNAAJ = TiDBOptOn(val)
		return nil
	}},
	{Scope: ScopeSession, Name: TiDBDDLReorgPriority, Value: "PRIORITY_LOW", Type: TypeEnum, skipInit: true, PossibleValues: []string{"PRIORITY_LOW", "PRIORITY_NORMAL", "PRIORITY_HIGH"}, SetSession: func(s *SessionVars, val string) error {
		s.setDDLReorgPriority(val)
		return nil
	}},
	{Scope: ScopeSession, Name: TiDBSlowQueryFile, Value: "", skipInit: true, SetSession: func(s *SessionVars, val string) error {
		s.SlowQueryFile = val
		return nil
	}},
	{Scope: ScopeSession, Name: TiDBWaitSplitRegionFinish, Value: BoolToOnOff(DefTiDBWaitSplitRegionFinish), skipInit: true, Type: TypeBool, SetSession: func(s *SessionVars, val string) error {
		s.WaitSplitRegionFinish = TiDBOptOn(val)
		return nil
	}},
	{Scope: ScopeSession, Name: TiDBWaitSplitRegionTimeout, Value: strconv.Itoa(DefWaitSplitRegionTimeout), skipInit: true, Type: TypeUnsigned, MinValue: 1, MaxValue: math.MaxInt32, SetSession: func(s *SessionVars, val string) error {
		s.WaitSplitRegionTimeout = uint64(tidbOptPositiveInt32(val, DefWaitSplitRegionTimeout))
		return nil
	}},
	{Scope: ScopeSession, Name: TiDBLowResolutionTSO, Value: Off, Type: TypeBool, SetSession: func(s *SessionVars, val string) error {
		s.LowResolutionTSO = TiDBOptOn(val)
		return nil
	}},
	{Scope: ScopeSession, Name: TiDBAllowRemoveAutoInc, Value: BoolToOnOff(DefTiDBAllowRemoveAutoInc), Type: TypeBool, SetSession: func(s *SessionVars, val string) error {
		s.AllowRemoveAutoInc = TiDBOptOn(val)
		return nil
	}},
	{Scope: ScopeSession, Name: TiDBIsolationReadEngines, Value: strings.Join(config.GetGlobalConfig().IsolationRead.Engines, ","), Validation: func(vars *SessionVars, normalizedValue string, originalValue string, scope ScopeFlag) (string, error) {
		engines := strings.Split(normalizedValue, ",")
		var formatVal string
		for i, engine := range engines {
			engine = strings.TrimSpace(engine)
			if i != 0 {
				formatVal += ","
			}
			switch {
			case strings.EqualFold(engine, kv.TiKV.Name()):
				formatVal += kv.TiKV.Name()
			case strings.EqualFold(engine, kv.TiFlash.Name()):
				formatVal += kv.TiFlash.Name()
			case strings.EqualFold(engine, kv.TiDB.Name()):
				formatVal += kv.TiDB.Name()
			default:
				return normalizedValue, ErrWrongValueForVar.GenWithStackByArgs(TiDBIsolationReadEngines, normalizedValue)
			}
		}
		return formatVal, nil
	}, SetSession: func(s *SessionVars, val string) error {
		s.IsolationReadEngines = make(map[kv.StoreType]struct{})
		for _, engine := range strings.Split(val, ",") {
			switch engine {
			case kv.TiKV.Name():
				s.IsolationReadEngines[kv.TiKV] = struct{}{}
			case kv.TiFlash.Name():
				s.IsolationReadEngines[kv.TiFlash] = struct{}{}
			case kv.TiDB.Name():
				s.IsolationReadEngines[kv.TiDB] = struct{}{}
			}
		}
		return nil
	}},
	{Scope: ScopeSession, Name: TiDBMetricSchemaStep, Value: strconv.Itoa(DefTiDBMetricSchemaStep), Type: TypeUnsigned, skipInit: true, MinValue: 10, MaxValue: 60 * 60 * 60, SetSession: func(s *SessionVars, val string) error {
		s.MetricSchemaStep = TidbOptInt64(val, DefTiDBMetricSchemaStep)
		return nil
	}},
	{Scope: ScopeSession, Name: TiDBCDCWriteSource, Value: "0", Type: TypeInt, MinValue: 0, MaxValue: 15, SetSession: func(s *SessionVars, val string) error {
		s.CDCWriteSource = uint64(TidbOptInt(val, 0))
		return nil
	}},
	{Scope: ScopeSession, Name: TiDBMetricSchemaRangeDuration, Value: strconv.Itoa(DefTiDBMetricSchemaRangeDuration), skipInit: true, Type: TypeUnsigned, MinValue: 10, MaxValue: 60 * 60 * 60, SetSession: func(s *SessionVars, val string) error {
		s.MetricSchemaRangeDuration = TidbOptInt64(val, DefTiDBMetricSchemaRangeDuration)
		return nil
	}},
	{Scope: ScopeSession, Name: TiDBFoundInPlanCache, Value: BoolToOnOff(DefTiDBFoundInPlanCache), Type: TypeBool, ReadOnly: true, GetSession: func(s *SessionVars) (string, error) {
		return BoolToOnOff(s.PrevFoundInPlanCache), nil
	}},
	{Scope: ScopeSession, Name: TiDBFoundInBinding, Value: BoolToOnOff(DefTiDBFoundInBinding), Type: TypeBool, ReadOnly: true, GetSession: func(s *SessionVars) (string, error) {
		return BoolToOnOff(s.PrevFoundInBinding), nil
	}},
	{Scope: ScopeSession, Name: RandSeed1, Type: TypeInt, Value: "0", skipInit: true, MaxValue: math.MaxInt32, SetSession: func(s *SessionVars, val string) error {
		s.Rng.SetSeed1(uint32(tidbOptPositiveInt32(val, 0)))
		return nil
	}, GetSession: func(s *SessionVars) (string, error) {
		return "0", nil
	}, GetStateValue: func(s *SessionVars) (string, bool, error) {
		return strconv.FormatUint(uint64(s.Rng.GetSeed1()), 10), true, nil
	}},
	{Scope: ScopeSession, Name: RandSeed2, Type: TypeInt, Value: "0", skipInit: true, MaxValue: math.MaxInt32, SetSession: func(s *SessionVars, val string) error {
		s.Rng.SetSeed2(uint32(tidbOptPositiveInt32(val, 0)))
		return nil
	}, GetSession: func(s *SessionVars) (string, error) {
		return "0", nil
	}, GetStateValue: func(s *SessionVars) (string, bool, error) {
		return strconv.FormatUint(uint64(s.Rng.GetSeed2()), 10), true, nil
	}},
	{Scope: ScopeSession, Name: TiDBReadConsistency, Value: string(ReadConsistencyStrict), Type: TypeStr, Hidden: true,
		Validation: func(_ *SessionVars, normalized string, _ string, _ ScopeFlag) (string, error) {
			return normalized, validateReadConsistencyLevel(normalized)
		},
		SetSession: func(s *SessionVars, val string) error {
			s.ReadConsistency = ReadConsistencyLevel(val)
			return nil
		},
	},
	{Scope: ScopeSession, Name: TiDBLastDDLInfo, Value: "", ReadOnly: true, GetSession: func(s *SessionVars) (string, error) {
		info, err := json.Marshal(s.LastDDLInfo)
		if err != nil {
			return "", err
		}
		return string(info), nil
	}},
	{Scope: ScopeSession, Name: TiDBLastPlanReplayerToken, Value: "", ReadOnly: true,
		GetSession: func(s *SessionVars) (string, error) {
			return s.LastPlanReplayerToken, nil
		},
	},
	{Scope: ScopeSession, Name: TiDBUseAlloc, Value: BoolToOnOff(DefTiDBUseAlloc), Type: TypeBool, ReadOnly: true, GetSession: func(s *SessionVars) (string, error) {
		return BoolToOnOff(s.preUseChunkAlloc), nil
	}},
	/* The system variables below have INSTANCE scope  */
	{Scope: ScopeInstance, Name: TiDBLogFileMaxDays, Value: strconv.Itoa(config.GetGlobalConfig().Log.File.MaxDays), Type: TypeInt, MinValue: 0, MaxValue: math.MaxInt32, SetGlobal: func(_ context.Context, s *SessionVars, val string) error {
		maxAge, err := strconv.ParseInt(val, 10, 32)
		if err != nil {
			return err
		}
		GlobalLogMaxDays.Store(int32(maxAge))
		cfg := config.GetGlobalConfig().Log.ToLogConfig()
		cfg.Config.File.MaxDays = int(maxAge)
		err = logutil.ReplaceLogger(cfg)
		if err != nil {
			return err
		}
		return nil
	}, GetGlobal: func(_ context.Context, s *SessionVars) (string, error) {
		return strconv.FormatInt(int64(GlobalLogMaxDays.Load()), 10), nil
	}},
	{Scope: ScopeInstance, Name: TiDBConfig, Value: "", ReadOnly: true, GetGlobal: func(_ context.Context, s *SessionVars) (string, error) {
		return config.GetJSONConfig()
	}},
	{Scope: ScopeInstance, Name: TiDBGeneralLog, Value: BoolToOnOff(DefTiDBGeneralLog), Type: TypeBool, SetGlobal: func(_ context.Context, s *SessionVars, val string) error {
		ProcessGeneralLog.Store(TiDBOptOn(val))
		return nil
	}, GetGlobal: func(_ context.Context, s *SessionVars) (string, error) {
		return BoolToOnOff(ProcessGeneralLog.Load()), nil
	}},
	{Scope: ScopeInstance, Name: TiDBSlowLogThreshold, Value: strconv.Itoa(logutil.DefaultSlowThreshold), Type: TypeInt, MinValue: -1, MaxValue: math.MaxInt64, SetGlobal: func(_ context.Context, s *SessionVars, val string) error {
		atomic.StoreUint64(&config.GetGlobalConfig().Instance.SlowThreshold, uint64(TidbOptInt64(val, logutil.DefaultSlowThreshold)))
		return nil
	}, GetGlobal: func(_ context.Context, s *SessionVars) (string, error) {
		return strconv.FormatUint(atomic.LoadUint64(&config.GetGlobalConfig().Instance.SlowThreshold), 10), nil
	}},
	{Scope: ScopeInstance, Name: TiDBRecordPlanInSlowLog, Value: int32ToBoolStr(logutil.DefaultRecordPlanInSlowLog), Type: TypeBool, SetGlobal: func(_ context.Context, s *SessionVars, val string) error {
		atomic.StoreUint32(&config.GetGlobalConfig().Instance.RecordPlanInSlowLog, uint32(TidbOptInt64(val, logutil.DefaultRecordPlanInSlowLog)))
		return nil
	}, GetGlobal: func(_ context.Context, s *SessionVars) (string, error) {
		enabled := atomic.LoadUint32(&config.GetGlobalConfig().Instance.RecordPlanInSlowLog) == 1
		return BoolToOnOff(enabled), nil
	}},
	{Scope: ScopeInstance, Name: TiDBEnableSlowLog, Value: BoolToOnOff(logutil.DefaultTiDBEnableSlowLog), Type: TypeBool, SetGlobal: func(_ context.Context, s *SessionVars, val string) error {
		config.GetGlobalConfig().Instance.EnableSlowLog.Store(TiDBOptOn(val))
		return nil
	}, GetGlobal: func(_ context.Context, s *SessionVars) (string, error) {
		return BoolToOnOff(config.GetGlobalConfig().Instance.EnableSlowLog.Load()), nil
	}},
	{Scope: ScopeInstance, Name: TiDBCheckMb4ValueInUTF8, Value: BoolToOnOff(config.GetGlobalConfig().Instance.CheckMb4ValueInUTF8.Load()), Type: TypeBool, SetGlobal: func(_ context.Context, s *SessionVars, val string) error {
		config.GetGlobalConfig().Instance.CheckMb4ValueInUTF8.Store(TiDBOptOn(val))
		return nil
	}, GetGlobal: func(_ context.Context, s *SessionVars) (string, error) {
		return BoolToOnOff(config.GetGlobalConfig().Instance.CheckMb4ValueInUTF8.Load()), nil
	}},
	{Scope: ScopeInstance, Name: TiDBPProfSQLCPU, Value: strconv.Itoa(DefTiDBPProfSQLCPU), Type: TypeInt, MinValue: 0, MaxValue: 1, SetGlobal: func(_ context.Context, s *SessionVars, val string) error {
		EnablePProfSQLCPU.Store(uint32(tidbOptPositiveInt32(val, DefTiDBPProfSQLCPU)) > 0)
		return nil
	}, GetGlobal: func(_ context.Context, s *SessionVars) (string, error) {
		val := "0"
		if EnablePProfSQLCPU.Load() {
			val = "1"
		}
		return val, nil
	}},
	{Scope: ScopeInstance, Name: TiDBDDLSlowOprThreshold, Value: strconv.Itoa(DefTiDBDDLSlowOprThreshold), Type: TypeInt, MinValue: 0, MaxValue: math.MaxInt32, SetGlobal: func(_ context.Context, s *SessionVars, val string) error {
		atomic.StoreUint32(&DDLSlowOprThreshold, uint32(tidbOptPositiveInt32(val, DefTiDBDDLSlowOprThreshold)))
		return nil
	}, GetGlobal: func(_ context.Context, s *SessionVars) (string, error) {
		return strconv.FormatUint(uint64(atomic.LoadUint32(&DDLSlowOprThreshold)), 10), nil
	}},
	{Scope: ScopeInstance, Name: TiDBForcePriority, Value: mysql.Priority2Str[DefTiDBForcePriority], Type: TypeEnum, PossibleValues: []string{"NO_PRIORITY", "LOW_PRIORITY", "HIGH_PRIORITY", "DELAYED"}, SetGlobal: func(_ context.Context, s *SessionVars, val string) error {
		atomic.StoreInt32(&ForcePriority, int32(mysql.Str2Priority(val)))
		return nil
	}, GetGlobal: func(_ context.Context, s *SessionVars) (string, error) {
		return mysql.Priority2Str[mysql.PriorityEnum(atomic.LoadInt32(&ForcePriority))], nil
	}},
	{Scope: ScopeInstance, Name: TiDBExpensiveQueryTimeThreshold, Value: strconv.Itoa(DefTiDBExpensiveQueryTimeThreshold), Type: TypeUnsigned, MinValue: int64(MinExpensiveQueryTimeThreshold), MaxValue: math.MaxInt32, SetGlobal: func(_ context.Context, s *SessionVars, val string) error {
		atomic.StoreUint64(&ExpensiveQueryTimeThreshold, uint64(tidbOptPositiveInt32(val, DefTiDBExpensiveQueryTimeThreshold)))
		return nil
	}, GetGlobal: func(_ context.Context, s *SessionVars) (string, error) {
		return strconv.FormatUint(atomic.LoadUint64(&ExpensiveQueryTimeThreshold), 10), nil
	}},
	{Scope: ScopeInstance, Name: TiDBEnableCollectExecutionInfo, Value: BoolToOnOff(DefTiDBEnableCollectExecutionInfo), Type: TypeBool, SetGlobal: func(_ context.Context, s *SessionVars, val string) error {
		oldConfig := config.GetGlobalConfig()
		newValue := TiDBOptOn(val)
		if oldConfig.Instance.EnableCollectExecutionInfo.Load() != newValue {
			newConfig := *oldConfig
			newConfig.Instance.EnableCollectExecutionInfo.Store(newValue)
			config.StoreGlobalConfig(&newConfig)
		}
		return nil
	}, GetGlobal: func(_ context.Context, s *SessionVars) (string, error) {
		return BoolToOnOff(config.GetGlobalConfig().Instance.EnableCollectExecutionInfo.Load()), nil
	}},
	{Scope: ScopeInstance, Name: PluginLoad, Value: "", ReadOnly: true, GetGlobal: func(_ context.Context, s *SessionVars) (string, error) {
		return config.GetGlobalConfig().Instance.PluginLoad, nil
	}},
	{Scope: ScopeInstance, Name: PluginDir, Value: "/data/deploy/plugin", ReadOnly: true, GetGlobal: func(_ context.Context, s *SessionVars) (string, error) {
		return config.GetGlobalConfig().Instance.PluginDir, nil
	}},
	{Scope: ScopeInstance, Name: MaxConnections, Value: strconv.FormatUint(uint64(config.GetGlobalConfig().Instance.MaxConnections), 10), Type: TypeUnsigned, MinValue: 0, MaxValue: 100000, SetGlobal: func(_ context.Context, s *SessionVars, val string) error {
		config.GetGlobalConfig().Instance.MaxConnections = uint32(TidbOptInt64(val, 0))
		return nil
	}, GetGlobal: func(_ context.Context, s *SessionVars) (string, error) {
		return strconv.FormatUint(uint64(config.GetGlobalConfig().Instance.MaxConnections), 10), nil
	}},
	{Scope: ScopeInstance, Name: TiDBEnableDDL, Value: BoolToOnOff(config.GetGlobalConfig().Instance.TiDBEnableDDL.Load()), Type: TypeBool,
		SetGlobal: func(_ context.Context, s *SessionVars, val string) error {
			oldVal, newVal := config.GetGlobalConfig().Instance.TiDBEnableDDL.Load(), TiDBOptOn(val)
			if oldVal != newVal {
				err := switchDDL(newVal)
				config.GetGlobalConfig().Instance.TiDBEnableDDL.Store(newVal)
				return err
			}
			return nil
		},
		GetGlobal: func(_ context.Context, s *SessionVars) (string, error) {
			return BoolToOnOff(config.GetGlobalConfig().Instance.TiDBEnableDDL.Load()), nil
		},
	},
	{Scope: ScopeInstance, Name: TiDBRCReadCheckTS, Value: BoolToOnOff(DefRCReadCheckTS), Type: TypeBool, SetGlobal: func(_ context.Context, s *SessionVars, val string) error {
		EnableRCReadCheckTS.Store(TiDBOptOn(val))
		return nil
	}, GetGlobal: func(_ context.Context, s *SessionVars) (string, error) {
		return BoolToOnOff(EnableRCReadCheckTS.Load()), nil
	}},

	/* The system variables below have GLOBAL scope  */
	{Scope: ScopeGlobal, Name: MaxPreparedStmtCount, Value: strconv.FormatInt(DefMaxPreparedStmtCount, 10), Type: TypeInt, MinValue: -1, MaxValue: 1048576},
	{Scope: ScopeGlobal, Name: InitConnect, Value: "", Validation: func(vars *SessionVars, normalizedValue string, originalValue string, scope ScopeFlag) (string, error) {
		p := parser.New()
		p.SetSQLMode(vars.SQLMode)
		p.SetParserConfig(vars.BuildParserConfig())
		_, _, err := p.ParseSQL(normalizedValue)
		if err != nil {
			return normalizedValue, ErrWrongTypeForVar.GenWithStackByArgs(InitConnect)
		}
		return normalizedValue, nil
	}},
	{Scope: ScopeGlobal, Name: ValidatePasswordEnable, Value: Off, Type: TypeBool},
	{Scope: ScopeGlobal, Name: ValidatePasswordPolicy, Value: "MEDIUM", Type: TypeEnum, PossibleValues: []string{"LOW", "MEDIUM", "STRONG"}},
	{Scope: ScopeGlobal, Name: ValidatePasswordCheckUserName, Value: On, Type: TypeBool},
	{Scope: ScopeGlobal, Name: ValidatePasswordLength, Value: "8", Type: TypeInt, MinValue: 0, MaxValue: math.MaxInt32,
		Validation: func(vars *SessionVars, normalizedValue string, originalValue string, scope ScopeFlag) (string, error) {
			numberCount, specialCharCount, mixedCaseCount := PasswordValidtaionNumberCount.Load(), PasswordValidationSpecialCharCount.Load(), PasswordValidationMixedCaseCount.Load()
			length, err := strconv.ParseInt(normalizedValue, 10, 32)
			if err != nil {
				return "", err
			}
			if minLength := numberCount + specialCharCount + 2*mixedCaseCount; int32(length) < minLength {
				return strconv.FormatInt(int64(minLength), 10), nil
			}
			return normalizedValue, nil
		},
		SetGlobal: func(_ context.Context, s *SessionVars, val string) error {
			PasswordValidationLength.Store(int32(TidbOptInt64(val, 8)))
			return nil
		}, GetGlobal: func(_ context.Context, s *SessionVars) (string, error) {
			return strconv.FormatInt(int64(PasswordValidationLength.Load()), 10), nil
		},
	},
	{Scope: ScopeGlobal, Name: ValidatePasswordMixedCaseCount, Value: "1", Type: TypeInt, MinValue: 0, MaxValue: math.MaxInt32,
		Validation: func(vars *SessionVars, normalizedValue string, originalValue string, scope ScopeFlag) (string, error) {
			length, numberCount, specialCharCount := PasswordValidationLength.Load(), PasswordValidtaionNumberCount.Load(), PasswordValidationSpecialCharCount.Load()
			mixedCaseCount, err := strconv.ParseInt(normalizedValue, 10, 32)
			if err != nil {
				return "", err
			}
			if minLength := numberCount + specialCharCount + 2*int32(mixedCaseCount); length < minLength {
				err = updatePasswordValidationLength(vars, minLength)
				if err != nil {
					return "", err
				}
			}
			return normalizedValue, nil
		},
		SetGlobal: func(_ context.Context, s *SessionVars, val string) error {
			PasswordValidationMixedCaseCount.Store(int32(TidbOptInt64(val, 1)))
			return nil
		}, GetGlobal: func(_ context.Context, s *SessionVars) (string, error) {
			return strconv.FormatInt(int64(PasswordValidationMixedCaseCount.Load()), 10), nil
		},
	},
	{Scope: ScopeGlobal, Name: ValidatePasswordNumberCount, Value: "1", Type: TypeInt, MinValue: 0, MaxValue: math.MaxInt32,
		Validation: func(vars *SessionVars, normalizedValue string, originalValue string, scope ScopeFlag) (string, error) {
			length, specialCharCount, mixedCaseCount := PasswordValidationLength.Load(), PasswordValidationSpecialCharCount.Load(), PasswordValidationMixedCaseCount.Load()
			numberCount, err := strconv.ParseInt(normalizedValue, 10, 32)
			if err != nil {
				return "", err
			}
			if minLength := int32(numberCount) + specialCharCount + 2*mixedCaseCount; length < minLength {
				err = updatePasswordValidationLength(vars, minLength)
				if err != nil {
					return "", err
				}
			}
			return normalizedValue, nil
		},
		SetGlobal: func(_ context.Context, s *SessionVars, val string) error {
			PasswordValidtaionNumberCount.Store(int32(TidbOptInt64(val, 1)))
			return nil
		}, GetGlobal: func(_ context.Context, s *SessionVars) (string, error) {
			return strconv.FormatInt(int64(PasswordValidtaionNumberCount.Load()), 10), nil
		},
	},
	{Scope: ScopeGlobal, Name: ValidatePasswordSpecialCharCount, Value: "1", Type: TypeInt, MinValue: 0, MaxValue: math.MaxInt32,
		Validation: func(vars *SessionVars, normalizedValue string, originalValue string, scope ScopeFlag) (string, error) {
			length, numberCount, mixedCaseCount := PasswordValidationLength.Load(), PasswordValidtaionNumberCount.Load(), PasswordValidationMixedCaseCount.Load()
			specialCharCount, err := strconv.ParseInt(normalizedValue, 10, 32)
			if err != nil {
				return "", err
			}
			if minLength := numberCount + int32(specialCharCount) + 2*mixedCaseCount; length < minLength {
				err = updatePasswordValidationLength(vars, minLength)
				if err != nil {
					return "", err
				}
			}
			return normalizedValue, nil
		},
		SetGlobal: func(_ context.Context, s *SessionVars, val string) error {
			PasswordValidationSpecialCharCount.Store(int32(TidbOptInt64(val, 1)))
			return nil
		}, GetGlobal: func(_ context.Context, s *SessionVars) (string, error) {
			return strconv.FormatInt(int64(PasswordValidationSpecialCharCount.Load()), 10), nil
		},
	},
	{Scope: ScopeGlobal, Name: ValidatePasswordDictionary, Value: "", Type: TypeStr},
	{Scope: ScopeGlobal, Name: DisconnectOnExpiredPassword, Value: On, Type: TypeBool, ReadOnly: true, GetGlobal: func(_ context.Context, s *SessionVars) (string, error) {
		return BoolToOnOff(!IsSandBoxModeEnabled.Load()), nil
	}},

	/* TiDB specific variables */
	{Scope: ScopeGlobal, Name: TiDBTSOClientBatchMaxWaitTime, Value: strconv.FormatFloat(DefTiDBTSOClientBatchMaxWaitTime, 'f', -1, 64), Type: TypeFloat, MinValue: 0, MaxValue: 10,
		GetGlobal: func(_ context.Context, sv *SessionVars) (string, error) {
			return strconv.FormatFloat(MaxTSOBatchWaitInterval.Load(), 'f', -1, 64), nil
		},
		SetGlobal: func(_ context.Context, s *SessionVars, val string) error {
			(*SetPDClientDynamicOption.Load())(TiDBTSOClientBatchMaxWaitTime, val)
			return nil
		}},
	{Scope: ScopeGlobal, Name: TiDBEnableTSOFollowerProxy, Value: BoolToOnOff(DefTiDBEnableTSOFollowerProxy), Type: TypeBool, GetGlobal: func(_ context.Context, sv *SessionVars) (string, error) {
		return BoolToOnOff(EnableTSOFollowerProxy.Load()), nil
	}, SetGlobal: func(_ context.Context, s *SessionVars, val string) error {
		(*SetPDClientDynamicOption.Load())(TiDBEnableTSOFollowerProxy, val)
		return nil
	}},
	{Scope: ScopeGlobal, Name: TiDBEnableLocalTxn, Value: BoolToOnOff(DefTiDBEnableLocalTxn), Hidden: true, Type: TypeBool, GetGlobal: func(_ context.Context, sv *SessionVars) (string, error) {
		return BoolToOnOff(EnableLocalTxn.Load()), nil
	}, SetGlobal: func(_ context.Context, s *SessionVars, val string) error {
		oldVal := EnableLocalTxn.Load()
		newVal := TiDBOptOn(val)
		// Make sure the TxnScope is always Global when disable the Local Txn.
		// ON -> OFF
		if oldVal && !newVal {
			s.TxnScope = kv.NewGlobalTxnScopeVar()
		}
		EnableLocalTxn.Store(newVal)
		return nil
	}},
	{Scope: ScopeGlobal, Name: TiDBAutoAnalyzeRatio, Value: strconv.FormatFloat(DefAutoAnalyzeRatio, 'f', -1, 64), Type: TypeFloat, MinValue: 0, MaxValue: math.MaxUint64},
	{Scope: ScopeGlobal, Name: TiDBAutoAnalyzeStartTime, Value: DefAutoAnalyzeStartTime, Type: TypeTime},
	{Scope: ScopeGlobal, Name: TiDBAutoAnalyzeEndTime, Value: DefAutoAnalyzeEndTime, Type: TypeTime},
	{Scope: ScopeGlobal, Name: TiDBMemQuotaBindingCache, Value: strconv.FormatInt(DefTiDBMemQuotaBindingCache, 10), Type: TypeUnsigned, MaxValue: math.MaxInt32, GetGlobal: func(_ context.Context, sv *SessionVars) (string, error) {
		return strconv.FormatInt(MemQuotaBindingCache.Load(), 10), nil
	}, SetGlobal: func(_ context.Context, s *SessionVars, val string) error {
		MemQuotaBindingCache.Store(TidbOptInt64(val, DefTiDBMemQuotaBindingCache))
		return nil
	}},
	{Scope: ScopeGlobal, Name: TiDBDDLFlashbackConcurrency, Value: strconv.Itoa(DefTiDBDDLFlashbackConcurrency), Type: TypeUnsigned, MinValue: 1, MaxValue: MaxConfigurableConcurrency, SetGlobal: func(_ context.Context, s *SessionVars, val string) error {
		SetDDLFlashbackConcurrency(int32(tidbOptPositiveInt32(val, DefTiDBDDLFlashbackConcurrency)))
		return nil
	}},
	{Scope: ScopeGlobal, Name: TiDBDDLReorgWorkerCount, Value: strconv.Itoa(DefTiDBDDLReorgWorkerCount), Type: TypeUnsigned, MinValue: 1, MaxValue: MaxConfigurableConcurrency, SetGlobal: func(_ context.Context, s *SessionVars, val string) error {
		SetDDLReorgWorkerCounter(int32(tidbOptPositiveInt32(val, DefTiDBDDLReorgWorkerCount)))
		return nil
	}},
	{Scope: ScopeGlobal, Name: TiDBDDLReorgBatchSize, Value: strconv.Itoa(DefTiDBDDLReorgBatchSize), Type: TypeUnsigned, MinValue: int64(MinDDLReorgBatchSize), MaxValue: uint64(MaxDDLReorgBatchSize), SetGlobal: func(_ context.Context, s *SessionVars, val string) error {
		SetDDLReorgBatchSize(int32(tidbOptPositiveInt32(val, DefTiDBDDLReorgBatchSize)))
		return nil
	}},
	{Scope: ScopeGlobal, Name: TiDBDDLErrorCountLimit, Value: strconv.Itoa(DefTiDBDDLErrorCountLimit), Type: TypeUnsigned, MinValue: 0, MaxValue: math.MaxInt64, SetGlobal: func(_ context.Context, s *SessionVars, val string) error {
		SetDDLErrorCountLimit(TidbOptInt64(val, DefTiDBDDLErrorCountLimit))
		return nil
	}},
	{Scope: ScopeGlobal, Name: TiDBMaxDeltaSchemaCount, Value: strconv.Itoa(DefTiDBMaxDeltaSchemaCount), Type: TypeUnsigned, MinValue: 100, MaxValue: 16384, SetGlobal: func(_ context.Context, s *SessionVars, val string) error {
		// It's a global variable, but it also wants to be cached in server.
		SetMaxDeltaSchemaCount(TidbOptInt64(val, DefTiDBMaxDeltaSchemaCount))
		return nil
	}},
	{Scope: ScopeGlobal, Name: TiDBScatterRegion, Value: BoolToOnOff(DefTiDBScatterRegion), Type: TypeBool},
	{Scope: ScopeGlobal, Name: TiDBEnableStmtSummary, Value: BoolToOnOff(DefTiDBEnableStmtSummary), Type: TypeBool, AllowEmpty: true,
		SetGlobal: func(_ context.Context, s *SessionVars, val string) error {
			return stmtsummary.StmtSummaryByDigestMap.SetEnabled(TiDBOptOn(val))
		}},
	{Scope: ScopeGlobal, Name: TiDBStmtSummaryInternalQuery, Value: BoolToOnOff(DefTiDBStmtSummaryInternalQuery), Type: TypeBool, AllowEmpty: true,
		SetGlobal: func(_ context.Context, s *SessionVars, val string) error {
			return stmtsummary.StmtSummaryByDigestMap.SetEnabledInternalQuery(TiDBOptOn(val))
		}},
	{Scope: ScopeGlobal, Name: TiDBStmtSummaryRefreshInterval, Value: strconv.Itoa(DefTiDBStmtSummaryRefreshInterval), Type: TypeInt, MinValue: 1, MaxValue: math.MaxInt32, AllowEmpty: true,
		SetGlobal: func(_ context.Context, s *SessionVars, val string) error {
			// convert val to int64
			return stmtsummary.StmtSummaryByDigestMap.SetRefreshInterval(TidbOptInt64(val, DefTiDBStmtSummaryRefreshInterval))
		}},
	{Scope: ScopeGlobal, Name: TiDBStmtSummaryHistorySize, Value: strconv.Itoa(DefTiDBStmtSummaryHistorySize), Type: TypeInt, MinValue: 0, MaxValue: math.MaxUint8, AllowEmpty: true,
		SetGlobal: func(_ context.Context, s *SessionVars, val string) error {
			return stmtsummary.StmtSummaryByDigestMap.SetHistorySize(TidbOptInt(val, DefTiDBStmtSummaryHistorySize))
		}},
	{Scope: ScopeGlobal, Name: TiDBStmtSummaryMaxStmtCount, Value: strconv.Itoa(DefTiDBStmtSummaryMaxStmtCount), Type: TypeInt, MinValue: 1, MaxValue: math.MaxInt16, AllowEmpty: true,
		SetGlobal: func(_ context.Context, s *SessionVars, val string) error {
			return stmtsummary.StmtSummaryByDigestMap.SetMaxStmtCount(uint(TidbOptInt(val, DefTiDBStmtSummaryMaxStmtCount)))
		}},
	{Scope: ScopeGlobal, Name: TiDBStmtSummaryMaxSQLLength, Value: strconv.Itoa(DefTiDBStmtSummaryMaxSQLLength), Type: TypeInt, MinValue: 0, MaxValue: math.MaxInt32, AllowEmpty: true,
		SetGlobal: func(_ context.Context, s *SessionVars, val string) error {
			return stmtsummary.StmtSummaryByDigestMap.SetMaxSQLLength(TidbOptInt(val, DefTiDBStmtSummaryMaxSQLLength))
		}},
	{Scope: ScopeGlobal, Name: TiDBCapturePlanBaseline, Value: DefTiDBCapturePlanBaseline, Type: TypeBool, AllowEmptyAll: true},
	{Scope: ScopeGlobal, Name: TiDBEvolvePlanTaskMaxTime, Value: strconv.Itoa(DefTiDBEvolvePlanTaskMaxTime), Type: TypeInt, MinValue: -1, MaxValue: math.MaxInt64},
	{Scope: ScopeGlobal, Name: TiDBEvolvePlanTaskStartTime, Value: DefTiDBEvolvePlanTaskStartTime, Type: TypeTime},
	{Scope: ScopeGlobal, Name: TiDBEvolvePlanTaskEndTime, Value: DefTiDBEvolvePlanTaskEndTime, Type: TypeTime},
	{Scope: ScopeGlobal, Name: TiDBStoreLimit, Value: strconv.FormatInt(atomic.LoadInt64(&config.GetGlobalConfig().TiKVClient.StoreLimit), 10), Type: TypeInt, MinValue: 0, MaxValue: math.MaxInt64, GetGlobal: func(_ context.Context, s *SessionVars) (string, error) {
		return strconv.FormatInt(tikvstore.StoreLimit.Load(), 10), nil
	}, SetGlobal: func(_ context.Context, s *SessionVars, val string) error {
		tikvstore.StoreLimit.Store(TidbOptInt64(val, DefTiDBStoreLimit))
		return nil
	}},
	{Scope: ScopeGlobal, Name: TiDBTxnCommitBatchSize, Value: strconv.FormatUint(tikvstore.DefTxnCommitBatchSize, 10), Type: TypeUnsigned, MinValue: 1, MaxValue: 1 << 30,
		GetGlobal: func(_ context.Context, sv *SessionVars) (string, error) {
			return strconv.FormatUint(tikvstore.TxnCommitBatchSize.Load(), 10), nil
		},
		SetGlobal: func(_ context.Context, s *SessionVars, val string) error {
			tikvstore.TxnCommitBatchSize.Store(uint64(TidbOptInt64(val, int64(tikvstore.DefTxnCommitBatchSize))))
			return nil
		}},
	{Scope: ScopeGlobal, Name: TiDBRestrictedReadOnly, Value: BoolToOnOff(DefTiDBRestrictedReadOnly), Type: TypeBool, SetGlobal: func(_ context.Context, s *SessionVars, val string) error {
		on := TiDBOptOn(val)
		// For user initiated SET GLOBAL, also change the value of TiDBSuperReadOnly
		if on && s.StmtCtx.StmtType == "Set" {
			err := s.GlobalVarsAccessor.SetGlobalSysVar(context.Background(), TiDBSuperReadOnly, "ON")
			if err != nil {
				return err
			}
		}
		RestrictedReadOnly.Store(on)
		return nil
	}},
	{Scope: ScopeGlobal, Name: TiDBSuperReadOnly, Value: BoolToOnOff(DefTiDBSuperReadOnly), Type: TypeBool, Validation: func(s *SessionVars, normalizedValue string, _ string, _ ScopeFlag) (string, error) {
		on := TiDBOptOn(normalizedValue)
		if !on && s.StmtCtx.StmtType == "Set" {
			result, err := s.GlobalVarsAccessor.GetGlobalSysVar(TiDBRestrictedReadOnly)
			if err != nil {
				return normalizedValue, err
			}
			if TiDBOptOn(result) {
				return normalizedValue, fmt.Errorf("can't turn off %s when %s is on", TiDBSuperReadOnly, TiDBRestrictedReadOnly)
			}
		}
		return normalizedValue, nil
	}, SetGlobal: func(_ context.Context, s *SessionVars, val string) error {
		VarTiDBSuperReadOnly.Store(TiDBOptOn(val))
		return nil
	}},
	{Scope: ScopeGlobal, Name: TiDBEnableGOGCTuner, Value: BoolToOnOff(DefTiDBEnableGOGCTuner), Type: TypeBool, SetGlobal: func(_ context.Context, s *SessionVars, val string) error {
		on := TiDBOptOn(val)
		gctuner.EnableGOGCTuner.Store(on)
		if !on {
			gctuner.SetDefaultGOGC()
		}
		gctuner.GlobalMemoryLimitTuner.UpdateMemoryLimit()
		return nil
	}},
	{Scope: ScopeGlobal, Name: TiDBEnableTelemetry, Value: BoolToOnOff(DefTiDBEnableTelemetry), Type: TypeBool},
	{Scope: ScopeGlobal, Name: TiDBEnableHistoricalStats, Value: Off, Type: TypeBool},
	/* tikv gc metrics */
	{Scope: ScopeGlobal, Name: TiDBGCEnable, Value: On, Type: TypeBool, GetGlobal: func(_ context.Context, s *SessionVars) (string, error) {
		return getTiDBTableValue(s, "tikv_gc_enable", On)
	}, SetGlobal: func(_ context.Context, s *SessionVars, val string) error {
		return setTiDBTableValue(s, "tikv_gc_enable", val, "Current GC enable status")
	}},
	{Scope: ScopeGlobal, Name: TiDBGCRunInterval, Value: "10m0s", Type: TypeDuration, MinValue: int64(time.Minute * 10), MaxValue: uint64(time.Hour * 24 * 365), GetGlobal: func(_ context.Context, s *SessionVars) (string, error) {
		return getTiDBTableValue(s, "tikv_gc_run_interval", "10m0s")
	}, SetGlobal: func(_ context.Context, s *SessionVars, val string) error {
		return setTiDBTableValue(s, "tikv_gc_run_interval", val, "GC run interval, at least 10m, in Go format.")
	}},
	{Scope: ScopeGlobal, Name: TiDBGCLifetime, Value: "10m0s", Type: TypeDuration, MinValue: int64(time.Minute * 10), MaxValue: uint64(time.Hour * 24 * 365), GetGlobal: func(_ context.Context, s *SessionVars) (string, error) {
		return getTiDBTableValue(s, "tikv_gc_life_time", "10m0s")
	}, SetGlobal: func(_ context.Context, s *SessionVars, val string) error {
		return setTiDBTableValue(s, "tikv_gc_life_time", val, "All versions within life time will not be collected by GC, at least 10m, in Go format.")
	}},
	{Scope: ScopeGlobal, Name: TiDBGCConcurrency, Value: "-1", Type: TypeInt, MinValue: 1, MaxValue: MaxConfigurableConcurrency, AllowAutoValue: true, GetGlobal: func(_ context.Context, s *SessionVars) (string, error) {
		autoConcurrencyVal, err := getTiDBTableValue(s, "tikv_gc_auto_concurrency", On)
		if err == nil && autoConcurrencyVal == On {
			return "-1", nil // convention for "AUTO"
		}
		return getTiDBTableValue(s, "tikv_gc_concurrency", "-1")
	}, SetGlobal: func(_ context.Context, s *SessionVars, val string) error {
		autoConcurrency := Off
		if val == "-1" {
			autoConcurrency = On
		}
		// Update both autoconcurrency and concurrency.
		if err := setTiDBTableValue(s, "tikv_gc_auto_concurrency", autoConcurrency, "Let TiDB pick the concurrency automatically. If set false, tikv_gc_concurrency will be used"); err != nil {
			return err
		}
		return setTiDBTableValue(s, "tikv_gc_concurrency", val, "How many goroutines used to do GC parallel, [1, 256], default 2")
	}},
	{Scope: ScopeGlobal, Name: TiDBGCScanLockMode, Value: "LEGACY", Type: TypeEnum, PossibleValues: []string{"PHYSICAL", "LEGACY"}, GetGlobal: func(_ context.Context, s *SessionVars) (string, error) {
		return getTiDBTableValue(s, "tikv_gc_scan_lock_mode", "LEGACY")
	}, SetGlobal: func(_ context.Context, s *SessionVars, val string) error {
		return setTiDBTableValue(s, "tikv_gc_scan_lock_mode", val, "Mode of scanning locks, \"physical\" or \"legacy\"")
	}},
	{Scope: ScopeGlobal, Name: TiDBGCMaxWaitTime, Value: strconv.Itoa(DefTiDBGCMaxWaitTime), Type: TypeInt, MinValue: 600, MaxValue: 31536000, SetGlobal: func(_ context.Context, s *SessionVars, val string) error {
		GCMaxWaitTime.Store(TidbOptInt64(val, DefTiDBGCMaxWaitTime))
		return nil
	}},
	{Scope: ScopeGlobal, Name: TiDBTableCacheLease, Value: strconv.Itoa(DefTiDBTableCacheLease), Type: TypeUnsigned, MinValue: 1, MaxValue: 10, SetGlobal: func(_ context.Context, s *SessionVars, sVal string) error {
		var val int64
		val, err := strconv.ParseInt(sVal, 10, 64)
		if err != nil {
			return errors.Trace(err)
		}
		TableCacheLease.Store(val)
		return nil
	}},
	{Scope: ScopeGlobal, Name: TiDBAutoAnalyzePartitionBatchSize,
		Value: strconv.Itoa(DefTiDBAutoAnalyzePartitionBatchSize),
		Type:  TypeUnsigned, MinValue: 1, MaxValue: 1024,
		SetGlobal: func(_ context.Context, vars *SessionVars, s string) error {
			var val int64
			val, err := strconv.ParseInt(s, 10, 64)
			if err != nil {
				return errors.Trace(err)
			}
			AutoAnalyzePartitionBatchSize.Store(val)
			return nil
		}},

	// variable for top SQL feature.
	// TopSQL enable only be controlled by TopSQL pub/sub sinker.
	// This global variable only uses to update the global config which store in PD(ETCD).
	{Scope: ScopeGlobal, Name: TiDBEnableTopSQL, Value: BoolToOnOff(topsqlstate.DefTiDBTopSQLEnable), Type: TypeBool, AllowEmpty: true, GlobalConfigName: GlobalConfigEnableTopSQL},
	{Scope: ScopeGlobal, Name: TiDBSourceID, Value: "1", Type: TypeInt, MinValue: 1, MaxValue: 15, GlobalConfigName: GlobalConfigSourceID},
	{Scope: ScopeGlobal, Name: TiDBTopSQLMaxTimeSeriesCount, Value: strconv.Itoa(topsqlstate.DefTiDBTopSQLMaxTimeSeriesCount), Type: TypeInt, MinValue: 1, MaxValue: 5000, GetGlobal: func(_ context.Context, s *SessionVars) (string, error) {
		return strconv.FormatInt(topsqlstate.GlobalState.MaxStatementCount.Load(), 10), nil
	}, SetGlobal: func(_ context.Context, vars *SessionVars, s string) error {
		val, err := strconv.ParseInt(s, 10, 64)
		if err != nil {
			return err
		}
		topsqlstate.GlobalState.MaxStatementCount.Store(val)
		return nil
	}},
	{Scope: ScopeGlobal, Name: TiDBTopSQLMaxMetaCount, Value: strconv.Itoa(topsqlstate.DefTiDBTopSQLMaxMetaCount), Type: TypeInt, MinValue: 1, MaxValue: 10000, GetGlobal: func(_ context.Context, s *SessionVars) (string, error) {
		return strconv.FormatInt(topsqlstate.GlobalState.MaxCollect.Load(), 10), nil
	}, SetGlobal: func(_ context.Context, vars *SessionVars, s string) error {
		val, err := strconv.ParseInt(s, 10, 64)
		if err != nil {
			return err
		}
		topsqlstate.GlobalState.MaxCollect.Store(val)
		return nil
	}},
	{Scope: ScopeGlobal, Name: SkipNameResolve, Value: Off, Type: TypeBool},
	{Scope: ScopeGlobal, Name: DefaultAuthPlugin, Value: mysql.AuthNativePassword, Type: TypeEnum, PossibleValues: []string{mysql.AuthNativePassword, mysql.AuthCachingSha2Password, mysql.AuthTiDBSM3Password}},
	{Scope: ScopeGlobal, Name: TiDBPersistAnalyzeOptions, Value: BoolToOnOff(DefTiDBPersistAnalyzeOptions), Type: TypeBool,
		GetGlobal: func(_ context.Context, s *SessionVars) (string, error) {
			return BoolToOnOff(PersistAnalyzeOptions.Load()), nil
		},
		SetGlobal: func(_ context.Context, s *SessionVars, val string) error {
			PersistAnalyzeOptions.Store(TiDBOptOn(val))
			return nil
		},
	},
	{Scope: ScopeGlobal, Name: TiDBEnableAutoAnalyze, Value: BoolToOnOff(DefTiDBEnableAutoAnalyze), Type: TypeBool,
		GetGlobal: func(_ context.Context, s *SessionVars) (string, error) {
			return BoolToOnOff(RunAutoAnalyze.Load()), nil
		},
		SetGlobal: func(_ context.Context, s *SessionVars, val string) error {
			RunAutoAnalyze.Store(TiDBOptOn(val))
			return nil
		},
	},
	{Scope: ScopeGlobal, Name: TiDBGOGCTunerThreshold, Value: strconv.FormatFloat(DefTiDBGOGCTunerThreshold, 'f', -1, 64), Type: TypeFloat, MinValue: 0, MaxValue: math.MaxUint64,
		GetGlobal: func(_ context.Context, s *SessionVars) (string, error) {
			return strconv.FormatFloat(GOGCTunerThreshold.Load(), 'f', -1, 64), nil
		},
		Validation: func(s *SessionVars, normalizedValue string, originalValue string, scope ScopeFlag) (string, error) {
			floatValue := tidbOptFloat64(normalizedValue, DefTiDBGOGCTunerThreshold)
			globalMemoryLimitTuner := gctuner.GlobalMemoryLimitTuner.GetPercentage()
			if floatValue < 0 && floatValue > 0.9 {
				return "", ErrWrongValueForVar.GenWithStackByArgs(TiDBGOGCTunerThreshold, normalizedValue)
			}
			// globalMemoryLimitTuner must not be 0. it will be 0 when tidb_server_memory_limit_gc_trigger is not set during startup.
			if globalMemoryLimitTuner != 0 && globalMemoryLimitTuner < floatValue+0.05 {
				return "", errors.New("tidb_gogc_tuner_threshold should be less than tidb_server_memory_limit_gc_trigger - 0.05")
			}
			return strconv.FormatFloat(floatValue, 'f', -1, 64), nil
		},
		SetGlobal: func(_ context.Context, s *SessionVars, val string) (err error) {
			factor := tidbOptFloat64(val, DefTiDBGOGCTunerThreshold)
			GOGCTunerThreshold.Store(factor)
			memTotal := memory.ServerMemoryLimit.Load()
			if memTotal == 0 {
				memTotal, err = memory.MemTotal()
				if err != nil {
					return err
				}
			}
			if factor > 0 {
				threshold := float64(memTotal) * factor
				gctuner.Tuning(uint64(threshold))
			}
			return nil
		},
	},
	{Scope: ScopeGlobal, Name: TiDBServerMemoryLimit, Value: DefTiDBServerMemoryLimit, Type: TypeStr,
		GetGlobal: func(_ context.Context, s *SessionVars) (string, error) {
			return memory.ServerMemoryLimitOriginText.Load(), nil
		},
		Validation: func(s *SessionVars, normalizedValue string, originalValue string, scope ScopeFlag) (string, error) {
			_, str, err := parseMemoryLimit(s, normalizedValue, originalValue)
			if err != nil {
				return "", err
			}
			return str, nil
		},
		SetGlobal: func(_ context.Context, s *SessionVars, val string) error {
			bt, str, err := parseMemoryLimit(s, val, val)
			if err != nil {
				return err
			}
			memory.ServerMemoryLimitOriginText.Store(str)
			memory.ServerMemoryLimit.Store(bt)
			gctuner.GlobalMemoryLimitTuner.UpdateMemoryLimit()
			return nil
		},
	},
	{Scope: ScopeGlobal, Name: TiDBServerMemoryLimitSessMinSize, Value: strconv.FormatUint(DefTiDBServerMemoryLimitSessMinSize, 10), Type: TypeStr,
		GetGlobal: func(_ context.Context, s *SessionVars) (string, error) {
			return memory.ServerMemoryLimitSessMinSize.String(), nil
		},
		Validation: func(s *SessionVars, normalizedValue string, originalValue string, scope ScopeFlag) (string, error) {
			intVal, err := strconv.ParseUint(normalizedValue, 10, 64)
			if err != nil {
				bt, str := parseByteSize(normalizedValue)
				if str != "" {
					intVal = bt
				} else {
					return "", err
				}
			}
			if intVal > 0 && intVal < 128 { // 128 Bytes
				s.StmtCtx.AppendWarning(ErrTruncatedWrongValue.GenWithStackByArgs(TiDBServerMemoryLimitSessMinSize, originalValue))
				intVal = 128
			}
			return strconv.FormatUint(intVal, 10), nil
		},
		SetGlobal: func(_ context.Context, s *SessionVars, val string) error {
			intVal, err := strconv.ParseUint(val, 10, 64)
			if err != nil {
				return err
			}
			memory.ServerMemoryLimitSessMinSize.Store(intVal)
			return nil
		},
	},
	{Scope: ScopeGlobal, Name: TiDBServerMemoryLimitGCTrigger, Value: strconv.FormatFloat(DefTiDBServerMemoryLimitGCTrigger, 'f', -1, 64), Type: TypeStr,
		GetGlobal: func(_ context.Context, s *SessionVars) (string, error) {
			return strconv.FormatFloat(gctuner.GlobalMemoryLimitTuner.GetPercentage(), 'f', -1, 64), nil
		},
		Validation: func(s *SessionVars, normalizedValue string, originalValue string, scope ScopeFlag) (string, error) {
			floatValue, err := strconv.ParseFloat(normalizedValue, 64)
			if err != nil {
				perc, str := parsePercentage(normalizedValue)
				if len(str) != 0 {
					floatValue = float64(perc) / 100
				} else {
					return "", err
				}
			}
			gogcTunerThreshold := GOGCTunerThreshold.Load()
			if floatValue < 0.51 || floatValue > 1 { // 51% ~ 100%
				return "", ErrWrongValueForVar.GenWithStackByArgs(TiDBServerMemoryLimitGCTrigger, normalizedValue)
			}
			// gogcTunerThreshold must not be 0. it will be 0 when tidb_gogc_tuner_threshold is not set during startup.
			if gogcTunerThreshold != 0 && floatValue < gogcTunerThreshold+0.05 {
				return "", errors.New("tidb_server_memory_limit_gc_trigger should be greater than tidb_gogc_tuner_threshold + 0.05")
			}

			return strconv.FormatFloat(floatValue, 'f', -1, 64), nil
		},
		SetGlobal: func(_ context.Context, s *SessionVars, val string) error {
			floatValue, err := strconv.ParseFloat(val, 64)
			if err != nil {
				return err
			}
			gctuner.GlobalMemoryLimitTuner.SetPercentage(floatValue)
			gctuner.GlobalMemoryLimitTuner.UpdateMemoryLimit()
			return nil
		},
	},
	{Scope: ScopeGlobal, Name: TiDBEnableColumnTracking, Value: BoolToOnOff(DefTiDBEnableColumnTracking), Type: TypeBool, GetGlobal: func(_ context.Context, s *SessionVars) (string, error) {
		return BoolToOnOff(EnableColumnTracking.Load()), nil
	}, SetGlobal: func(_ context.Context, s *SessionVars, val string) error {
		v := TiDBOptOn(val)
		// If this is a user initiated statement,
		// we log that column tracking is disabled.
		if s.StmtCtx.StmtType == "Set" && !v {
			// Set the location to UTC to avoid time zone interference.
			disableTime := time.Now().UTC().Format(types.UTCTimeFormat)
			if err := setTiDBTableValue(s, TiDBDisableColumnTrackingTime, disableTime, "Record the last time tidb_enable_column_tracking is set off"); err != nil {
				return err
			}
		}
		EnableColumnTracking.Store(v)
		return nil
	}},
	{Scope: ScopeGlobal, Name: RequireSecureTransport, Value: BoolToOnOff(DefRequireSecureTransport), Type: TypeBool,
		GetGlobal: func(_ context.Context, s *SessionVars) (string, error) {
			return BoolToOnOff(tls.RequireSecureTransport.Load()), nil
		},
		SetGlobal: func(_ context.Context, s *SessionVars, val string) error {
			tls.RequireSecureTransport.Store(TiDBOptOn(val))
			return nil
		}, Validation: func(vars *SessionVars, normalizedValue string, originalValue string, scope ScopeFlag) (string, error) {
			if vars.StmtCtx.StmtType == "Set" && TiDBOptOn(normalizedValue) {
				// Refuse to set RequireSecureTransport to ON if the connection
				// issuing the change is not secure. This helps reduce the chance of users being locked out.
				if vars.TLSConnectionState == nil {
					return "", errors.New("require_secure_transport can only be set to ON if the connection issuing the change is secure")
				}
			}
			return normalizedValue, nil
		},
	},
	{Scope: ScopeGlobal, Name: TiDBStatsLoadPseudoTimeout, Value: BoolToOnOff(DefTiDBStatsLoadPseudoTimeout), Type: TypeBool,
		GetGlobal: func(_ context.Context, s *SessionVars) (string, error) {
			return BoolToOnOff(StatsLoadPseudoTimeout.Load()), nil
		},
		SetGlobal: func(_ context.Context, s *SessionVars, val string) error {
			StatsLoadPseudoTimeout.Store(TiDBOptOn(val))
			return nil
		},
	},
	{Scope: ScopeGlobal, Name: TiDBEnableBatchDML, Value: BoolToOnOff(DefTiDBEnableBatchDML), Type: TypeBool, SetGlobal: func(_ context.Context, s *SessionVars, val string) error {
		EnableBatchDML.Store(TiDBOptOn(val))
		return nil
	}, GetGlobal: func(_ context.Context, s *SessionVars) (string, error) {
		return BoolToOnOff(EnableBatchDML.Load()), nil
	}},
	{Scope: ScopeGlobal, Name: TiDBStatsCacheMemQuota, Value: strconv.Itoa(DefTiDBStatsCacheMemQuota),
		MinValue: 0, MaxValue: MaxTiDBStatsCacheMemQuota, Type: TypeInt,
		GetGlobal: func(_ context.Context, vars *SessionVars) (string, error) {
			return strconv.FormatInt(StatsCacheMemQuota.Load(), 10), nil
		}, SetGlobal: func(_ context.Context, vars *SessionVars, s string) error {
			v := TidbOptInt64(s, DefTiDBStatsCacheMemQuota)
			oldv := StatsCacheMemQuota.Load()
			if v != oldv {
				StatsCacheMemQuota.Store(v)
				SetStatsCacheCapacity.Load().(func(int64))(v)
			}
			return nil
		},
	},
	{Scope: ScopeGlobal, Name: TiDBQueryLogMaxLen, Value: strconv.Itoa(DefTiDBQueryLogMaxLen), Type: TypeInt, MinValue: 0, MaxValue: 1073741824, SetGlobal: func(_ context.Context, s *SessionVars, val string) error {
		QueryLogMaxLen.Store(int32(TidbOptInt64(val, DefTiDBQueryLogMaxLen)))
		return nil
	}, GetGlobal: func(_ context.Context, s *SessionVars) (string, error) {
		return fmt.Sprint(QueryLogMaxLen.Load()), nil
	}},
	{Scope: ScopeGlobal, Name: TiDBCommitterConcurrency, Value: strconv.Itoa(DefTiDBCommitterConcurrency), Type: TypeInt, MinValue: 1, MaxValue: 10000, SetGlobal: func(_ context.Context, s *SessionVars, val string) error {
		tikvutil.CommitterConcurrency.Store(int32(TidbOptInt64(val, DefTiDBCommitterConcurrency)))
		cfg := config.GetGlobalConfig().GetTiKVConfig()
		tikvcfg.StoreGlobalConfig(cfg)
		return nil
	}, GetGlobal: func(_ context.Context, s *SessionVars) (string, error) {
		return fmt.Sprint(tikvutil.CommitterConcurrency.Load()), nil
	}},
	{Scope: ScopeGlobal, Name: TiDBMemQuotaAnalyze, Value: strconv.Itoa(DefTiDBMemQuotaAnalyze), Type: TypeInt, MinValue: -1, MaxValue: math.MaxInt64,
		GetGlobal: func(_ context.Context, s *SessionVars) (string, error) {
			return strconv.FormatInt(GetMemQuotaAnalyze(), 10), nil
		},
		SetGlobal: func(_ context.Context, s *SessionVars, val string) error {
			SetMemQuotaAnalyze(TidbOptInt64(val, DefTiDBMemQuotaAnalyze))
			return nil
		},
	},
	{Scope: ScopeGlobal | ScopeSession, Name: TiDBEnablePrepPlanCache, Value: BoolToOnOff(DefTiDBEnablePrepPlanCache), Type: TypeBool, SetSession: func(s *SessionVars, val string) error {
		s.EnablePreparedPlanCache = TiDBOptOn(val)
		return nil
	}},
	{Scope: ScopeGlobal | ScopeSession, Name: TiDBPrepPlanCacheSize, Value: strconv.FormatUint(uint64(DefTiDBPrepPlanCacheSize), 10), Type: TypeUnsigned, MinValue: 1, MaxValue: 100000, SetSession: func(s *SessionVars, val string) error {
		uVal, err := strconv.ParseUint(val, 10, 64)
		if err == nil {
			s.PreparedPlanCacheSize = uVal
		}
		return err
	}},
	{Scope: ScopeGlobal | ScopeSession, Name: TiDBEnablePrepPlanCacheMemoryMonitor, Value: BoolToOnOff(DefTiDBEnablePrepPlanCacheMemoryMonitor), Type: TypeBool, SetSession: func(s *SessionVars, val string) error {
		s.EnablePreparedPlanCacheMemoryMonitor = TiDBOptOn(val)
		return nil
	}},
	{Scope: ScopeGlobal, Name: TiDBPrepPlanCacheMemoryGuardRatio, Value: strconv.FormatFloat(DefTiDBPrepPlanCacheMemoryGuardRatio, 'f', -1, 64), Type: TypeFloat, MinValue: 0.0, MaxValue: 1.0, SetGlobal: func(_ context.Context, s *SessionVars, val string) error {
		f, err := strconv.ParseFloat(val, 64)
		if err == nil {
			PreparedPlanCacheMemoryGuardRatio.Store(f)
		}
		return err
	}, GetGlobal: func(_ context.Context, s *SessionVars) (string, error) {
		return strconv.FormatFloat(PreparedPlanCacheMemoryGuardRatio.Load(), 'f', -1, 64), nil
	}},
	{Scope: ScopeGlobal | ScopeSession, Name: TiDBEnableGeneralPlanCache, Value: BoolToOnOff(DefTiDBEnableGeneralPlanCache), Type: TypeBool, SetSession: func(s *SessionVars, val string) error {
		s.EnableGeneralPlanCache = TiDBOptOn(val)
		return nil
	}},
	{Scope: ScopeGlobal | ScopeSession, Name: TiDBGeneralPlanCacheSize, Value: strconv.FormatUint(uint64(DefTiDBGeneralPlanCacheSize), 10), Type: TypeUnsigned, MinValue: 1, MaxValue: 100000, SetSession: func(s *SessionVars, val string) error {
		uVal, err := strconv.ParseUint(val, 10, 64)
		if err == nil {
			s.GeneralPlanCacheSize = uVal
		}
		return err
	}},
	{Scope: ScopeGlobal, Name: TiDBMemOOMAction, Value: DefTiDBMemOOMAction, PossibleValues: []string{"CANCEL", "LOG"}, Type: TypeEnum,
		GetGlobal: func(_ context.Context, s *SessionVars) (string, error) {
			return OOMAction.Load(), nil
		},
		SetGlobal: func(_ context.Context, s *SessionVars, val string) error {
			OOMAction.Store(val)
			return nil
		}},
	{Scope: ScopeGlobal, Name: TiDBMaxAutoAnalyzeTime, Value: strconv.Itoa(DefTiDBMaxAutoAnalyzeTime), Type: TypeInt, MinValue: 0, MaxValue: math.MaxInt32,
		GetGlobal: func(_ context.Context, s *SessionVars) (string, error) {
			return strconv.FormatInt(MaxAutoAnalyzeTime.Load(), 10), nil
		},
		SetGlobal: func(_ context.Context, s *SessionVars, val string) error {
			num, err := strconv.ParseInt(val, 10, 64)
			if err == nil {
				MaxAutoAnalyzeTime.Store(num)
			}
			return err
		},
	},
	{Scope: ScopeGlobal, Name: TiDBEnableConcurrentDDL, Value: BoolToOnOff(DefTiDBEnableConcurrentDDL), Type: TypeBool, SetGlobal: func(_ context.Context, s *SessionVars, val string) error {
		if EnableConcurrentDDL.Load() != TiDBOptOn(val) {
			err := SwitchConcurrentDDL(TiDBOptOn(val))
			if err != nil {
				return err
			}
			EnableConcurrentDDL.Store(TiDBOptOn(val))
		}
		return nil
	}, GetGlobal: func(_ context.Context, s *SessionVars) (string, error) {
		return BoolToOnOff(EnableConcurrentDDL.Load()), nil
	}},
	{Scope: ScopeGlobal, Name: TiDBEnableMDL, Value: BoolToOnOff(DefTiDBEnableMDL), Type: TypeBool, SetGlobal: func(_ context.Context, vars *SessionVars, val string) error {
		if EnableMDL.Load() != TiDBOptOn(val) {
			err := SwitchMDL(TiDBOptOn(val))
			if err != nil {
				return err
			}
		}
		return nil
	}, GetGlobal: func(_ context.Context, vars *SessionVars) (string, error) {
		return BoolToOnOff(EnableMDL.Load()), nil
	}},
	{Scope: ScopeGlobal, Name: TiDBDDLEnableDistributeReorg, Value: BoolToOnOff(DefTiDBDDLEnableDistributeReorg), Type: TypeBool, SetGlobal: func(_ context.Context, s *SessionVars, val string) error {
		if DDLEnableDistributeReorg.Load() != TiDBOptOn(val) {
			DDLEnableDistributeReorg.Store(TiDBOptOn(val))
		}
		return nil
	}, GetGlobal: func(_ context.Context, s *SessionVars) (string, error) {
		return BoolToOnOff(DDLEnableDistributeReorg.Load()), nil
	}},
	{Scope: ScopeGlobal, Name: TiDBEnableNoopVariables, Value: BoolToOnOff(DefTiDBEnableNoopVariables), Type: TypeEnum, PossibleValues: []string{Off, On}, SetGlobal: func(_ context.Context, s *SessionVars, val string) error {
		EnableNoopVariables.Store(TiDBOptOn(val))
		return nil
	}, GetGlobal: func(_ context.Context, s *SessionVars) (string, error) {
		return BoolToOnOff(EnableNoopVariables.Load()), nil
	}},
	{Scope: ScopeGlobal, Name: TiDBEnableGCAwareMemoryTrack, Value: BoolToOnOff(DefEnableTiDBGCAwareMemoryTrack), Type: TypeBool, SetGlobal: func(_ context.Context, s *SessionVars, val string) error {
		memory.EnableGCAwareMemoryTrack.Store(TiDBOptOn(val))
		return nil
	}, GetGlobal: func(_ context.Context, s *SessionVars) (string, error) {
		return BoolToOnOff(memory.EnableGCAwareMemoryTrack.Load()), nil
	}},
	{Scope: ScopeGlobal, Name: TiDBEnableTmpStorageOnOOM, Value: BoolToOnOff(DefTiDBEnableTmpStorageOnOOM), Type: TypeBool, SetGlobal: func(_ context.Context, s *SessionVars, val string) error {
		EnableTmpStorageOnOOM.Store(TiDBOptOn(val))
		return nil
	}, GetGlobal: func(_ context.Context, s *SessionVars) (string, error) {
		return BoolToOnOff(EnableTmpStorageOnOOM.Load()), nil
	}},
	{Scope: ScopeGlobal, Name: TiDBAutoBuildStatsConcurrency, Value: strconv.Itoa(DefTiDBAutoBuildStatsConcurrency), Type: TypeInt, MinValue: 1, MaxValue: MaxConfigurableConcurrency},
	{Scope: ScopeGlobal, Name: TiDBSysProcScanConcurrency, Value: strconv.Itoa(DefTiDBSysProcScanConcurrency), Type: TypeInt, MinValue: 1, MaxValue: MaxConfigurableConcurrency},
	{Scope: ScopeGlobal, Name: TiDBMemoryUsageAlarmRatio, Value: strconv.FormatFloat(DefMemoryUsageAlarmRatio, 'f', -1, 64), Type: TypeFloat, MinValue: 0.0, MaxValue: 1.0, SetGlobal: func(_ context.Context, s *SessionVars, val string) error {
		MemoryUsageAlarmRatio.Store(tidbOptFloat64(val, DefMemoryUsageAlarmRatio))
		return nil
	}, GetGlobal: func(_ context.Context, s *SessionVars) (string, error) {
		return fmt.Sprintf("%g", MemoryUsageAlarmRatio.Load()), nil
	}},
	{Scope: ScopeGlobal, Name: TiDBMemoryUsageAlarmKeepRecordNum, Value: strconv.Itoa(DefMemoryUsageAlarmKeepRecordNum), Type: TypeInt, MinValue: 1, MaxValue: 10000, SetGlobal: func(_ context.Context, s *SessionVars, val string) error {
		MemoryUsageAlarmKeepRecordNum.Store(TidbOptInt64(val, DefMemoryUsageAlarmKeepRecordNum))
		return nil
	}, GetGlobal: func(_ context.Context, s *SessionVars) (string, error) {
		return strconv.FormatInt(MemoryUsageAlarmKeepRecordNum.Load(), 10), nil
	}},
	{Scope: ScopeGlobal, Name: PasswordReuseHistory, Value: strconv.Itoa(DefPasswordReuseHistory), Type: TypeUnsigned, MinValue: 0, MaxValue: math.MaxUint32, GetGlobal: func(_ context.Context, s *SessionVars) (string, error) {
		return strconv.FormatInt(PasswordHistory.Load(), 10), nil
	}, SetGlobal: func(_ context.Context, s *SessionVars, val string) error {
		PasswordHistory.Store(TidbOptInt64(val, DefPasswordReuseHistory))
		return nil
	}},
	{Scope: ScopeGlobal, Name: PasswordReuseTime, Value: strconv.Itoa(DefPasswordReuseTime), Type: TypeUnsigned, MinValue: 0, MaxValue: math.MaxUint32, GetGlobal: func(_ context.Context, s *SessionVars) (string, error) {
		return strconv.FormatInt(PasswordReuseInterval.Load(), 10), nil
	}, SetGlobal: func(_ context.Context, s *SessionVars, val string) error {
		PasswordReuseInterval.Store(TidbOptInt64(val, DefPasswordReuseTime))
		return nil
	}},

	/* The system variables below have GLOBAL and SESSION scope  */
	{Scope: ScopeGlobal | ScopeSession, Name: TiDBEnablePlanReplayerCapture, Value: BoolToOnOff(false), Type: TypeBool,
		SetSession: func(s *SessionVars, val string) error {
			s.EnablePlanReplayerCapture = TiDBOptOn(val)
			return nil
		},
		GetSession: func(vars *SessionVars) (string, error) {
			return BoolToOnOff(vars.EnablePlanReplayerCapture), nil
		},
	},
	{Scope: ScopeGlobal | ScopeSession, Name: TiDBRowFormatVersion, Value: strconv.Itoa(DefTiDBRowFormatV1), Type: TypeUnsigned, MinValue: 1, MaxValue: 2, SetGlobal: func(_ context.Context, s *SessionVars, val string) error {
		SetDDLReorgRowFormat(TidbOptInt64(val, DefTiDBRowFormatV2))
		return nil
	}, SetSession: func(s *SessionVars, val string) error {
		formatVersion := TidbOptInt64(val, DefTiDBRowFormatV1)
		if formatVersion == DefTiDBRowFormatV1 {
			s.RowEncoder.Enable = false
		} else if formatVersion == DefTiDBRowFormatV2 {
			s.RowEncoder.Enable = true
		}
		return nil
	}},
	{Scope: ScopeGlobal | ScopeSession, Name: SQLSelectLimit, Value: "18446744073709551615", Type: TypeUnsigned, MinValue: 0, MaxValue: math.MaxUint64, SetSession: func(s *SessionVars, val string) error {
		result, err := strconv.ParseUint(val, 10, 64)
		if err != nil {
			return errors.Trace(err)
		}
		s.SelectLimit = result
		return nil
	}},
	{Scope: ScopeGlobal | ScopeSession, Name: DefaultWeekFormat, Value: "0", Type: TypeUnsigned, MinValue: 0, MaxValue: 7},
	{Scope: ScopeGlobal | ScopeSession, Name: SQLModeVar, Value: mysql.DefaultSQLMode, IsHintUpdatable: true, Validation: func(vars *SessionVars, normalizedValue string, originalValue string, scope ScopeFlag) (string, error) {
		// Ensure the SQL mode parses
		normalizedValue = mysql.FormatSQLModeStr(normalizedValue)
		if _, err := mysql.GetSQLMode(normalizedValue); err != nil {
			return originalValue, err
		}
		return normalizedValue, nil
	}, SetSession: func(s *SessionVars, val string) error {
		val = mysql.FormatSQLModeStr(val)
		// Modes is a list of different modes separated by commas.
		sqlMode, err := mysql.GetSQLMode(val)
		if err != nil {
			return errors.Trace(err)
		}
		s.StrictSQLMode = sqlMode.HasStrictMode()
		s.SQLMode = sqlMode
		s.SetStatusFlag(mysql.ServerStatusNoBackslashEscaped, sqlMode.HasNoBackslashEscapesMode())
		return nil
	}},
	{Scope: ScopeGlobal | ScopeSession, Name: MaxExecutionTime, Value: "0", Type: TypeUnsigned, MinValue: 0, MaxValue: math.MaxInt32, IsHintUpdatable: true, SetSession: func(s *SessionVars, val string) error {
		timeoutMS := tidbOptPositiveInt32(val, 0)
		s.MaxExecutionTime = uint64(timeoutMS)
		return nil
	}},
	{Scope: ScopeGlobal | ScopeSession, Name: CollationServer, Value: mysql.DefaultCollationName, Validation: func(vars *SessionVars, normalizedValue string, originalValue string, scope ScopeFlag) (string, error) {
		return checkCollation(vars, normalizedValue, originalValue, scope)
	}, SetSession: func(s *SessionVars, val string) error {
		if coll, err := collate.GetCollationByName(val); err == nil {
			s.systems[CharacterSetServer] = coll.CharsetName
		}
		return nil
	}},
	{Scope: ScopeGlobal | ScopeSession, Name: SQLLogBin, Value: On, Type: TypeBool},
	{Scope: ScopeGlobal | ScopeSession, Name: TimeZone, Value: "SYSTEM", IsHintUpdatable: true, Validation: func(vars *SessionVars, normalizedValue string, originalValue string, scope ScopeFlag) (string, error) {
		if strings.EqualFold(normalizedValue, "SYSTEM") {
			return "SYSTEM", nil
		}
		_, err := parseTimeZone(normalizedValue)
		return normalizedValue, err
	}, SetSession: func(s *SessionVars, val string) error {
		tz, err := parseTimeZone(val)
		if err != nil {
			return err
		}
		s.TimeZone = tz
		return nil
	}},
	{Scope: ScopeGlobal | ScopeSession, Name: ForeignKeyChecks, Value: BoolToOnOff(DefTiDBForeignKeyChecks), Type: TypeBool, Validation: func(vars *SessionVars, normalizedValue string, originalValue string, scope ScopeFlag) (string, error) {
		if TiDBOptOn(normalizedValue) {
			vars.ForeignKeyChecks = true
			return On, nil
		} else if !TiDBOptOn(normalizedValue) {
			vars.ForeignKeyChecks = false
			return Off, nil
		}
		return normalizedValue, ErrWrongValueForVar.GenWithStackByArgs(ForeignKeyChecks, originalValue)
	}},
<<<<<<< HEAD
=======
	{Scope: ScopeGlobal, Name: TiDBEnableForeignKey, Value: BoolToOnOff(true), Type: TypeBool, SetGlobal: func(_ context.Context, s *SessionVars, val string) error {
		EnableForeignKey.Store(TiDBOptOn(val))
		return nil
	}, GetGlobal: func(_ context.Context, s *SessionVars) (string, error) {
		return BoolToOnOff(EnableForeignKey.Load()), nil
	}},
>>>>>>> a743640e
	{Scope: ScopeGlobal | ScopeSession, Name: CollationDatabase, Value: mysql.DefaultCollationName, skipInit: true, Validation: func(vars *SessionVars, normalizedValue string, originalValue string, scope ScopeFlag) (string, error) {
		return checkCollation(vars, normalizedValue, originalValue, scope)
	}, SetSession: func(s *SessionVars, val string) error {
		if coll, err := collate.GetCollationByName(val); err == nil {
			s.systems[CharsetDatabase] = coll.CharsetName
		}
		return nil
	}},
	{Scope: ScopeGlobal | ScopeSession, Name: AutoIncrementIncrement, Value: strconv.FormatInt(DefAutoIncrementIncrement, 10), Type: TypeUnsigned, MinValue: 1, MaxValue: math.MaxUint16, SetSession: func(s *SessionVars, val string) error {
		// AutoIncrementIncrement is valid in [1, 65535].
		s.AutoIncrementIncrement = tidbOptPositiveInt32(val, DefAutoIncrementIncrement)
		return nil
	}},
	{Scope: ScopeGlobal | ScopeSession, Name: AutoIncrementOffset, Value: strconv.FormatInt(DefAutoIncrementOffset, 10), Type: TypeUnsigned, MinValue: 1, MaxValue: math.MaxUint16, SetSession: func(s *SessionVars, val string) error {
		// AutoIncrementOffset is valid in [1, 65535].
		s.AutoIncrementOffset = tidbOptPositiveInt32(val, DefAutoIncrementOffset)
		return nil
	}},
	{Scope: ScopeGlobal | ScopeSession, Name: CharacterSetClient, Value: mysql.DefaultCharset, Validation: func(vars *SessionVars, normalizedValue string, originalValue string, scope ScopeFlag) (string, error) {
		return checkCharacterSet(normalizedValue, CharacterSetClient)
	}},
	{Scope: ScopeGlobal | ScopeSession, Name: CharacterSetResults, Value: mysql.DefaultCharset, Validation: func(vars *SessionVars, normalizedValue string, originalValue string, scope ScopeFlag) (string, error) {
		if normalizedValue == "" {
			return normalizedValue, nil
		}
		return checkCharacterSet(normalizedValue, "")
	}},
	{Scope: ScopeGlobal | ScopeSession, Name: TxnIsolation, Value: "REPEATABLE-READ", Type: TypeEnum, Aliases: []string{TransactionIsolation}, PossibleValues: []string{"READ-UNCOMMITTED", "READ-COMMITTED", "REPEATABLE-READ", "SERIALIZABLE"}, Validation: func(vars *SessionVars, normalizedValue string, originalValue string, scope ScopeFlag) (string, error) {
		// MySQL appends a warning here for tx_isolation is deprecated
		// TiDB doesn't currently, but may in future. It is still commonly used by applications
		// So it might be noisy to do so.
		return checkIsolationLevel(vars, normalizedValue, originalValue, scope)
	}},
	{Scope: ScopeGlobal | ScopeSession, Name: TransactionIsolation, Value: "REPEATABLE-READ", Type: TypeEnum, Aliases: []string{TxnIsolation}, PossibleValues: []string{"READ-UNCOMMITTED", "READ-COMMITTED", "REPEATABLE-READ", "SERIALIZABLE"}, Validation: func(vars *SessionVars, normalizedValue string, originalValue string, scope ScopeFlag) (string, error) {
		return checkIsolationLevel(vars, normalizedValue, originalValue, scope)
	}},
	{Scope: ScopeGlobal | ScopeSession, Name: CollationConnection, Value: mysql.DefaultCollationName, skipInit: true, Validation: func(vars *SessionVars, normalizedValue string, originalValue string, scope ScopeFlag) (string, error) {
		return checkCollation(vars, normalizedValue, originalValue, scope)
	}, SetSession: func(s *SessionVars, val string) error {
		if coll, err := collate.GetCollationByName(val); err == nil {
			s.systems[CharacterSetConnection] = coll.CharsetName
		}
		return nil
	}},
	{Scope: ScopeGlobal | ScopeSession, Name: AutoCommit, Value: On, Type: TypeBool, SetSession: func(s *SessionVars, val string) error {
		isAutocommit := TiDBOptOn(val)
		// Implicitly commit the possible ongoing transaction if mode is changed from off to on.
		if !s.IsAutocommit() && isAutocommit {
			s.SetInTxn(false)
		}
		s.SetStatusFlag(mysql.ServerStatusAutocommit, isAutocommit)
		return nil
	}},
	{Scope: ScopeGlobal | ScopeSession, Name: CharsetDatabase, Value: mysql.DefaultCharset, skipInit: true, Validation: func(vars *SessionVars, normalizedValue string, originalValue string, scope ScopeFlag) (string, error) {
		return checkCharacterSet(normalizedValue, CharsetDatabase)
	}, SetSession: func(s *SessionVars, val string) error {
		if cs, err := charset.GetCharsetInfo(val); err == nil {
			s.systems[CollationDatabase] = cs.DefaultCollation
		}
		return nil
	}},
	{Scope: ScopeGlobal | ScopeSession, Name: WaitTimeout, Value: strconv.FormatInt(DefWaitTimeout, 10), Type: TypeUnsigned, MinValue: 0, MaxValue: secondsPerYear},
	{Scope: ScopeGlobal | ScopeSession, Name: InteractiveTimeout, Value: "28800", Type: TypeUnsigned, MinValue: 1, MaxValue: secondsPerYear},
	{Scope: ScopeGlobal | ScopeSession, Name: InnodbLockWaitTimeout, Value: strconv.FormatInt(DefInnodbLockWaitTimeout, 10), Type: TypeUnsigned, MinValue: 1, MaxValue: 3600, SetSession: func(s *SessionVars, val string) error {
		lockWaitSec := TidbOptInt64(val, DefInnodbLockWaitTimeout)
		s.LockWaitTimeout = lockWaitSec * 1000
		return nil
	}},
	{Scope: ScopeGlobal | ScopeSession, Name: GroupConcatMaxLen, Value: "1024", IsHintUpdatable: true, Type: TypeUnsigned, MinValue: 4, MaxValue: math.MaxUint64, Validation: func(vars *SessionVars, normalizedValue string, originalValue string, scope ScopeFlag) (string, error) {
		// https://dev.mysql.com/doc/refman/8.0/en/server-system-variables.html#sysvar_group_concat_max_len
		// Minimum Value 4
		// Maximum Value (64-bit platforms) 18446744073709551615
		// Maximum Value (32-bit platforms) 4294967295
		if mathutil.IntBits == 32 {
			if val, err := strconv.ParseUint(normalizedValue, 10, 64); err == nil {
				if val > uint64(math.MaxUint32) {
					vars.StmtCtx.AppendWarning(ErrTruncatedWrongValue.GenWithStackByArgs(GroupConcatMaxLen, originalValue))
					return strconv.FormatInt(int64(math.MaxUint32), 10), nil
				}
			}
		}
		return normalizedValue, nil
	}},
	{Scope: ScopeGlobal | ScopeSession, Name: CharacterSetConnection, Value: mysql.DefaultCharset, skipInit: true, Validation: func(vars *SessionVars, normalizedValue string, originalValue string, scope ScopeFlag) (string, error) {
		return checkCharacterSet(normalizedValue, CharacterSetConnection)
	}, SetSession: func(s *SessionVars, val string) error {
		if cs, err := charset.GetCharsetInfo(val); err == nil {
			s.systems[CollationConnection] = cs.DefaultCollation
		}
		return nil
	}},
	{Scope: ScopeGlobal | ScopeSession, Name: CharacterSetServer, Value: mysql.DefaultCharset, skipInit: true, Validation: func(vars *SessionVars, normalizedValue string, originalValue string, scope ScopeFlag) (string, error) {
		return checkCharacterSet(normalizedValue, CharacterSetServer)
	}, SetSession: func(s *SessionVars, val string) error {
		if cs, err := charset.GetCharsetInfo(val); err == nil {
			s.systems[CollationServer] = cs.DefaultCollation
		}
		return nil
	}},
	{Scope: ScopeGlobal | ScopeSession, Name: MaxAllowedPacket, Value: strconv.FormatUint(DefMaxAllowedPacket, 10), Type: TypeUnsigned, MinValue: 1024, MaxValue: MaxOfMaxAllowedPacket,
		Validation: func(vars *SessionVars, normalizedValue string, originalValue string, scope ScopeFlag) (string, error) {
			if vars.StmtCtx.StmtType == "Set" && scope == ScopeSession {
				err := ErrReadOnly.GenWithStackByArgs("SESSION", MaxAllowedPacket, "GLOBAL")
				return normalizedValue, err
			}
			// Truncate the value of max_allowed_packet to be a multiple of 1024,
			// nonmultiples are rounded down to the nearest multiple.
			u, err := strconv.ParseUint(normalizedValue, 10, 64)
			if err != nil {
				return normalizedValue, err
			}
			remainder := u % 1024
			if remainder != 0 {
				vars.StmtCtx.AppendWarning(ErrTruncatedWrongValue.GenWithStackByArgs(MaxAllowedPacket, normalizedValue))
				u -= remainder
			}
			return strconv.FormatUint(u, 10), nil
		},
		GetSession: func(s *SessionVars) (string, error) {
			return strconv.FormatUint(s.MaxAllowedPacket, 10), nil
		},
		SetSession: func(s *SessionVars, val string) error {
			var err error
			if s.MaxAllowedPacket, err = strconv.ParseUint(val, 10, 64); err != nil {
				return err
			}
			return nil
		},
	},
	{Scope: ScopeGlobal | ScopeSession, Name: WindowingUseHighPrecision, Value: On, Type: TypeBool, IsHintUpdatable: true, SetSession: func(s *SessionVars, val string) error {
		s.WindowingUseHighPrecision = TiDBOptOn(val)
		return nil
	}},
	{Scope: ScopeGlobal | ScopeSession, Name: BlockEncryptionMode, Value: "aes-128-ecb", Type: TypeEnum, PossibleValues: []string{"aes-128-ecb", "aes-192-ecb", "aes-256-ecb", "aes-128-cbc", "aes-192-cbc", "aes-256-cbc", "aes-128-ofb", "aes-192-ofb", "aes-256-ofb", "aes-128-cfb", "aes-192-cfb", "aes-256-cfb"}},
	/* TiDB specific variables */
	{Scope: ScopeGlobal | ScopeSession, Name: TiDBAllowMPPExecution, Type: TypeBool, Value: BoolToOnOff(DefTiDBAllowMPPExecution), SetSession: func(s *SessionVars, val string) error {
		s.allowMPPExecution = TiDBOptOn(val)
		return nil
	}},
	{Scope: ScopeGlobal | ScopeSession, Name: TiFlashFastScan, Type: TypeBool, Value: BoolToOnOff(DefTiFlashFastScan), SetSession: func(s *SessionVars, val string) error {
		s.TiFlashFastScan = TiDBOptOn(val)
		return nil
	}},
	{Scope: ScopeGlobal | ScopeSession, Name: TiDBMPPStoreFailTTL, Type: TypeStr, Value: DefTiDBMPPStoreFailTTL, SetSession: func(s *SessionVars, val string) error {
		s.MPPStoreFailTTL = val
		return nil
	}},
	{Scope: ScopeGlobal | ScopeSession, Name: TiDBHashExchangeWithNewCollation, Type: TypeBool, Value: BoolToOnOff(DefTiDBHashExchangeWithNewCollation), SetSession: func(s *SessionVars, val string) error {
		s.HashExchangeWithNewCollation = TiDBOptOn(val)
		return nil
	}},
	{Scope: ScopeGlobal | ScopeSession, Name: TiDBBCJThresholdCount, Value: strconv.Itoa(DefBroadcastJoinThresholdCount), Type: TypeInt, MinValue: 0, MaxValue: math.MaxInt64, SetSession: func(s *SessionVars, val string) error {
		s.BroadcastJoinThresholdCount = TidbOptInt64(val, DefBroadcastJoinThresholdCount)
		return nil
	}},
	{Scope: ScopeGlobal | ScopeSession, Name: TiDBBCJThresholdSize, Value: strconv.Itoa(DefBroadcastJoinThresholdSize), Type: TypeInt, MinValue: 0, MaxValue: math.MaxInt64, SetSession: func(s *SessionVars, val string) error {
		s.BroadcastJoinThresholdSize = TidbOptInt64(val, DefBroadcastJoinThresholdSize)
		return nil
	}},
	{Scope: ScopeGlobal | ScopeSession, Name: TiDBBuildStatsConcurrency, Value: strconv.Itoa(DefBuildStatsConcurrency), Type: TypeInt, MinValue: 1, MaxValue: MaxConfigurableConcurrency},
	{Scope: ScopeGlobal | ScopeSession, Name: TiDBOptCartesianBCJ, Value: strconv.Itoa(DefOptCartesianBCJ), Type: TypeInt, MinValue: 0, MaxValue: 2, SetSession: func(s *SessionVars, val string) error {
		s.AllowCartesianBCJ = TidbOptInt(val, DefOptCartesianBCJ)
		return nil
	}},
	{Scope: ScopeGlobal | ScopeSession, Name: TiDBOptMPPOuterJoinFixedBuildSide, Value: BoolToOnOff(DefOptMPPOuterJoinFixedBuildSide), Type: TypeBool, SetSession: func(s *SessionVars, val string) error {
		s.MPPOuterJoinFixedBuildSide = TiDBOptOn(val)
		return nil
	}},
	{Scope: ScopeGlobal | ScopeSession, Name: TiDBExecutorConcurrency, Value: strconv.Itoa(DefExecutorConcurrency), Type: TypeUnsigned, MinValue: 1, MaxValue: MaxConfigurableConcurrency, SetSession: func(s *SessionVars, val string) error {
		s.ExecutorConcurrency = tidbOptPositiveInt32(val, DefExecutorConcurrency)
		return nil
	}},
	{Scope: ScopeGlobal | ScopeSession, Name: TiDBDistSQLScanConcurrency, Value: strconv.Itoa(DefDistSQLScanConcurrency), Type: TypeUnsigned, MinValue: 1, MaxValue: MaxConfigurableConcurrency, SetSession: func(s *SessionVars, val string) error {
		s.distSQLScanConcurrency = tidbOptPositiveInt32(val, DefDistSQLScanConcurrency)
		return nil
	}},
	{Scope: ScopeGlobal | ScopeSession, Name: TiDBOptInSubqToJoinAndAgg, Value: BoolToOnOff(DefOptInSubqToJoinAndAgg), Type: TypeBool, SetSession: func(s *SessionVars, val string) error {
		s.SetAllowInSubqToJoinAndAgg(TiDBOptOn(val))
		return nil
	}},
	{Scope: ScopeGlobal | ScopeSession, Name: TiDBOptPreferRangeScan, Value: BoolToOnOff(DefOptPreferRangeScan), Type: TypeBool, IsHintUpdatable: true, SetSession: func(s *SessionVars, val string) error {
		s.SetAllowPreferRangeScan(TiDBOptOn(val))
		return nil
	}},
	{Scope: ScopeGlobal | ScopeSession, Name: TiDBOptLimitPushDownThreshold, Value: strconv.Itoa(DefOptLimitPushDownThreshold), Type: TypeUnsigned, MinValue: 0, MaxValue: math.MaxInt32, SetSession: func(s *SessionVars, val string) error {
		s.LimitPushDownThreshold = TidbOptInt64(val, DefOptLimitPushDownThreshold)
		return nil
	}},
	{Scope: ScopeGlobal | ScopeSession, Name: TiDBOptCorrelationThreshold, Value: strconv.FormatFloat(DefOptCorrelationThreshold, 'f', -1, 64), Type: TypeFloat, MinValue: 0, MaxValue: 1, SetSession: func(s *SessionVars, val string) error {
		s.CorrelationThreshold = tidbOptFloat64(val, DefOptCorrelationThreshold)
		return nil
	}},
	{Scope: ScopeGlobal | ScopeSession, Name: TiDBOptEnableCorrelationAdjustment, Value: BoolToOnOff(DefOptEnableCorrelationAdjustment), Type: TypeBool, SetSession: func(s *SessionVars, val string) error {
		s.EnableCorrelationAdjustment = TiDBOptOn(val)
		return nil
	}},
	{Scope: ScopeGlobal | ScopeSession, Name: TiDBOptCorrelationExpFactor, Value: strconv.Itoa(DefOptCorrelationExpFactor), Type: TypeUnsigned, MinValue: 0, MaxValue: math.MaxInt32, SetSession: func(s *SessionVars, val string) error {
		s.CorrelationExpFactor = int(TidbOptInt64(val, DefOptCorrelationExpFactor))
		return nil
	}},
	{Scope: ScopeGlobal | ScopeSession, Name: TiDBOptCPUFactor, Value: strconv.FormatFloat(DefOptCPUFactor, 'f', -1, 64), Type: TypeFloat, MinValue: 0, MaxValue: math.MaxUint64, SetSession: func(s *SessionVars, val string) error {
		s.cpuFactor = tidbOptFloat64(val, DefOptCPUFactor)
		return nil
	}},
	{Scope: ScopeGlobal | ScopeSession, Name: TiDBOptTiFlashConcurrencyFactor, Value: strconv.FormatFloat(DefOptTiFlashConcurrencyFactor, 'f', -1, 64), skipInit: true, Type: TypeFloat, MinValue: 1, MaxValue: math.MaxUint64, SetSession: func(s *SessionVars, val string) error {
		s.CopTiFlashConcurrencyFactor = tidbOptFloat64(val, DefOptTiFlashConcurrencyFactor)
		return nil
	}},
	{Scope: ScopeGlobal | ScopeSession, Name: TiDBOptCopCPUFactor, Value: strconv.FormatFloat(DefOptCopCPUFactor, 'f', -1, 64), Type: TypeFloat, MinValue: 0, MaxValue: math.MaxUint64, SetSession: func(s *SessionVars, val string) error {
		s.copCPUFactor = tidbOptFloat64(val, DefOptCopCPUFactor)
		return nil
	}},
	{Scope: ScopeGlobal | ScopeSession, Name: TiDBOptNetworkFactor, Value: strconv.FormatFloat(DefOptNetworkFactor, 'f', -1, 64), Type: TypeFloat, MinValue: 0, MaxValue: math.MaxUint64, SetSession: func(s *SessionVars, val string) error {
		s.networkFactor = tidbOptFloat64(val, DefOptNetworkFactor)
		return nil
	}},
	{Scope: ScopeGlobal | ScopeSession, Name: TiDBOptScanFactor, Value: strconv.FormatFloat(DefOptScanFactor, 'f', -1, 64), Type: TypeFloat, MinValue: 0, MaxValue: math.MaxUint64, SetSession: func(s *SessionVars, val string) error {
		s.scanFactor = tidbOptFloat64(val, DefOptScanFactor)
		return nil
	}},
	{Scope: ScopeGlobal | ScopeSession, Name: TiDBOptDescScanFactor, Value: strconv.FormatFloat(DefOptDescScanFactor, 'f', -1, 64), Type: TypeFloat, MinValue: 0, MaxValue: math.MaxUint64, SetSession: func(s *SessionVars, val string) error {
		s.descScanFactor = tidbOptFloat64(val, DefOptDescScanFactor)
		return nil
	}},
	{Scope: ScopeGlobal | ScopeSession, Name: TiDBOptSeekFactor, Value: strconv.FormatFloat(DefOptSeekFactor, 'f', -1, 64), skipInit: true, Type: TypeFloat, MinValue: 0, MaxValue: math.MaxUint64, SetSession: func(s *SessionVars, val string) error {
		s.seekFactor = tidbOptFloat64(val, DefOptSeekFactor)
		return nil
	}},
	{Scope: ScopeGlobal | ScopeSession, Name: TiDBOptMemoryFactor, Value: strconv.FormatFloat(DefOptMemoryFactor, 'f', -1, 64), Type: TypeFloat, MinValue: 0, MaxValue: math.MaxUint64, SetSession: func(s *SessionVars, val string) error {
		s.memoryFactor = tidbOptFloat64(val, DefOptMemoryFactor)
		return nil
	}},
	{Scope: ScopeGlobal | ScopeSession, Name: TiDBOptDiskFactor, Value: strconv.FormatFloat(DefOptDiskFactor, 'f', -1, 64), Type: TypeFloat, MinValue: 0, MaxValue: math.MaxUint64, SetSession: func(s *SessionVars, val string) error {
		s.diskFactor = tidbOptFloat64(val, DefOptDiskFactor)
		return nil
	}},
	{Scope: ScopeGlobal | ScopeSession, Name: TiDBOptimizerEnableNewOnlyFullGroupByCheck, Value: BoolToOnOff(DefTiDBOptimizerEnableNewOFGB), Type: TypeBool, SetSession: func(s *SessionVars, val string) error {
		s.OptimizerEnableNewOnlyFullGroupByCheck = TiDBOptOn(val)
		return nil
	}},
	{Scope: ScopeGlobal | ScopeSession, Name: TiDBOptConcurrencyFactor, Value: strconv.FormatFloat(DefOptConcurrencyFactor, 'f', -1, 64), Type: TypeFloat, MinValue: 0, MaxValue: math.MaxUint64, SetSession: func(s *SessionVars, val string) error {
		s.concurrencyFactor = tidbOptFloat64(val, DefOptConcurrencyFactor)
		return nil
	}},
	{Scope: ScopeGlobal | ScopeSession, Name: TiDBOptForceInlineCTE, Value: BoolToOnOff(DefOptForceInlineCTE), Type: TypeBool, SetSession: func(s *SessionVars, val string) error {
		s.enableForceInlineCTE = TiDBOptOn(val)
		return nil
	}},
	{Scope: ScopeGlobal | ScopeSession, Name: TiDBIndexJoinBatchSize, Value: strconv.Itoa(DefIndexJoinBatchSize), Type: TypeUnsigned, MinValue: 1, MaxValue: math.MaxInt32, SetSession: func(s *SessionVars, val string) error {
		s.IndexJoinBatchSize = tidbOptPositiveInt32(val, DefIndexJoinBatchSize)
		return nil
	}},
	{Scope: ScopeGlobal | ScopeSession, Name: TiDBIndexLookupSize, Value: strconv.Itoa(DefIndexLookupSize), Type: TypeUnsigned, MinValue: 1, MaxValue: math.MaxInt32, SetSession: func(s *SessionVars, val string) error {
		s.IndexLookupSize = tidbOptPositiveInt32(val, DefIndexLookupSize)
		return nil
	}},
	{Scope: ScopeGlobal | ScopeSession, Name: TiDBIndexLookupConcurrency, Value: strconv.Itoa(DefIndexLookupConcurrency), Type: TypeInt, MinValue: 1, MaxValue: MaxConfigurableConcurrency, AllowAutoValue: true, SetSession: func(s *SessionVars, val string) error {
		s.indexLookupConcurrency = tidbOptPositiveInt32(val, ConcurrencyUnset)
		return nil
	}, Validation: func(vars *SessionVars, normalizedValue string, originalValue string, scope ScopeFlag) (string, error) {
		appendDeprecationWarning(vars, TiDBIndexLookupConcurrency, TiDBExecutorConcurrency)
		return normalizedValue, nil
	}},
	{Scope: ScopeGlobal | ScopeSession, Name: TiDBIndexLookupJoinConcurrency, Value: strconv.Itoa(DefIndexLookupJoinConcurrency), Type: TypeInt, MinValue: 1, MaxValue: MaxConfigurableConcurrency, AllowAutoValue: true, SetSession: func(s *SessionVars, val string) error {
		s.indexLookupJoinConcurrency = tidbOptPositiveInt32(val, ConcurrencyUnset)
		return nil
	}, Validation: func(vars *SessionVars, normalizedValue string, originalValue string, scope ScopeFlag) (string, error) {
		appendDeprecationWarning(vars, TiDBIndexLookupJoinConcurrency, TiDBExecutorConcurrency)
		return normalizedValue, nil
	}},
	{Scope: ScopeGlobal | ScopeSession, Name: TiDBIndexSerialScanConcurrency, Value: strconv.Itoa(DefIndexSerialScanConcurrency), Type: TypeUnsigned, MinValue: 1, MaxValue: MaxConfigurableConcurrency, SetSession: func(s *SessionVars, val string) error {
		s.indexSerialScanConcurrency = tidbOptPositiveInt32(val, DefIndexSerialScanConcurrency)
		return nil
	}},
	{Scope: ScopeGlobal | ScopeSession, Name: TiDBSkipUTF8Check, Value: BoolToOnOff(DefSkipUTF8Check), Type: TypeBool, SetSession: func(s *SessionVars, val string) error {
		s.SkipUTF8Check = TiDBOptOn(val)
		return nil
	}},
	{Scope: ScopeGlobal | ScopeSession, Name: TiDBSkipASCIICheck, Value: BoolToOnOff(DefSkipASCIICheck), Type: TypeBool, SetSession: func(s *SessionVars, val string) error {
		s.SkipASCIICheck = TiDBOptOn(val)
		return nil
	}},
	{Scope: ScopeGlobal | ScopeSession, Name: TiDBDMLBatchSize, Value: strconv.Itoa(DefDMLBatchSize), Type: TypeUnsigned, MinValue: 0, MaxValue: math.MaxInt32, SetSession: func(s *SessionVars, val string) error {
		s.DMLBatchSize = int(TidbOptInt64(val, DefDMLBatchSize))
		return nil
	}},
	{Scope: ScopeGlobal | ScopeSession, Name: TiDBMaxChunkSize, Value: strconv.Itoa(DefMaxChunkSize), Type: TypeUnsigned, MinValue: maxChunkSizeLowerBound, MaxValue: math.MaxInt32, SetSession: func(s *SessionVars, val string) error {
		s.MaxChunkSize = tidbOptPositiveInt32(val, DefMaxChunkSize)
		return nil
	}},
	{Scope: ScopeGlobal | ScopeSession, Name: TiDBAllowBatchCop, Value: strconv.Itoa(DefTiDBAllowBatchCop), Type: TypeInt, MinValue: 0, MaxValue: 2, SetSession: func(s *SessionVars, val string) error {
		s.AllowBatchCop = int(TidbOptInt64(val, DefTiDBAllowBatchCop))
		return nil
	}},
	{Scope: ScopeGlobal | ScopeSession, Name: TiDBInitChunkSize, Value: strconv.Itoa(DefInitChunkSize), Type: TypeUnsigned, MinValue: 1, MaxValue: initChunkSizeUpperBound, SetSession: func(s *SessionVars, val string) error {
		s.InitChunkSize = tidbOptPositiveInt32(val, DefInitChunkSize)
		return nil
	}},
	{Scope: ScopeGlobal | ScopeSession, Name: TiDBEnableCascadesPlanner, Value: Off, Type: TypeBool, SetSession: func(s *SessionVars, val string) error {
		s.SetEnableCascadesPlanner(TiDBOptOn(val))
		return nil
	}},
	{Scope: ScopeGlobal | ScopeSession, Name: TiDBEnableIndexMerge, Value: BoolToOnOff(DefTiDBEnableIndexMerge), Type: TypeBool, SetSession: func(s *SessionVars, val string) error {
		s.SetEnableIndexMerge(TiDBOptOn(val))
		return nil
	}},
	{Scope: ScopeGlobal | ScopeSession, Name: TiDBEnableTablePartition, Value: On, Type: TypeEnum, PossibleValues: []string{Off, On, "AUTO"}, SetSession: func(s *SessionVars, val string) error {
		s.EnableTablePartition = val
		return nil
	}},
	{Scope: ScopeGlobal | ScopeSession, Name: TiDBEnableListTablePartition, Value: On, Type: TypeBool, SetSession: func(s *SessionVars, val string) error {
		s.EnableListTablePartition = TiDBOptOn(val)
		return nil
	}},
	{Scope: ScopeGlobal | ScopeSession, Name: TiDBHashJoinConcurrency, Value: strconv.Itoa(DefTiDBHashJoinConcurrency), Type: TypeInt, MinValue: 1, MaxValue: MaxConfigurableConcurrency, AllowAutoValue: true, SetSession: func(s *SessionVars, val string) error {
		s.hashJoinConcurrency = tidbOptPositiveInt32(val, ConcurrencyUnset)
		return nil
	}, Validation: func(vars *SessionVars, normalizedValue string, originalValue string, scope ScopeFlag) (string, error) {
		appendDeprecationWarning(vars, TiDBHashJoinConcurrency, TiDBExecutorConcurrency)
		return normalizedValue, nil
	}},
	{Scope: ScopeGlobal | ScopeSession, Name: TiDBProjectionConcurrency, Value: strconv.Itoa(DefTiDBProjectionConcurrency), Type: TypeInt, MinValue: -1, MaxValue: MaxConfigurableConcurrency, SetSession: func(s *SessionVars, val string) error {
		s.projectionConcurrency = tidbOptPositiveInt32(val, ConcurrencyUnset)
		return nil
	}, Validation: func(vars *SessionVars, normalizedValue string, originalValue string, scope ScopeFlag) (string, error) {
		appendDeprecationWarning(vars, TiDBProjectionConcurrency, TiDBExecutorConcurrency)
		return normalizedValue, nil
	}},
	{Scope: ScopeGlobal | ScopeSession, Name: TiDBHashAggPartialConcurrency, Value: strconv.Itoa(DefTiDBHashAggPartialConcurrency), Type: TypeInt, MinValue: 1, MaxValue: MaxConfigurableConcurrency, AllowAutoValue: true, SetSession: func(s *SessionVars, val string) error {
		s.hashAggPartialConcurrency = tidbOptPositiveInt32(val, ConcurrencyUnset)
		return nil
	}, Validation: func(vars *SessionVars, normalizedValue string, originalValue string, scope ScopeFlag) (string, error) {
		appendDeprecationWarning(vars, TiDBHashAggPartialConcurrency, TiDBExecutorConcurrency)
		return normalizedValue, nil
	}},
	{Scope: ScopeGlobal | ScopeSession, Name: TiDBHashAggFinalConcurrency, Value: strconv.Itoa(DefTiDBHashAggFinalConcurrency), Type: TypeInt, MinValue: 1, MaxValue: MaxConfigurableConcurrency, AllowAutoValue: true, SetSession: func(s *SessionVars, val string) error {
		s.hashAggFinalConcurrency = tidbOptPositiveInt32(val, ConcurrencyUnset)
		return nil
	}, Validation: func(vars *SessionVars, normalizedValue string, originalValue string, scope ScopeFlag) (string, error) {
		appendDeprecationWarning(vars, TiDBHashAggFinalConcurrency, TiDBExecutorConcurrency)
		return normalizedValue, nil
	}},
	{Scope: ScopeGlobal | ScopeSession, Name: TiDBWindowConcurrency, Value: strconv.Itoa(DefTiDBWindowConcurrency), Type: TypeInt, MinValue: 1, MaxValue: MaxConfigurableConcurrency, AllowAutoValue: true, SetSession: func(s *SessionVars, val string) error {
		s.windowConcurrency = tidbOptPositiveInt32(val, ConcurrencyUnset)
		return nil
	}, Validation: func(vars *SessionVars, normalizedValue string, originalValue string, scope ScopeFlag) (string, error) {
		appendDeprecationWarning(vars, TiDBWindowConcurrency, TiDBExecutorConcurrency)
		return normalizedValue, nil
	}},
	{Scope: ScopeGlobal | ScopeSession, Name: TiDBMergeJoinConcurrency, Value: strconv.Itoa(DefTiDBMergeJoinConcurrency), Type: TypeInt, MinValue: 1, MaxValue: MaxConfigurableConcurrency, AllowAutoValue: true, SetSession: func(s *SessionVars, val string) error {
		s.mergeJoinConcurrency = tidbOptPositiveInt32(val, ConcurrencyUnset)
		return nil
	}, Validation: func(vars *SessionVars, normalizedValue string, originalValue string, scope ScopeFlag) (string, error) {
		appendDeprecationWarning(vars, TiDBMergeJoinConcurrency, TiDBExecutorConcurrency)
		return normalizedValue, nil
	}},
	{Scope: ScopeGlobal | ScopeSession, Name: TiDBStreamAggConcurrency, Value: strconv.Itoa(DefTiDBStreamAggConcurrency), Type: TypeInt, MinValue: 1, MaxValue: MaxConfigurableConcurrency, AllowAutoValue: true, SetSession: func(s *SessionVars, val string) error {
		s.streamAggConcurrency = tidbOptPositiveInt32(val, ConcurrencyUnset)
		return nil
	}, Validation: func(vars *SessionVars, normalizedValue string, originalValue string, scope ScopeFlag) (string, error) {
		appendDeprecationWarning(vars, TiDBStreamAggConcurrency, TiDBExecutorConcurrency)
		return normalizedValue, nil
	}},
	{Scope: ScopeGlobal | ScopeSession, Name: TiDBIndexMergeIntersectionConcurrency, Value: strconv.Itoa(DefTiDBIndexMergeIntersectionConcurrency), Type: TypeInt, MinValue: 1, MaxValue: MaxConfigurableConcurrency, AllowAutoValue: true, SetSession: func(s *SessionVars, val string) error {
		s.indexMergeIntersectionConcurrency = tidbOptPositiveInt32(val, ConcurrencyUnset)
		return nil
	}, Validation: func(vars *SessionVars, normalizedValue string, originalValue string, scope ScopeFlag) (string, error) {
		appendDeprecationWarning(vars, TiDBIndexMergeIntersectionConcurrency, TiDBExecutorConcurrency)
		return normalizedValue, nil
	}},
	{Scope: ScopeGlobal | ScopeSession, Name: TiDBEnableParallelApply, Value: BoolToOnOff(DefTiDBEnableParallelApply), Type: TypeBool, SetSession: func(s *SessionVars, val string) error {
		s.EnableParallelApply = TiDBOptOn(val)
		return nil
	}},
	{Scope: ScopeGlobal | ScopeSession, Name: TiDBMemQuotaApplyCache, Value: strconv.Itoa(DefTiDBMemQuotaApplyCache), Type: TypeUnsigned, MaxValue: math.MaxInt64, SetSession: func(s *SessionVars, val string) error {
		s.MemQuotaApplyCache = TidbOptInt64(val, DefTiDBMemQuotaApplyCache)
		return nil
	}},
	{Scope: ScopeGlobal | ScopeSession, Name: TiDBBackoffLockFast, Value: strconv.Itoa(tikvstore.DefBackoffLockFast), Type: TypeUnsigned, MinValue: 1, MaxValue: math.MaxInt32, SetSession: func(s *SessionVars, val string) error {
		s.KVVars.BackoffLockFast = tidbOptPositiveInt32(val, tikvstore.DefBackoffLockFast)
		return nil
	}},
	{Scope: ScopeGlobal | ScopeSession, Name: TiDBBackOffWeight, Value: strconv.Itoa(tikvstore.DefBackOffWeight), Type: TypeUnsigned, MinValue: 0, MaxValue: math.MaxInt32, SetSession: func(s *SessionVars, val string) error {
		s.KVVars.BackOffWeight = tidbOptPositiveInt32(val, tikvstore.DefBackOffWeight)
		return nil
	}},
	{Scope: ScopeGlobal | ScopeSession, Name: TiDBRetryLimit, Value: strconv.Itoa(DefTiDBRetryLimit), Type: TypeInt, MinValue: -1, MaxValue: math.MaxInt64, SetSession: func(s *SessionVars, val string) error {
		s.RetryLimit = TidbOptInt64(val, DefTiDBRetryLimit)
		return nil
	}},
	{Scope: ScopeGlobal | ScopeSession, Name: TiDBDisableTxnAutoRetry, Value: BoolToOnOff(DefTiDBDisableTxnAutoRetry), Type: TypeBool, SetSession: func(s *SessionVars, val string) error {
		s.DisableTxnAutoRetry = TiDBOptOn(val)
		return nil
	}},
	{Scope: ScopeGlobal | ScopeSession, Name: TiDBConstraintCheckInPlace, Value: BoolToOnOff(DefTiDBConstraintCheckInPlace), Type: TypeBool, SetSession: func(s *SessionVars, val string) error {
		s.ConstraintCheckInPlace = TiDBOptOn(val)
		return nil
	}},
	{Scope: ScopeGlobal | ScopeSession, Name: TiDBTxnMode, Value: DefTiDBTxnMode, AllowEmptyAll: true, Type: TypeEnum, PossibleValues: []string{"pessimistic", "optimistic"}, SetSession: func(s *SessionVars, val string) error {
		s.TxnMode = strings.ToUpper(val)
		return nil
	}},
	{Scope: ScopeGlobal | ScopeSession, Name: TiDBEnableWindowFunction, Value: BoolToOnOff(DefEnableWindowFunction), Type: TypeBool, SetSession: func(s *SessionVars, val string) error {
		s.EnableWindowFunction = TiDBOptOn(val)
		return nil
	}},
	{Scope: ScopeGlobal | ScopeSession, Name: TiDBEnablePipelinedWindowFunction, Value: BoolToOnOff(DefEnablePipelinedWindowFunction), Type: TypeBool, SetSession: func(s *SessionVars, val string) error {
		s.EnablePipelinedWindowExec = TiDBOptOn(val)
		return nil
	}},
	{Scope: ScopeGlobal | ScopeSession, Name: TiDBEnableStrictDoubleTypeCheck, Value: BoolToOnOff(DefEnableStrictDoubleTypeCheck), Type: TypeBool, SetSession: func(s *SessionVars, val string) error {
		s.EnableStrictDoubleTypeCheck = TiDBOptOn(val)
		return nil
	}},
	{Scope: ScopeGlobal | ScopeSession, Name: TiDBEnableVectorizedExpression, Value: BoolToOnOff(DefEnableVectorizedExpression), Type: TypeBool, SetSession: func(s *SessionVars, val string) error {
		s.EnableVectorizedExpression = TiDBOptOn(val)
		return nil
	}},
	{Scope: ScopeGlobal | ScopeSession, Name: TiDBEnableFastAnalyze, Value: BoolToOnOff(DefTiDBUseFastAnalyze), Type: TypeBool, SetSession: func(s *SessionVars, val string) error {
		s.EnableFastAnalyze = TiDBOptOn(val)
		return nil
	}},
	{Scope: ScopeGlobal | ScopeSession, Name: TiDBSkipIsolationLevelCheck, Value: BoolToOnOff(DefTiDBSkipIsolationLevelCheck), Type: TypeBool},
	{Scope: ScopeGlobal | ScopeSession, Name: TiDBEnableRateLimitAction, Value: BoolToOnOff(DefTiDBEnableRateLimitAction), Type: TypeBool, SetSession: func(s *SessionVars, val string) error {
		s.EnabledRateLimitAction = TiDBOptOn(val)
		return nil
	}},
	{Scope: ScopeGlobal | ScopeSession, Name: TiDBAllowFallbackToTiKV, Value: "", Validation: func(vars *SessionVars, normalizedValue string, originalValue string, scope ScopeFlag) (string, error) {
		if normalizedValue == "" {
			return "", nil
		}
		engines := strings.Split(normalizedValue, ",")
		var formatVal string
		storeTypes := make(map[kv.StoreType]struct{})
		for i, engine := range engines {
			engine = strings.TrimSpace(engine)
			switch {
			case strings.EqualFold(engine, kv.TiFlash.Name()):
				if _, ok := storeTypes[kv.TiFlash]; !ok {
					if i != 0 {
						formatVal += ","
					}
					formatVal += kv.TiFlash.Name()
					storeTypes[kv.TiFlash] = struct{}{}
				}
			default:
				return normalizedValue, ErrWrongValueForVar.GenWithStackByArgs(TiDBAllowFallbackToTiKV, normalizedValue)
			}
		}
		return formatVal, nil
	}, SetSession: func(s *SessionVars, val string) error {
		s.AllowFallbackToTiKV = make(map[kv.StoreType]struct{})
		for _, engine := range strings.Split(val, ",") {
			if engine == kv.TiFlash.Name() {
				s.AllowFallbackToTiKV[kv.TiFlash] = struct{}{}
			}
		}
		return nil
	}},
	{Scope: ScopeGlobal | ScopeSession, Name: TiDBEnableAutoIncrementInGenerated, Value: BoolToOnOff(DefTiDBEnableAutoIncrementInGenerated), Type: TypeBool, SetSession: func(s *SessionVars, val string) error {
		s.EnableAutoIncrementInGenerated = TiDBOptOn(val)
		return nil
	}},
	{Scope: ScopeGlobal | ScopeSession, Name: TiDBPlacementMode, Value: DefTiDBPlacementMode, Type: TypeEnum, PossibleValues: []string{PlacementModeStrict, PlacementModeIgnore}, SetSession: func(s *SessionVars, val string) error {
		s.PlacementMode = val
		return nil
	}},
	{Scope: ScopeGlobal | ScopeSession, Name: TiDBOptJoinReorderThreshold, Value: strconv.Itoa(DefTiDBOptJoinReorderThreshold), Type: TypeUnsigned, MinValue: 0, MaxValue: 63, SetSession: func(s *SessionVars, val string) error {
		s.TiDBOptJoinReorderThreshold = tidbOptPositiveInt32(val, DefTiDBOptJoinReorderThreshold)
		return nil
	}},
	{Scope: ScopeGlobal | ScopeSession, Name: TiDBEnableNoopFuncs, Value: DefTiDBEnableNoopFuncs, Type: TypeEnum, PossibleValues: []string{Off, On, Warn}, Validation: func(vars *SessionVars, normalizedValue string, originalValue string, scope ScopeFlag) (string, error) {
		// The behavior is very weird if someone can turn TiDBEnableNoopFuncs OFF, but keep any of the following on:
		// TxReadOnly, TransactionReadOnly, OfflineMode, SuperReadOnly, serverReadOnly, SQLAutoIsNull
		// To prevent this strange position, prevent setting to OFF when any of these sysVars are ON of the same scope.
		if normalizedValue == Off {
			for _, potentialIncompatibleSysVar := range []string{TxReadOnly, TransactionReadOnly, OfflineMode, SuperReadOnly, ReadOnly, SQLAutoIsNull} {
				val, _ := vars.GetSystemVar(potentialIncompatibleSysVar) // session scope
				if scope == ScopeGlobal {                                // global scope
					var err error
					val, err = vars.GlobalVarsAccessor.GetGlobalSysVar(potentialIncompatibleSysVar)
					if err != nil {
						return originalValue, errUnknownSystemVariable.GenWithStackByArgs(potentialIncompatibleSysVar)
					}
				}
				if TiDBOptOn(val) {
					return originalValue, errValueNotSupportedWhen.GenWithStackByArgs(TiDBEnableNoopFuncs, potentialIncompatibleSysVar)
				}
			}
		}
		return normalizedValue, nil
	}, SetSession: func(s *SessionVars, val string) error {
		s.NoopFuncsMode = TiDBOptOnOffWarn(val)
		return nil
	}},
	{Scope: ScopeGlobal | ScopeSession, Name: TiDBReplicaRead, Value: "leader", Type: TypeEnum, PossibleValues: []string{"leader", "follower", "leader-and-follower", "closest-replicas", "closest-adaptive"}, SetSession: func(s *SessionVars, val string) error {
		if strings.EqualFold(val, "follower") {
			s.SetReplicaRead(kv.ReplicaReadFollower)
		} else if strings.EqualFold(val, "leader-and-follower") {
			s.SetReplicaRead(kv.ReplicaReadMixed)
		} else if strings.EqualFold(val, "leader") || len(val) == 0 {
			s.SetReplicaRead(kv.ReplicaReadLeader)
		} else if strings.EqualFold(val, "closest-replicas") {
			s.SetReplicaRead(kv.ReplicaReadClosest)
		} else if strings.EqualFold(val, "closest-adaptive") {
			s.SetReplicaRead(kv.ReplicaReadClosestAdaptive)
		}
		return nil
	}},
	{Scope: ScopeGlobal | ScopeSession, Name: TiDBAdaptiveClosestReadThreshold, Value: strconv.Itoa(DefAdaptiveClosestReadThreshold), Type: TypeUnsigned, MinValue: 0, MaxValue: math.MaxInt64, SetSession: func(s *SessionVars, val string) error {
		s.ReplicaClosestReadThreshold = TidbOptInt64(val, DefAdaptiveClosestReadThreshold)
		return nil
	}},
	{Scope: ScopeGlobal | ScopeSession, Name: TiDBUsePlanBaselines, Value: BoolToOnOff(DefTiDBUsePlanBaselines), Type: TypeBool, SetSession: func(s *SessionVars, val string) error {
		s.UsePlanBaselines = TiDBOptOn(val)
		return nil
	}},
	{Scope: ScopeGlobal | ScopeSession, Name: TiDBEvolvePlanBaselines, Value: BoolToOnOff(DefTiDBEvolvePlanBaselines), Type: TypeBool, Validation: func(vars *SessionVars, normalizedValue string, originalValue string, scope ScopeFlag) (string, error) {
		if normalizedValue == "ON" && !config.CheckTableBeforeDrop {
			return normalizedValue, errors.Errorf("Cannot enable baseline evolution feature, it is not generally available now")
		}
		return normalizedValue, nil
	}, SetSession: func(s *SessionVars, val string) error {
		s.EvolvePlanBaselines = TiDBOptOn(val)
		return nil
	}},
	{Scope: ScopeGlobal | ScopeSession, Name: TiDBEnableExtendedStats, Value: BoolToOnOff(false), Hidden: true, Type: TypeBool, SetSession: func(s *SessionVars, val string) error {
		s.EnableExtendedStats = TiDBOptOn(val)
		return nil
	}},
	{Scope: ScopeGlobal | ScopeSession, Name: CTEMaxRecursionDepth, Value: strconv.Itoa(DefCTEMaxRecursionDepth), Type: TypeInt, MinValue: 0, MaxValue: 4294967295, SetSession: func(s *SessionVars, val string) error {
		s.CTEMaxRecursionDepth = TidbOptInt(val, DefCTEMaxRecursionDepth)
		return nil
	}},
	{Scope: ScopeGlobal | ScopeSession, Name: TiDBAllowAutoRandExplicitInsert, Value: BoolToOnOff(DefTiDBAllowAutoRandExplicitInsert), Type: TypeBool, SetSession: func(s *SessionVars, val string) error {
		s.AllowAutoRandExplicitInsert = TiDBOptOn(val)
		return nil
	}},
	{Scope: ScopeGlobal | ScopeSession, Name: TiDBEnableClusteredIndex, Value: On, Type: TypeEnum, PossibleValues: []string{Off, On, IntOnly}, Validation: func(vars *SessionVars, normalizedValue string, originalValue string, scope ScopeFlag) (string, error) {
		if normalizedValue == IntOnly {
			vars.StmtCtx.AppendWarning(errWarnDeprecatedSyntax.FastGenByArgs(normalizedValue, fmt.Sprintf("'%s' or '%s'", On, Off)))
		}
		return normalizedValue, nil
	}, SetSession: func(s *SessionVars, val string) error {
		s.EnableClusteredIndex = TiDBOptEnableClustered(val)
		return nil
	}},
	{Scope: ScopeGlobal | ScopeSession, Name: TiDBPartitionPruneMode, Value: DefTiDBPartitionPruneMode, Type: TypeEnum, PossibleValues: []string{"static", "dynamic", "static-only", "dynamic-only"}, Validation: func(vars *SessionVars, normalizedValue string, originalValue string, scope ScopeFlag) (string, error) {
		mode := PartitionPruneMode(normalizedValue).Update()
		if !mode.Valid() {
			return normalizedValue, ErrWrongTypeForVar.GenWithStackByArgs(TiDBPartitionPruneMode)
		}
		return string(mode), nil
	}, GetSession: func(s *SessionVars) (string, error) {
		return s.PartitionPruneMode.Load(), nil
	}, SetSession: func(s *SessionVars, val string) error {
		newMode := strings.ToLower(strings.TrimSpace(val))
		if PartitionPruneMode(s.PartitionPruneMode.Load()) == Static && PartitionPruneMode(newMode) == Dynamic {
			s.StmtCtx.AppendWarning(errors.New("Please analyze all partition tables again for consistency between partition and global stats"))
			s.StmtCtx.AppendWarning(errors.New("Please avoid setting partition prune mode to dynamic at session level and set partition prune mode to dynamic at global level"))
		}
		s.PartitionPruneMode.Store(newMode)
		return nil
	}, SetGlobal: func(_ context.Context, s *SessionVars, val string) error {
		newMode := strings.ToLower(strings.TrimSpace(val))
		if PartitionPruneMode(newMode) == Dynamic {
			s.StmtCtx.AppendWarning(errors.New("Please analyze all partition tables again for consistency between partition and global stats"))
		}
		return nil
	}},
	{Scope: ScopeGlobal | ScopeSession, Name: TiDBRedactLog, Value: BoolToOnOff(DefTiDBRedactLog), Type: TypeBool, SetSession: func(s *SessionVars, val string) error {
		s.EnableRedactLog = TiDBOptOn(val)
		errors.RedactLogEnabled.Store(s.EnableRedactLog)
		return nil
	}},
	{Scope: ScopeGlobal | ScopeSession, Name: TiDBShardAllocateStep, Value: strconv.Itoa(DefTiDBShardAllocateStep), Type: TypeInt, MinValue: 1, MaxValue: uint64(math.MaxInt64), SetSession: func(s *SessionVars, val string) error {
		s.ShardAllocateStep = TidbOptInt64(val, DefTiDBShardAllocateStep)
		return nil
	}},
	{Scope: ScopeGlobal | ScopeSession, Name: TiDBEnableAmendPessimisticTxn, Value: BoolToOnOff(DefTiDBEnableAmendPessimisticTxn), Type: TypeBool, SetSession: func(s *SessionVars, val string) error {
		enableAmend := TiDBOptOn(val)
		if enableAmend && EnableFastReorg.Load() {
			return errors.Errorf("amend pessimistic transactions is not compatible with tidb_ddl_enable_fast_reorg")
		}
		s.EnableAmendPessimisticTxn = enableAmend
		return nil
	}},
	{Scope: ScopeGlobal | ScopeSession, Name: TiDBEnableAsyncCommit, Value: BoolToOnOff(DefTiDBEnableAsyncCommit), Type: TypeBool, SetSession: func(s *SessionVars, val string) error {
		s.EnableAsyncCommit = TiDBOptOn(val)
		return nil
	}},
	{Scope: ScopeGlobal | ScopeSession, Name: TiDBEnable1PC, Value: BoolToOnOff(DefTiDBEnable1PC), Type: TypeBool, SetSession: func(s *SessionVars, val string) error {
		s.Enable1PC = TiDBOptOn(val)
		return nil
	}},
	{Scope: ScopeGlobal | ScopeSession, Name: TiDBGuaranteeLinearizability, Value: BoolToOnOff(DefTiDBGuaranteeLinearizability), Type: TypeBool, SetSession: func(s *SessionVars, val string) error {
		s.GuaranteeLinearizability = TiDBOptOn(val)
		return nil
	}},
	{Scope: ScopeGlobal | ScopeSession, Name: TiDBAnalyzeVersion, Value: strconv.Itoa(DefTiDBAnalyzeVersion), Type: TypeInt, MinValue: 1, MaxValue: 2, Validation: func(vars *SessionVars, normalizedValue string, originalValue string, scope ScopeFlag) (string, error) {
		if normalizedValue == "2" && FeedbackProbability != nil && FeedbackProbability.Load() > 0 {
			var original string
			var err error
			if scope == ScopeGlobal {
				original, err = vars.GlobalVarsAccessor.GetGlobalSysVar(TiDBAnalyzeVersion)
				if err != nil {
					return normalizedValue, nil
				}
			} else {
				original = strconv.Itoa(vars.AnalyzeVersion)
			}
			vars.StmtCtx.AppendError(errors.New("variable tidb_analyze_version not updated because analyze version 2 is incompatible with query feedback. Please consider setting feedback-probability to 0.0 in config file to disable query feedback"))
			return original, nil
		}
		return normalizedValue, nil
	}, SetSession: func(s *SessionVars, val string) error {
		s.AnalyzeVersion = tidbOptPositiveInt32(val, DefTiDBAnalyzeVersion)
		return nil
	}},
	{Scope: ScopeGlobal | ScopeSession, Name: TiDBEnableIndexMergeJoin, Value: BoolToOnOff(DefTiDBEnableIndexMergeJoin), Hidden: true, Type: TypeBool, SetSession: func(s *SessionVars, val string) error {
		s.EnableIndexMergeJoin = TiDBOptOn(val)
		return nil
	}},
	{Scope: ScopeGlobal | ScopeSession, Name: TiDBTrackAggregateMemoryUsage, Value: BoolToOnOff(DefTiDBTrackAggregateMemoryUsage), Type: TypeBool, SetSession: func(s *SessionVars, val string) error {
		s.TrackAggregateMemoryUsage = TiDBOptOn(val)
		return nil
	}},
	{Scope: ScopeGlobal | ScopeSession, Name: TiDBMultiStatementMode, Value: Off, Type: TypeEnum, PossibleValues: []string{Off, On, Warn}, SetSession: func(s *SessionVars, val string) error {
		s.MultiStatementMode = TiDBOptOnOffWarn(val)
		return nil
	}},
	{Scope: ScopeGlobal | ScopeSession, Name: TiDBEnableExchangePartition, Value: BoolToOnOff(DefTiDBEnableExchangePartition), Type: TypeBool, SetSession: func(s *SessionVars, val string) error {
		s.StmtCtx.AppendWarning(errors.New("tidb_enable_exchange_partition is always turned on, this variable has been deprecated and will be removed in the future releases"))
		s.TiDBEnableExchangePartition = DefTiDBEnableExchangePartition
		return nil
	}},
	// It's different from tmp_table_size or max_heap_table_size. See https://github.com/pingcap/tidb/issues/28691.
	{Scope: ScopeGlobal | ScopeSession, Name: TiDBTmpTableMaxSize, Value: strconv.Itoa(DefTiDBTmpTableMaxSize), Type: TypeUnsigned, MinValue: 1 << 20, MaxValue: 1 << 37, SetSession: func(s *SessionVars, val string) error {
		s.TMPTableSize = TidbOptInt64(val, DefTiDBTmpTableMaxSize)
		return nil
	}},
	{Scope: ScopeGlobal | ScopeSession, Name: TiDBEnableOrderedResultMode, Value: BoolToOnOff(DefTiDBEnableOrderedResultMode), Type: TypeBool, SetSession: func(s *SessionVars, val string) error {
		s.EnableStableResultMode = TiDBOptOn(val)
		return nil
	}},
	{Scope: ScopeGlobal | ScopeSession, Name: TiDBEnablePseudoForOutdatedStats, Value: BoolToOnOff(DefTiDBEnablePseudoForOutdatedStats), Type: TypeBool, SetSession: func(s *SessionVars, val string) error {
		s.EnablePseudoForOutdatedStats = TiDBOptOn(val)
		return nil
	}},
	{Scope: ScopeGlobal | ScopeSession, Name: TiDBRegardNULLAsPoint, Value: BoolToOnOff(DefTiDBRegardNULLAsPoint), Type: TypeBool, SetSession: func(s *SessionVars, val string) error {
		s.RegardNULLAsPoint = TiDBOptOn(val)
		return nil
	}},
	{Scope: ScopeGlobal | ScopeSession, Name: TiDBEnablePaging, Value: BoolToOnOff(DefTiDBEnablePaging), Type: TypeBool, Hidden: true, SetSession: func(s *SessionVars, val string) error {
		s.EnablePaging = TiDBOptOn(val)
		return nil
	}, SetGlobal: func(_ context.Context, s *SessionVars, val string) error {
		s.EnablePaging = TiDBOptOn(val)
		return nil
	}},
	{Scope: ScopeGlobal | ScopeSession, Name: TiDBEnableLegacyInstanceScope, Value: BoolToOnOff(DefEnableLegacyInstanceScope), Type: TypeBool, SetSession: func(s *SessionVars, val string) error {
		s.EnableLegacyInstanceScope = TiDBOptOn(val)
		return nil
	}},
	{Scope: ScopeGlobal | ScopeSession, Name: TiDBStatsLoadSyncWait, Value: strconv.Itoa(DefTiDBStatsLoadSyncWait), Type: TypeInt, MinValue: 0, MaxValue: math.MaxInt32,
		SetSession: func(s *SessionVars, val string) error {
			s.StatsLoadSyncWait = TidbOptInt64(val, DefTiDBStatsLoadSyncWait)
			return nil
		},
		GetGlobal: func(_ context.Context, s *SessionVars) (string, error) {
			return strconv.FormatInt(StatsLoadSyncWait.Load(), 10), nil
		},
		SetGlobal: func(_ context.Context, s *SessionVars, val string) error {
			StatsLoadSyncWait.Store(TidbOptInt64(val, DefTiDBStatsLoadSyncWait))
			return nil
		},
	},
	{Scope: ScopeGlobal | ScopeSession, Name: TiDBSysdateIsNow, Value: BoolToOnOff(DefSysdateIsNow), Type: TypeBool,
		SetSession: func(vars *SessionVars, s string) error {
			vars.SysdateIsNow = TiDBOptOn(s)
			return nil
		},
	},
	{Scope: ScopeGlobal | ScopeSession, Name: TiDBEnableMutationChecker, Hidden: true,
		Value: BoolToOnOff(DefTiDBEnableMutationChecker), Type: TypeBool,
		SetSession: func(s *SessionVars, val string) error {
			s.EnableMutationChecker = TiDBOptOn(val)
			return nil
		},
	},
	{Scope: ScopeGlobal | ScopeSession, Name: TiDBTxnAssertionLevel, Value: DefTiDBTxnAssertionLevel, PossibleValues: []string{AssertionOffStr, AssertionFastStr, AssertionStrictStr}, Hidden: true, Type: TypeEnum, SetSession: func(s *SessionVars, val string) error {
		s.AssertionLevel = tidbOptAssertionLevel(val)
		return nil
	}},
	{Scope: ScopeGlobal | ScopeSession, Name: TiDBBatchPendingTiFlashCount, Value: strconv.Itoa(DefTiDBBatchPendingTiFlashCount), MinValue: 0, MaxValue: math.MaxUint32, Hidden: false, Type: TypeUnsigned, SetSession: func(s *SessionVars, val string) error {
		b, e := strconv.Atoi(val)
		if e != nil {
			b = DefTiDBBatchPendingTiFlashCount
		}
		s.BatchPendingTiFlashCount = b
		return nil
	}},
	{Scope: ScopeGlobal | ScopeSession, Name: TiDBIgnorePreparedCacheCloseStmt, Value: BoolToOnOff(DefTiDBIgnorePreparedCacheCloseStmt), Type: TypeBool,
		SetSession: func(vars *SessionVars, s string) error {
			vars.IgnorePreparedCacheCloseStmt = TiDBOptOn(s)
			return nil
		},
	},
	{Scope: ScopeGlobal | ScopeSession, Name: TiDBEnableNewCostInterface, Value: BoolToOnOff(true), Hidden: false, Type: TypeBool,
		Validation: func(vars *SessionVars, s string, s2 string, flag ScopeFlag) (string, error) {
			if s == Off {
				vars.StmtCtx.AppendWarning(errWarnDeprecatedSyntax.FastGenByArgs(Off, On))
			}
			return On, nil
		},
		SetSession: func(vars *SessionVars, s string) error {
			vars.EnableNewCostInterface = TiDBOptOn(s)
			return nil
		},
	},
	{Scope: ScopeGlobal | ScopeSession, Name: TiDBCostModelVersion, Value: strconv.Itoa(DefTiDBCostModelVer), Hidden: false, Type: TypeInt, MinValue: 1, MaxValue: 2,
		SetSession: func(vars *SessionVars, s string) error {
			vars.CostModelVersion = int(TidbOptInt64(s, 1))
			return nil
		},
	},
	{Scope: ScopeGlobal | ScopeSession, Name: TiDBRCWriteCheckTs, Type: TypeBool, Value: BoolToOnOff(DefTiDBRcWriteCheckTs), SetSession: func(s *SessionVars, val string) error {
		s.RcWriteCheckTS = TiDBOptOn(val)
		return nil
	}},
	{Scope: ScopeGlobal | ScopeSession, Name: TiDBRemoveOrderbyInSubquery, Value: BoolToOnOff(DefTiDBRemoveOrderbyInSubquery), Type: TypeBool, SetSession: func(s *SessionVars, val string) error {
		s.RemoveOrderbyInSubquery = TiDBOptOn(val)
		return nil
	}},
	{Scope: ScopeGlobal | ScopeSession, Name: TiDBMemQuotaQuery, Value: strconv.Itoa(DefTiDBMemQuotaQuery), Type: TypeInt, MinValue: -1, MaxValue: math.MaxInt64, SetSession: func(s *SessionVars, val string) error {
		s.MemQuotaQuery = TidbOptInt64(val, DefTiDBMemQuotaQuery)
		s.MemTracker.SetBytesLimit(s.MemQuotaQuery)
		return nil
	}, Validation: func(vars *SessionVars, normalizedValue string, originalValue string, scope ScopeFlag) (string, error) {
		intVal := TidbOptInt64(normalizedValue, DefTiDBMemQuotaQuery)
		if intVal > 0 && intVal < 128 {
			vars.StmtCtx.AppendWarning(ErrTruncatedWrongValue.GenWithStackByArgs(TiDBMemQuotaQuery, originalValue))
			normalizedValue = "128"
		}
		return normalizedValue, nil
	}},
	{Scope: ScopeGlobal | ScopeSession, Name: TiDBNonTransactionalIgnoreError, Value: BoolToOnOff(DefTiDBBatchDMLIgnoreError), Type: TypeBool,
		SetSession: func(s *SessionVars, val string) error {
			s.NonTransactionalIgnoreError = TiDBOptOn(val)
			return nil
		},
	},
	{Scope: ScopeGlobal | ScopeSession, Name: TiFlashFineGrainedShuffleStreamCount, Value: strconv.Itoa(DefTiFlashFineGrainedShuffleStreamCount), Type: TypeInt, MinValue: -1, MaxValue: 1024,
		SetSession: func(s *SessionVars, val string) error {
			s.TiFlashFineGrainedShuffleStreamCount = TidbOptInt64(val, DefTiFlashFineGrainedShuffleStreamCount)
			return nil
		}},
	{Scope: ScopeGlobal | ScopeSession, Name: TiFlashFineGrainedShuffleBatchSize, Value: strconv.Itoa(DefTiFlashFineGrainedShuffleBatchSize), Type: TypeUnsigned, MinValue: 1, MaxValue: math.MaxUint64,
		SetSession: func(s *SessionVars, val string) error {
			s.TiFlashFineGrainedShuffleBatchSize = uint64(TidbOptInt64(val, DefTiFlashFineGrainedShuffleBatchSize))
			return nil
		}},
	{Scope: ScopeGlobal, Name: TiDBSimplifiedMetrics, Value: BoolToOnOff(DefTiDBSimplifiedMetrics), Type: TypeBool,
		SetGlobal: func(_ context.Context, vars *SessionVars, s string) error {
			metrics.ToggleSimplifiedMode(TiDBOptOn(s))
			return nil
		}},
	{Scope: ScopeGlobal | ScopeSession, Name: TiDBMinPagingSize, Value: strconv.Itoa(DefMinPagingSize), Type: TypeUnsigned, MinValue: 1, MaxValue: math.MaxInt64, SetSession: func(s *SessionVars, val string) error {
		s.MinPagingSize = tidbOptPositiveInt32(val, DefMinPagingSize)
		return nil
	}},
	{Scope: ScopeGlobal | ScopeSession, Name: TiDBMaxPagingSize, Value: strconv.Itoa(DefMaxPagingSize), Type: TypeUnsigned, MinValue: 1, MaxValue: math.MaxInt64, SetSession: func(s *SessionVars, val string) error {
		s.MaxPagingSize = tidbOptPositiveInt32(val, DefMaxPagingSize)
		return nil
	}},
	{Scope: ScopeSession, Name: TiDBMemoryDebugModeMinHeapInUse, Value: strconv.Itoa(0), Type: TypeInt, MinValue: math.MinInt64, MaxValue: math.MaxInt64, SetSession: func(s *SessionVars, val string) error {
		s.MemoryDebugModeMinHeapInUse = TidbOptInt64(val, 0)
		return nil
	}},
	{Scope: ScopeSession, Name: TiDBMemoryDebugModeAlarmRatio, Value: strconv.Itoa(0), Type: TypeInt, MinValue: 0, MaxValue: math.MaxInt64, SetSession: func(s *SessionVars, val string) error {
		s.MemoryDebugModeAlarmRatio = TidbOptInt64(val, 0)
		return nil
	}},
	{Scope: ScopeGlobal | ScopeSession, Name: SQLRequirePrimaryKey, Value: Off, Type: TypeBool, SetSession: func(s *SessionVars, val string) error {
		s.PrimaryKeyRequired = TiDBOptOn(val)
		return nil
	}},
	{Scope: ScopeGlobal | ScopeSession, Name: TiDBEnableAnalyzeSnapshot, Value: BoolToOnOff(DefTiDBEnableAnalyzeSnapshot), Type: TypeBool, SetSession: func(s *SessionVars, val string) error {
		s.EnableAnalyzeSnapshot = TiDBOptOn(val)
		return nil
	}},
	{Scope: ScopeGlobal, Name: TiDBGenerateBinaryPlan, Value: BoolToOnOff(DefTiDBGenerateBinaryPlan), Type: TypeBool, SetGlobal: func(_ context.Context, s *SessionVars, val string) error {
		GenerateBinaryPlan.Store(TiDBOptOn(val))
		return nil
	}},
	{Scope: ScopeGlobal | ScopeSession, Name: TiDBDefaultStrMatchSelectivity, Value: strconv.FormatFloat(DefTiDBDefaultStrMatchSelectivity, 'f', -1, 64), Type: TypeFloat, MinValue: 0, MaxValue: 1,
		SetSession: func(s *SessionVars, val string) error {
			s.DefaultStrMatchSelectivity = tidbOptFloat64(val, DefTiDBDefaultStrMatchSelectivity)
			return nil
		}},
	{Scope: ScopeGlobal, Name: TiDBDDLEnableFastReorg, Value: BoolToOnOff(DefTiDBEnableFastReorg), Type: TypeBool, GetGlobal: func(_ context.Context, sv *SessionVars) (string, error) {
		return BoolToOnOff(EnableFastReorg.Load()), nil
	}, SetGlobal: func(_ context.Context, s *SessionVars, val string) error {
		EnableFastReorg.Store(TiDBOptOn(val))
		return nil
	}},
	// This system var is set disk quota for lightning sort dir, from 100 GB to 1PB.
	{Scope: ScopeGlobal, Name: TiDBDDLDiskQuota, Value: strconv.Itoa(DefTiDBDDLDiskQuota), Type: TypeInt, MinValue: DefTiDBDDLDiskQuota, MaxValue: 1024 * 1024 * DefTiDBDDLDiskQuota / 100, GetGlobal: func(_ context.Context, sv *SessionVars) (string, error) {
		return strconv.FormatUint(DDLDiskQuota.Load(), 10), nil
	}, SetGlobal: func(_ context.Context, s *SessionVars, val string) error {
		DDLDiskQuota.Store(TidbOptUint64(val, DefTiDBDDLDiskQuota))
		return nil
	}},
	{Scope: ScopeSession, Name: TiDBConstraintCheckInPlacePessimistic, Value: BoolToOnOff(config.GetGlobalConfig().PessimisticTxn.ConstraintCheckInPlacePessimistic), Type: TypeBool,
		SetSession: func(s *SessionVars, val string) error {
			s.ConstraintCheckInPlacePessimistic = TiDBOptOn(val)
			if !s.ConstraintCheckInPlacePessimistic {
				metrics.LazyPessimisticUniqueCheckSetCount.Inc()
			}
			return nil
		}},
	{Scope: ScopeGlobal | ScopeSession, Name: TiDBEnableTiFlashReadForWriteStmt, Value: BoolToOnOff(DefTiDBEnableTiFlashReadForWriteStmt), Type: TypeBool, SetSession: func(s *SessionVars, val string) error {
		s.EnableTiFlashReadForWriteStmt = TiDBOptOn(val)
		return nil
	}},
	{Scope: ScopeGlobal | ScopeSession, Name: TiDBEnableUnsafeSubstitute, Value: BoolToOnOff(false), Type: TypeBool, SetSession: func(s *SessionVars, val string) error {
		s.EnableUnsafeSubstitute = TiDBOptOn(val)
		return nil
	}},
	{Scope: ScopeGlobal | ScopeSession, Name: TiDBOptRangeMaxSize, Value: strconv.FormatInt(DefTiDBOptRangeMaxSize, 10), Type: TypeInt, MinValue: 0, MaxValue: math.MaxInt64, SetSession: func(s *SessionVars, val string) error {
		s.RangeMaxSize = TidbOptInt64(val, DefTiDBOptRangeMaxSize)
		return nil
	}},
	{Scope: ScopeGlobal | ScopeSession, Name: TiDBAnalyzePartitionConcurrency, Value: strconv.FormatInt(DefTiDBAnalyzePartitionConcurrency, 10),
		MinValue: 1, MaxValue: uint64(config.GetGlobalConfig().Performance.AnalyzePartitionConcurrencyQuota), SetSession: func(s *SessionVars, val string) error {
			s.AnalyzePartitionConcurrency = int(TidbOptInt64(val, DefTiDBAnalyzePartitionConcurrency))
			return nil
		}},
	{
		Scope: ScopeGlobal | ScopeSession, Name: TiDBMergePartitionStatsConcurrency, Value: strconv.FormatInt(DefTiDBMergePartitionStatsConcurrency, 10), Type: TypeInt, MinValue: 1, MaxValue: MaxConfigurableConcurrency,
		SetSession: func(s *SessionVars, val string) error {
			s.AnalyzePartitionMergeConcurrency = TidbOptInt(val, DefTiDBMergePartitionStatsConcurrency)
			return nil
		},
	},

	{Scope: ScopeGlobal | ScopeSession, Name: TiDBOptPrefixIndexSingleScan, Value: BoolToOnOff(DefTiDBOptPrefixIndexSingleScan), Type: TypeBool, SetSession: func(s *SessionVars, val string) error {
		s.OptPrefixIndexSingleScan = TiDBOptOn(val)
		return nil
	}},
	{Scope: ScopeGlobal, Name: TiDBExternalTS, Value: strconv.FormatInt(DefTiDBExternalTS, 10), SetGlobal: func(ctx context.Context, s *SessionVars, val string) error {
		ts, err := parseTSFromNumberOrTime(s, val)
		if err != nil {
			return err
		}
		return SetExternalTimestamp(ctx, ts)
	}, GetGlobal: func(ctx context.Context, s *SessionVars) (string, error) {
		ts, err := GetExternalTimestamp(ctx)
		if err != nil {
			return "", err
		}
		return strconv.Itoa(int(ts)), err
	}},
	{Scope: ScopeGlobal | ScopeSession, Name: TiDBEnableExternalTSRead, Value: BoolToOnOff(false), Type: TypeBool, SetSession: func(s *SessionVars, val string) error {
		s.EnableExternalTSRead = TiDBOptOn(val)
		return nil
	}},
	{Scope: ScopeGlobal | ScopeSession, Name: TiDBEnableReusechunk, Value: BoolToOnOff(DefTiDBEnableReusechunk), Type: TypeBool,
		SetSession: func(s *SessionVars, val string) error {
			s.EnableReuseCheck = TiDBOptOn(val)
			return nil
		}},
	{Scope: ScopeGlobal, Name: TiDBTTLJobEnable, Value: BoolToOnOff(DefTiDBTTLJobEnable), Type: TypeBool, SetGlobal: func(ctx context.Context, vars *SessionVars, s string) error {
		EnableTTLJob.Store(TiDBOptOn(s))
		return nil
	}, GetGlobal: func(ctx context.Context, vars *SessionVars) (string, error) {
		return BoolToOnOff(EnableTTLJob.Load()), nil
	}},
	{Scope: ScopeGlobal, Name: TiDBTTLScanBatchSize, Value: strconv.Itoa(DefTiDBTTLScanBatchSize), Type: TypeInt, MinValue: DefTiDBTTLScanBatchMinSize, MaxValue: DefTiDBTTLScanBatchMaxSize, SetGlobal: func(ctx context.Context, vars *SessionVars, s string) error {
		val, err := strconv.ParseInt(s, 10, 64)
		if err != nil {
			return err
		}
		TTLScanBatchSize.Store(val)
		return nil
	}, GetGlobal: func(ctx context.Context, vars *SessionVars) (string, error) {
		val := TTLScanBatchSize.Load()
		return strconv.FormatInt(val, 10), nil
	}},
	{Scope: ScopeGlobal, Name: TiDBTTLDeleteBatchSize, Value: strconv.Itoa(DefTiDBTTLDeleteBatchSize), Type: TypeInt, MinValue: DefTiDBTTLDeleteBatchMinSize, MaxValue: DefTiDBTTLDeleteBatchMaxSize, SetGlobal: func(ctx context.Context, vars *SessionVars, s string) error {
		val, err := strconv.ParseInt(s, 10, 64)
		if err != nil {
			return err
		}
		TTLDeleteBatchSize.Store(val)
		return nil
	}, GetGlobal: func(ctx context.Context, vars *SessionVars) (string, error) {
		val := TTLDeleteBatchSize.Load()
		return strconv.FormatInt(val, 10), nil
	}},
	{Scope: ScopeGlobal, Name: TiDBTTLDeleteRateLimit, Value: strconv.Itoa(DefTiDBTTLDeleteRateLimit), Type: TypeInt, MinValue: 0, MaxValue: math.MaxInt64, SetGlobal: func(ctx context.Context, vars *SessionVars, s string) error {
		val, err := strconv.ParseInt(s, 10, 64)
		if err != nil {
			return err
		}
		TTLDeleteRateLimit.Store(val)
		return nil
	}, GetGlobal: func(ctx context.Context, vars *SessionVars) (string, error) {
		val := TTLDeleteRateLimit.Load()
		return strconv.FormatInt(val, 10), nil
	}},
	{
		Scope: ScopeGlobal | ScopeSession, Name: TiDBStoreBatchSize, Value: strconv.FormatInt(DefTiDBStoreBatchSize, 10),
		Type: TypeInt, MinValue: 0, MaxValue: 25000, SetSession: func(s *SessionVars, val string) error {
			s.StoreBatchSize = TidbOptInt(val, DefTiDBStoreBatchSize)
			return nil
		},
	},
}

// FeedbackProbability points to the FeedbackProbability in statistics package.
// It's initialized in init() in feedback.go to solve import cycle.
var FeedbackProbability *atomic2.Float64

// SetNamesVariables is the system variable names related to set names statements.
var SetNamesVariables = []string{
	CharacterSetClient,
	CharacterSetConnection,
	CharacterSetResults,
}

// SetCharsetVariables is the system variable names related to set charset statements.
var SetCharsetVariables = []string{
	CharacterSetClient,
	CharacterSetResults,
}

const (
	// CharacterSetConnection is the name for character_set_connection system variable.
	CharacterSetConnection = "character_set_connection"
	// CollationConnection is the name for collation_connection system variable.
	CollationConnection = "collation_connection"
	// CharsetDatabase is the name for character_set_database system variable.
	CharsetDatabase = "character_set_database"
	// CollationDatabase is the name for collation_database system variable.
	CollationDatabase = "collation_database"
	// CharacterSetFilesystem is the name for character_set_filesystem system variable.
	CharacterSetFilesystem = "character_set_filesystem"
	// CharacterSetClient is the name for character_set_client system variable.
	CharacterSetClient = "character_set_client"
	// CharacterSetSystem is the name for character_set_system system variable.
	CharacterSetSystem = "character_set_system"
	// GeneralLog is the name for 'general_log' system variable.
	GeneralLog = "general_log"
	// AvoidTemporalUpgrade is the name for 'avoid_temporal_upgrade' system variable.
	AvoidTemporalUpgrade = "avoid_temporal_upgrade"
	// MaxPreparedStmtCount is the name for 'max_prepared_stmt_count' system variable.
	MaxPreparedStmtCount = "max_prepared_stmt_count"
	// BigTables is the name for 'big_tables' system variable.
	BigTables = "big_tables"
	// CheckProxyUsers is the name for 'check_proxy_users' system variable.
	CheckProxyUsers = "check_proxy_users"
	// CoreFile is the name for 'core_file' system variable.
	CoreFile = "core_file"
	// DefaultWeekFormat is the name for 'default_week_format' system variable.
	DefaultWeekFormat = "default_week_format"
	// GroupConcatMaxLen is the name for 'group_concat_max_len' system variable.
	GroupConcatMaxLen = "group_concat_max_len"
	// DelayKeyWrite is the name for 'delay_key_write' system variable.
	DelayKeyWrite = "delay_key_write"
	// EndMarkersInJSON is the name for 'end_markers_in_json' system variable.
	EndMarkersInJSON = "end_markers_in_json"
	// Hostname is the name for 'hostname' system variable.
	Hostname = "hostname"
	// InnodbCommitConcurrency is the name for 'innodb_commit_concurrency' system variable.
	InnodbCommitConcurrency = "innodb_commit_concurrency"
	// InnodbFastShutdown is the name for 'innodb_fast_shutdown' system variable.
	InnodbFastShutdown = "innodb_fast_shutdown"
	// InnodbLockWaitTimeout is the name for 'innodb_lock_wait_timeout' system variable.
	InnodbLockWaitTimeout = "innodb_lock_wait_timeout"
	// SQLLogBin is the name for 'sql_log_bin' system variable.
	SQLLogBin = "sql_log_bin"
	// LogBin is the name for 'log_bin' system variable.
	LogBin = "log_bin"
	// MaxSortLength is the name for 'max_sort_length' system variable.
	MaxSortLength = "max_sort_length"
	// MaxSpRecursionDepth is the name for 'max_sp_recursion_depth' system variable.
	MaxSpRecursionDepth = "max_sp_recursion_depth"
	// MaxUserConnections is the name for 'max_user_connections' system variable.
	MaxUserConnections = "max_user_connections"
	// OfflineMode is the name for 'offline_mode' system variable.
	OfflineMode = "offline_mode"
	// InteractiveTimeout is the name for 'interactive_timeout' system variable.
	InteractiveTimeout = "interactive_timeout"
	// FlushTime is the name for 'flush_time' system variable.
	FlushTime = "flush_time"
	// PseudoSlaveMode is the name for 'pseudo_slave_mode' system variable.
	PseudoSlaveMode = "pseudo_slave_mode"
	// LowPriorityUpdates is the name for 'low_priority_updates' system variable.
	LowPriorityUpdates = "low_priority_updates"
	// LowerCaseTableNames is the name for 'lower_case_table_names' system variable.
	LowerCaseTableNames = "lower_case_table_names"
	// SessionTrackGtids is the name for 'session_track_gtids' system variable.
	SessionTrackGtids = "session_track_gtids"
	// OldPasswords is the name for 'old_passwords' system variable.
	OldPasswords = "old_passwords"
	// MaxConnections is the name for 'max_connections' system variable.
	MaxConnections = "max_connections"
	// SkipNameResolve is the name for 'skip_name_resolve' system variable.
	SkipNameResolve = "skip_name_resolve"
	// ForeignKeyChecks is the name for 'foreign_key_checks' system variable.
	ForeignKeyChecks = "foreign_key_checks"
	// SQLSafeUpdates is the name for 'sql_safe_updates' system variable.
	SQLSafeUpdates = "sql_safe_updates"
	// WarningCount is the name for 'warning_count' system variable.
	WarningCount = "warning_count"
	// ErrorCount is the name for 'error_count' system variable.
	ErrorCount = "error_count"
	// DefaultPasswordLifetime is the name for 'default_password_lifetime' system variable.
	DefaultPasswordLifetime = "default_password_lifetime"
	// DisconnectOnExpiredPassword is the name for 'disconnect_on_expired_password' system variable.
	DisconnectOnExpiredPassword = "disconnect_on_expired_password"
	// SQLSelectLimit is the name for 'sql_select_limit' system variable.
	SQLSelectLimit = "sql_select_limit"
	// MaxConnectErrors is the name for 'max_connect_errors' system variable.
	MaxConnectErrors = "max_connect_errors"
	// TableDefinitionCache is the name for 'table_definition_cache' system variable.
	TableDefinitionCache = "table_definition_cache"
	// Timestamp is the name for 'timestamp' system variable.
	Timestamp = "timestamp"
	// ConnectTimeout is the name for 'connect_timeout' system variable.
	ConnectTimeout = "connect_timeout"
	// SyncBinlog is the name for 'sync_binlog' system variable.
	SyncBinlog = "sync_binlog"
	// BlockEncryptionMode is the name for 'block_encryption_mode' system variable.
	BlockEncryptionMode = "block_encryption_mode"
	// WaitTimeout is the name for 'wait_timeout' system variable.
	WaitTimeout = "wait_timeout"
	// Version is the name of 'version' system variable.
	Version = "version"
	// VersionComment is the name of 'version_comment' system variable.
	VersionComment = "version_comment"
	// PluginDir is the name of 'plugin_dir' system variable.
	PluginDir = "plugin_dir"
	// PluginLoad is the name of 'plugin_load' system variable.
	PluginLoad = "plugin_load"
	// TiDBEnableDDL indicates whether the tidb-server runs DDL statements,
	TiDBEnableDDL = "tidb_enable_ddl"
	// Port is the name for 'port' system variable.
	Port = "port"
	// DataDir is the name for 'datadir' system variable.
	DataDir = "datadir"
	// Profiling is the name for 'Profiling' system variable.
	Profiling = "profiling"
	// Socket is the name for 'socket' system variable.
	Socket = "socket"
	// BinlogOrderCommits is the name for 'binlog_order_commits' system variable.
	BinlogOrderCommits = "binlog_order_commits"
	// MasterVerifyChecksum is the name for 'master_verify_checksum' system variable.
	MasterVerifyChecksum = "master_verify_checksum"
	// SuperReadOnly is the name for 'super_read_only' system variable.
	SuperReadOnly = "super_read_only"
	// SQLNotes is the name for 'sql_notes' system variable.
	SQLNotes = "sql_notes"
	// QueryCacheType is the name for 'query_cache_type' system variable.
	QueryCacheType = "query_cache_type"
	// SlaveCompressedProtocol is the name for 'slave_compressed_protocol' system variable.
	SlaveCompressedProtocol = "slave_compressed_protocol"
	// BinlogRowQueryLogEvents is the name for 'binlog_rows_query_log_events' system variable.
	BinlogRowQueryLogEvents = "binlog_rows_query_log_events"
	// LogSlowSlaveStatements is the name for 'log_slow_slave_statements' system variable.
	LogSlowSlaveStatements = "log_slow_slave_statements"
	// LogSlowAdminStatements is the name for 'log_slow_admin_statements' system variable.
	LogSlowAdminStatements = "log_slow_admin_statements"
	// LogQueriesNotUsingIndexes is the name for 'log_queries_not_using_indexes' system variable.
	LogQueriesNotUsingIndexes = "log_queries_not_using_indexes"
	// QueryCacheWlockInvalidate is the name for 'query_cache_wlock_invalidate' system variable.
	QueryCacheWlockInvalidate = "query_cache_wlock_invalidate"
	// SQLAutoIsNull is the name for 'sql_auto_is_null' system variable.
	SQLAutoIsNull = "sql_auto_is_null"
	// RelayLogPurge is the name for 'relay_log_purge' system variable.
	RelayLogPurge = "relay_log_purge"
	// AutomaticSpPrivileges is the name for 'automatic_sp_privileges' system variable.
	AutomaticSpPrivileges = "automatic_sp_privileges"
	// SQLQuoteShowCreate is the name for 'sql_quote_show_create' system variable.
	SQLQuoteShowCreate = "sql_quote_show_create"
	// SlowQueryLog is the name for 'slow_query_log' system variable.
	SlowQueryLog = "slow_query_log"
	// BinlogDirectNonTransactionalUpdates is the name for 'binlog_direct_non_transactional_updates' system variable.
	BinlogDirectNonTransactionalUpdates = "binlog_direct_non_transactional_updates"
	// SQLBigSelects is the name for 'sql_big_selects' system variable.
	SQLBigSelects = "sql_big_selects"
	// LogBinTrustFunctionCreators is the name for 'log_bin_trust_function_creators' system variable.
	LogBinTrustFunctionCreators = "log_bin_trust_function_creators"
	// OldAlterTable is the name for 'old_alter_table' system variable.
	OldAlterTable = "old_alter_table"
	// EnforceGtidConsistency is the name for 'enforce_gtid_consistency' system variable.
	EnforceGtidConsistency = "enforce_gtid_consistency"
	// SecureAuth is the name for 'secure_auth' system variable.
	SecureAuth = "secure_auth"
	// UniqueChecks is the name for 'unique_checks' system variable.
	UniqueChecks = "unique_checks"
	// SQLWarnings is the name for 'sql_warnings' system variable.
	SQLWarnings = "sql_warnings"
	// AutoCommit is the name for 'autocommit' system variable.
	AutoCommit = "autocommit"
	// KeepFilesOnCreate is the name for 'keep_files_on_create' system variable.
	KeepFilesOnCreate = "keep_files_on_create"
	// ShowOldTemporals is the name for 'show_old_temporals' system variable.
	ShowOldTemporals = "show_old_temporals"
	// LocalInFile is the name for 'local_infile' system variable.
	LocalInFile = "local_infile"
	// PerformanceSchema is the name for 'performance_schema' system variable.
	PerformanceSchema = "performance_schema"
	// Flush is the name for 'flush' system variable.
	Flush = "flush"
	// SlaveAllowBatching is the name for 'slave_allow_batching' system variable.
	SlaveAllowBatching = "slave_allow_batching"
	// MyISAMUseMmap is the name for 'myisam_use_mmap' system variable.
	MyISAMUseMmap = "myisam_use_mmap"
	// InnodbFilePerTable is the name for 'innodb_file_per_table' system variable.
	InnodbFilePerTable = "innodb_file_per_table"
	// InnodbLogCompressedPages is the name for 'innodb_log_compressed_pages' system variable.
	InnodbLogCompressedPages = "innodb_log_compressed_pages"
	// InnodbPrintAllDeadlocks is the name for 'innodb_print_all_deadlocks' system variable.
	InnodbPrintAllDeadlocks = "innodb_print_all_deadlocks"
	// InnodbStrictMode is the name for 'innodb_strict_mode' system variable.
	InnodbStrictMode = "innodb_strict_mode"
	// InnodbCmpPerIndexEnabled is the name for 'innodb_cmp_per_index_enabled' system variable.
	InnodbCmpPerIndexEnabled = "innodb_cmp_per_index_enabled"
	// InnodbBufferPoolDumpAtShutdown is the name for 'innodb_buffer_pool_dump_at_shutdown' system variable.
	InnodbBufferPoolDumpAtShutdown = "innodb_buffer_pool_dump_at_shutdown"
	// InnodbAdaptiveHashIndex is the name for 'innodb_adaptive_hash_index' system variable.
	InnodbAdaptiveHashIndex = "innodb_adaptive_hash_index"
	// InnodbFtEnableStopword is the name for 'innodb_ft_enable_stopword' system variable.
	InnodbFtEnableStopword = "innodb_ft_enable_stopword" // #nosec G101
	// InnodbSupportXA is the name for 'innodb_support_xa' system variable.
	InnodbSupportXA = "innodb_support_xa"
	// InnodbOptimizeFullTextOnly is the name for 'innodb_optimize_fulltext_only' system variable.
	InnodbOptimizeFullTextOnly = "innodb_optimize_fulltext_only"
	// InnodbStatusOutputLocks is the name for 'innodb_status_output_locks' system variable.
	InnodbStatusOutputLocks = "innodb_status_output_locks"
	// InnodbBufferPoolDumpNow is the name for 'innodb_buffer_pool_dump_now' system variable.
	InnodbBufferPoolDumpNow = "innodb_buffer_pool_dump_now"
	// InnodbBufferPoolLoadNow is the name for 'innodb_buffer_pool_load_now' system variable.
	InnodbBufferPoolLoadNow = "innodb_buffer_pool_load_now"
	// InnodbStatsOnMetadata is the name for 'innodb_stats_on_metadata' system variable.
	InnodbStatsOnMetadata = "innodb_stats_on_metadata"
	// InnodbDisableSortFileCache is the name for 'innodb_disable_sort_file_cache' system variable.
	InnodbDisableSortFileCache = "innodb_disable_sort_file_cache"
	// InnodbStatsAutoRecalc is the name for 'innodb_stats_auto_recalc' system variable.
	InnodbStatsAutoRecalc = "innodb_stats_auto_recalc"
	// InnodbBufferPoolLoadAbort is the name for 'innodb_buffer_pool_load_abort' system variable.
	InnodbBufferPoolLoadAbort = "innodb_buffer_pool_load_abort"
	// InnodbStatsPersistent is the name for 'innodb_stats_persistent' system variable.
	InnodbStatsPersistent = "innodb_stats_persistent"
	// InnodbRandomReadAhead is the name for 'innodb_random_read_ahead' system variable.
	InnodbRandomReadAhead = "innodb_random_read_ahead"
	// InnodbAdaptiveFlushing is the name for 'innodb_adaptive_flushing' system variable.
	InnodbAdaptiveFlushing = "innodb_adaptive_flushing"
	// InnodbTableLocks is the name for 'innodb_table_locks' system variable.
	InnodbTableLocks = "innodb_table_locks"
	// InnodbStatusOutput is the name for 'innodb_status_output' system variable.
	InnodbStatusOutput = "innodb_status_output"
	// NetBufferLength is the name for 'net_buffer_length' system variable.
	NetBufferLength = "net_buffer_length"
	// QueryCacheSize is the name of 'query_cache_size' system variable.
	QueryCacheSize = "query_cache_size"
	// TxReadOnly is the name of 'tx_read_only' system variable.
	TxReadOnly = "tx_read_only"
	// TransactionReadOnly is the name of 'transaction_read_only' system variable.
	TransactionReadOnly = "transaction_read_only"
	// CharacterSetServer is the name of 'character_set_server' system variable.
	CharacterSetServer = "character_set_server"
	// AutoIncrementIncrement is the name of 'auto_increment_increment' system variable.
	AutoIncrementIncrement = "auto_increment_increment"
	// AutoIncrementOffset is the name of 'auto_increment_offset' system variable.
	AutoIncrementOffset = "auto_increment_offset"
	// InitConnect is the name of 'init_connect' system variable.
	InitConnect = "init_connect"
	// CollationServer is the name of 'collation_server' variable.
	CollationServer = "collation_server"
	// NetWriteTimeout is the name of 'net_write_timeout' variable.
	NetWriteTimeout = "net_write_timeout"
	// ThreadPoolSize is the name of 'thread_pool_size' variable.
	ThreadPoolSize = "thread_pool_size"
	// WindowingUseHighPrecision is the name of 'windowing_use_high_precision' system variable.
	WindowingUseHighPrecision = "windowing_use_high_precision"
	// OptimizerSwitch is the name of 'optimizer_switch' system variable.
	OptimizerSwitch = "optimizer_switch"
	// SystemTimeZone is the name of 'system_time_zone' system variable.
	SystemTimeZone = "system_time_zone"
	// CTEMaxRecursionDepth is the name of 'cte_max_recursion_depth' system variable.
	CTEMaxRecursionDepth = "cte_max_recursion_depth"
	// SQLModeVar is the name of the 'sql_mode' system variable.
	SQLModeVar = "sql_mode"
	// CharacterSetResults is the name of the 'character_set_results' system variable.
	CharacterSetResults = "character_set_results"
	// MaxAllowedPacket is the name of the 'max_allowed_packet' system variable.
	MaxAllowedPacket = "max_allowed_packet"
	// TimeZone is the name of the 'time_zone' system variable.
	TimeZone = "time_zone"
	// TxnIsolation is the name of the 'tx_isolation' system variable.
	TxnIsolation = "tx_isolation"
	// TransactionIsolation is the name of the 'transaction_isolation' system variable.
	TransactionIsolation = "transaction_isolation"
	// TxnIsolationOneShot is the name of the 'tx_isolation_one_shot' system variable.
	TxnIsolationOneShot = "tx_isolation_one_shot"
	// MaxExecutionTime is the name of the 'max_execution_time' system variable.
	MaxExecutionTime = "max_execution_time"
	// ReadOnly is the name of the 'read_only' system variable.
	ReadOnly = "read_only"
	// DefaultAuthPlugin is the name of 'default_authentication_plugin' system variable.
	DefaultAuthPlugin = "default_authentication_plugin"
	// LastInsertID is the name of 'last_insert_id' system variable.
	LastInsertID = "last_insert_id"
	// Identity is the name of 'identity' system variable.
	Identity = "identity"
	// TiDBAllowFunctionForExpressionIndex is the name of `TiDBAllowFunctionForExpressionIndex` system variable.
	TiDBAllowFunctionForExpressionIndex = "tidb_allow_function_for_expression_index"
	// RandSeed1 is the name of 'rand_seed1' system variable.
	RandSeed1 = "rand_seed1"
	// RandSeed2 is the name of 'rand_seed2' system variable.
	RandSeed2 = "rand_seed2"
	// SQLRequirePrimaryKey is the name of `sql_require_primary_key` system variable.
	SQLRequirePrimaryKey = "sql_require_primary_key"
	// ValidatePasswordEnable turns on/off the validation of password.
	ValidatePasswordEnable = "validate_password.enable"
	// ValidatePasswordPolicy specifies the password policy enforced by validate_password.
	ValidatePasswordPolicy = "validate_password.policy"
	// ValidatePasswordCheckUserName controls whether validate_password compares passwords to the user name part of
	// the effective user account for the current session
	ValidatePasswordCheckUserName = "validate_password.check_user_name"
	// ValidatePasswordLength specified the minimum number of characters that validate_password requires passwords to have
	ValidatePasswordLength = "validate_password.length"
	// ValidatePasswordMixedCaseCount specified the minimum number of lowercase and uppercase characters that validate_password requires
	ValidatePasswordMixedCaseCount = "validate_password.mixed_case_count"
	// ValidatePasswordNumberCount specified the minimum number of numeric (digit) characters that validate_password requires
	ValidatePasswordNumberCount = "validate_password.number_count"
	// ValidatePasswordSpecialCharCount specified the minimum number of nonalphanumeric characters that validate_password requires
	ValidatePasswordSpecialCharCount = "validate_password.special_char_count"
	// ValidatePasswordDictionary specified the dictionary that validate_password uses for checking passwords. Each word is separated by semicolon (;).
	ValidatePasswordDictionary = "validate_password.dictionary"
)<|MERGE_RESOLUTION|>--- conflicted
+++ resolved
@@ -1257,15 +1257,6 @@
 		}
 		return normalizedValue, ErrWrongValueForVar.GenWithStackByArgs(ForeignKeyChecks, originalValue)
 	}},
-<<<<<<< HEAD
-=======
-	{Scope: ScopeGlobal, Name: TiDBEnableForeignKey, Value: BoolToOnOff(true), Type: TypeBool, SetGlobal: func(_ context.Context, s *SessionVars, val string) error {
-		EnableForeignKey.Store(TiDBOptOn(val))
-		return nil
-	}, GetGlobal: func(_ context.Context, s *SessionVars) (string, error) {
-		return BoolToOnOff(EnableForeignKey.Load()), nil
-	}},
->>>>>>> a743640e
 	{Scope: ScopeGlobal | ScopeSession, Name: CollationDatabase, Value: mysql.DefaultCollationName, skipInit: true, Validation: func(vars *SessionVars, normalizedValue string, originalValue string, scope ScopeFlag) (string, error) {
 		return checkCollation(vars, normalizedValue, originalValue, scope)
 	}, SetSession: func(s *SessionVars, val string) error {
