--- conflicted
+++ resolved
@@ -2820,13 +2820,6 @@
 		}, GetSession: func(vars *SessionVars) (string, error) {
 			return vars.SessionAlias, nil
 		}},
-<<<<<<< HEAD
-	{Scope: ScopeGlobal, Name: TiDBInfoSchemaCacheSize, Value: strconv.Itoa(DefTiDBInfoSchemaCacheSize), Type: TypeInt, MinValue: 2, MaxValue: math.MaxUint8, AllowEmpty: true,
-		SetGlobal: func(_ context.Context, s *SessionVars, val string) error {
-			InfoSchemaCacheSize.Store(TidbOptInt64(val, DefTiDBInfoSchemaCacheSize))
-			return nil
-		}},
-=======
 	{
 		Scope:          ScopeGlobal | ScopeSession,
 		Name:           TiDBOptObjective,
@@ -2838,7 +2831,11 @@
 			return nil
 		},
 	},
->>>>>>> 6e7f36b6
+	{Scope: ScopeGlobal, Name: TiDBInfoSchemaCacheSize, Value: strconv.Itoa(DefTiDBInfoSchemaCacheSize), Type: TypeInt, MinValue: 2, MaxValue: math.MaxUint8, AllowEmpty: true,
+		SetGlobal: func(_ context.Context, s *SessionVars, val string) error {
+			InfoSchemaCacheSize.Store(TidbOptInt64(val, DefTiDBInfoSchemaCacheSize))
+			return nil
+		}},
 }
 
 func setTiFlashComputeDispatchPolicy(s *SessionVars, val string) error {
