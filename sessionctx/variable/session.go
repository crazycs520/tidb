--- conflicted
+++ resolved
@@ -1518,11 +1518,8 @@
 		RemoveOrderbyInSubquery:     DefTiDBRemoveOrderbyInSubquery,
 		EnableSkewDistinctAgg:       DefTiDBSkewDistinctAgg,
 		MaxAllowedPacket:            DefMaxAllowedPacket,
-<<<<<<< HEAD
+		TiFlashFastScan:             DefTiFlashFastScan,
 		ForeignKeyChecks:            DefTiDBForeignKeyChecks,
-=======
-		TiFlashFastScan:             DefTiFlashFastScan,
->>>>>>> 636d2728
 	}
 	vars.KVVars = tikvstore.NewVariables(&vars.Killed)
 	vars.Concurrency = Concurrency{
