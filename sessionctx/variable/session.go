--- conflicted
+++ resolved
@@ -101,13 +101,8 @@
 type TransactionContext struct {
 	ForUpdate            bool
 	forUpdateTS          uint64
-<<<<<<< HEAD
-	DirtyDB              interface{}
-	UpdateUntouchedIndex map[TableIndexID]struct{}
-=======
 	UpdateUntouchedIndex map[TableIndexID]struct{}
 	DeletedTableRows     map[int64]map[int64]struct{}
->>>>>>> 6add3679
 	Binlog               interface{}
 	InfoSchema           interface{}
 	CouldRetry           bool
@@ -123,10 +118,7 @@
 	StatementCount int
 }
 
-<<<<<<< HEAD
-=======
 // TableIndexID is used to represent the unique index ID between multi-tables.
->>>>>>> 6add3679
 type TableIndexID struct {
 	TableID int64
 	IndexID int64
@@ -152,11 +144,7 @@
 // Cleanup clears up transaction info that no longer use.
 func (tc *TransactionContext) Cleanup() {
 	// tc.InfoSchema = nil; we cannot do it now, because some operation like handleFieldList depend on this.
-<<<<<<< HEAD
-	tc.DirtyDB = nil
-=======
 	tc.DeletedTableRows = nil
->>>>>>> 6add3679
 	tc.UpdateUntouchedIndex = nil
 	tc.Binlog = nil
 	tc.History = nil
