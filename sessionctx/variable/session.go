--- conflicted
+++ resolved
@@ -370,12 +370,9 @@
 		DisableTxnAutoRetry:       DefTiDBDisableTxnAutoRetry,
 		DDLReorgPriority:          kv.PriorityLow,
 		SlowQueryFile:             config.GetGlobalConfig().Log.SlowQueryFile,
-<<<<<<< HEAD
 		WaitSplitRegionFinish:     DefTiDBWaitSplitRegionFinish,
 		WaitSplitRegionTimeout:    DefWaitSplitRegionTimeout,
-=======
 		CommandValue:              uint32(mysql.ComSleep),
->>>>>>> 1150f85d
 	}
 	vars.Concurrency = Concurrency{
 		IndexLookupConcurrency:     DefIndexLookupConcurrency,
