--- conflicted
+++ resolved
@@ -1403,11 +1403,8 @@
 	DefTiDBLockUnchangedKeys                          = true
 	DefTiDBEnableCheckConstraint                      = false
 	DefTiDBSkipMissingPartitionStats                  = true
-<<<<<<< HEAD
+	DefTiDBOptObjective                               = OptObjectiveModerate
 	DefTiDBInfoSchemaCacheSize                        = 16
-=======
-	DefTiDBOptObjective                               = OptObjectiveModerate
->>>>>>> 6e7f36b6
 )
 
 // Process global variables.
