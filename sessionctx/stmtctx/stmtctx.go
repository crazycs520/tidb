--- conflicted
+++ resolved
@@ -419,14 +419,10 @@
 	sc.mu.allExecDetails = make([]*execdetails.ExecDetails, 0, 4)
 	sc.mu.Unlock()
 	sc.TableIDs = sc.TableIDs[:0]
-<<<<<<< HEAD
 	sc.IndexNames = sc.IndexNames[:0]
-=======
-	sc.IndexIDs = sc.IndexIDs[:0]
 	sc.StartTime = time.Now()
 	sc.DurationCompile = time.Duration(0)
 	sc.DurationParse = time.Duration(0)
->>>>>>> 5ee0847c
 }
 
 // MergeExecDetails merges a single region execution details into self, used to print
