// Copyright 2018 PingCAP, Inc.
//
// Licensed under the Apache License, Version 2.0 (the "License");
// you may not use this file except in compliance with the License.
// You may obtain a copy of the License at
//
//     http://www.apache.org/licenses/LICENSE-2.0
// // Unless required by applicable law or agreed to in writing, software
// distributed under the License is distributed on an "AS IS" BASIS,
// See the License for the specific language governing permissions and
// limitations under the License.

package core

import (
	"context"

	"github.com/pingcap/errors"
	"github.com/pingcap/parser/model"
	"github.com/pingcap/tidb/expression"
	"github.com/pingcap/tidb/planner/codec"
	"github.com/pingcap/tidb/sessionctx"
	"github.com/pingcap/tidb/table/tables"
	"github.com/pingcap/tidb/types"
	"github.com/pingcap/tidb/util/chunk"
	"github.com/pingcap/tidb/util/ranger"
)

// partitionProcessor rewrites the ast for table partition.
//
// create table t (id int) partition by range (id)
//   (partition p1 values less than (10),
//    partition p2 values less than (20),
//    partition p3 values less than (30))
//
// select * from t is equal to
// select * from (union all
//      select * from p1 where id < 10
//      select * from p2 where id < 20
//      select * from p3 where id < 30)
//
// partitionProcessor is here because it's easier to prune partition after predicate push down.
type partitionProcessor struct{}

func (s *partitionProcessor) optimize(ctx context.Context, lp LogicalPlan) (LogicalPlan, error) {
	return s.rewriteDataSource(lp)
}

func (s *partitionProcessor) rewriteDataSource(lp LogicalPlan) (LogicalPlan, error) {
	// Assert there will not be sel -> sel in the ast.
	switch p := lp.(type) {
	case *DataSource:
		return s.prune(p)
	case *LogicalUnionScan:
		ds := p.Children()[0]
		ds, err := s.prune(ds.(*DataSource))
		if err != nil {
			return nil, err
		}
		if ua, ok := ds.(*LogicalUnionAll); ok {
			// Adjust the UnionScan->Union->DataSource1, DataSource2 ... to
			// Union->(UnionScan->DataSource1), (UnionScan->DataSource2)
			children := make([]LogicalPlan, 0, len(ua.Children()))
			for _, child := range ua.Children() {
				us := LogicalUnionScan{
					conditions: p.conditions,
					handleCol:  p.handleCol,
				}.Init(ua.ctx, ua.blockOffset)
				us.SetChildren(child)
				children = append(children, us)
			}
			ua.SetChildren(children...)
			return ua, nil
		}
		// Only one partition, no union all.
		p.SetChildren(ds)
		return p, nil
	default:
		children := lp.Children()
		for i, child := range children {
			newChild, err := s.rewriteDataSource(child)
			if err != nil {
				return nil, err
			}
			children[i] = newChild
		}
	}

	return lp, nil
}

// partitionTable is for those tables which implement partition.
type partitionTable interface {
	PartitionExpr() *tables.PartitionExpr
}

func (s *partitionProcessor) prune(ds *DataSource) (LogicalPlan, error) {
	pi := ds.tableInfo.GetPartitionInfo()
	if pi == nil {
		return ds, nil
	}

	var partitionExprs []expression.Expression
	var col *expression.Column
	if table, ok := ds.table.(partitionTable); ok {
		partitionExprs = table.PartitionExpr().Ranges
		col = table.PartitionExpr().Column
	}
	if len(partitionExprs) == 0 {
		return nil, errors.New("partition expression missing")
	}
	partitionDefs := ds.table.Meta().Partition.Definitions

	// Rewrite data source to union all partitions, during which we may prune some
	// partitions according to the filter conditions pushed to the DataSource.
	children := make([]LogicalPlan, 0, len(pi.Definitions))
	for i, expr := range partitionExprs {
		// If the select condition would never be satisified, prune that partition.
		pruned, err := s.canBePruned(ds.SCtx(), col, expr, ds.allConds)
		if err != nil {
			return nil, err
		}
		if pruned {
			continue
		}
		// This is for `table partition (p0,p1)` syntax, only union the specified partition if has specified partitions.
		if len(ds.partitionNames) != 0 {
			if !s.findByName(ds.partitionNames, partitionDefs[i].Name.L) {
				continue
			}
		}

		// Not a deep copy.
		newDataSource := *ds
<<<<<<< HEAD
		newDataSource.baseLogicalPlan = newBaseLogicalPlan(ds.SCtx(), codec.TypeTableScan, &newDataSource)
=======
		newDataSource.baseLogicalPlan = newBaseLogicalPlan(ds.SCtx(), TypeTableScan, &newDataSource, ds.blockOffset)
>>>>>>> 0f552747
		newDataSource.isPartition = true
		newDataSource.physicalTableID = pi.Definitions[i].ID
		// There are many expression nodes in the plan tree use the original datasource
		// id as FromID. So we set the id of the newDataSource with the original one to
		// avoid traversing the whole plan tree to update the references.
		newDataSource.id = ds.id
		newDataSource.statisticTable = getStatsTable(ds.SCtx(), ds.table.Meta(), pi.Definitions[i].ID)
		children = append(children, &newDataSource)
	}
	if len(children) == 0 {
		// No result after table pruning.
		tableDual := LogicalTableDual{RowCount: 0}.Init(ds.SCtx(), ds.blockOffset)
		tableDual.schema = ds.Schema()
		return tableDual, nil
	}
	if len(children) == 1 {
		// No need for the union all.
		return children[0], nil
	}
	unionAll := LogicalUnionAll{}.Init(ds.SCtx(), ds.blockOffset)
	unionAll.SetChildren(children...)
	unionAll.SetSchema(ds.schema)
	return unionAll, nil
}

var solver = expression.NewPartitionPruneSolver()

// canBePruned checks if partition expression will never meets the selection condition.
// For example, partition by column a > 3, and select condition is a < 3, then canBePrune returns true.
func (s *partitionProcessor) canBePruned(sctx sessionctx.Context, partCol *expression.Column, partExpr expression.Expression, filterExprs []expression.Expression) (bool, error) {
	conds := make([]expression.Expression, 0, 1+len(filterExprs))
	conds = append(conds, partExpr)
	conds = append(conds, filterExprs...)
	conds = expression.PropagateConstant(sctx, conds)
	conds = solver.Solve(sctx, conds)

	if len(conds) == 1 {
		// Constant false.
		if con, ok := conds[0].(*expression.Constant); ok && con.DeferredExpr == nil && con.ParamMarker == nil {
			ret, _, err := expression.EvalBool(sctx, expression.CNFExprs{con}, chunk.Row{})
			if err == nil && ret == false {
				return true, nil
			}
		}
		// Not a constant false, but this is the only condition, it can't be pruned.
		return false, nil
	}

	// Calculates the column range to prune.
	if partCol == nil {
		// If partition column is nil, we can't calculate range, so we can't prune
		// partition by range.
		return false, nil
	}

	// TODO: Remove prune by calculating range. Current constraint propagate doesn't
	// handle the null condition, while calculate range can prune something like:
	// "select * from t where t is null"
	accessConds := ranger.ExtractAccessConditionsForColumn(conds, partCol.UniqueID)
	r, err := ranger.BuildColumnRange(accessConds, sctx.GetSessionVars().StmtCtx, partCol.RetType, types.UnspecifiedLength)
	if err != nil {
		return false, err
	}
	return len(r) == 0, nil
}

// findByName checks whether object name exists in list.
func (s *partitionProcessor) findByName(partitionNames []model.CIStr, partitionName string) bool {
	for _, s := range partitionNames {
		if s.L == partitionName {
			return true
		}
	}
	return false
}

func (*partitionProcessor) name() string {
	return "partition_processor"
}<|MERGE_RESOLUTION|>--- conflicted
+++ resolved
@@ -132,11 +132,7 @@
 
 		// Not a deep copy.
 		newDataSource := *ds
-<<<<<<< HEAD
-		newDataSource.baseLogicalPlan = newBaseLogicalPlan(ds.SCtx(), codec.TypeTableScan, &newDataSource)
-=======
-		newDataSource.baseLogicalPlan = newBaseLogicalPlan(ds.SCtx(), TypeTableScan, &newDataSource, ds.blockOffset)
->>>>>>> 0f552747
+		newDataSource.baseLogicalPlan = newBaseLogicalPlan(ds.SCtx(), codec.TypeTableScan, &newDataSource, ds.blockOffset)
 		newDataSource.isPartition = true
 		newDataSource.physicalTableID = pi.Definitions[i].ID
 		// There are many expression nodes in the plan tree use the original datasource
