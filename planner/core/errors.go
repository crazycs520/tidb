// Copyright 2018 PingCAP, Inc.
//
// Licensed under the Apache License, Version 2.0 (the "License");
// you may not use this file except in compliance with the License.
// You may obtain a copy of the License at
//
//     http://www.apache.org/licenses/LICENSE-2.0
//
// Unless required by applicable law or agreed to in writing, software
// distributed under the License is distributed on an "AS IS" BASIS,
// See the License for the specific language governing permissions and
// limitations under the License.

package core

import (
	"github.com/pingcap/parser/mysql"
	"github.com/pingcap/parser/terror"
)

const (
	codeUnsupportedType  terror.ErrCode = 1
	codeAnalyzeMissIndex                = 2
	codeUnsupported                     = 3
	codeStmtNotFound                    = 4
	codeWrongParamCount                 = 5
	codeSchemaChanged                   = 6

	codeWrongUsage                      = mysql.ErrWrongUsage
	codeAmbiguous                       = mysql.ErrNonUniq
	codeUnknown                         = mysql.ErrUnknown
	codeUnknownColumn                   = mysql.ErrBadField
	codeUnknownTable                    = mysql.ErrUnknownTable
	codeWrongArguments                  = mysql.ErrWrongArguments
	codeBadGeneratedColumn              = mysql.ErrBadGeneratedColumn
	codeFieldNotInGroupBy               = mysql.ErrFieldNotInGroupBy
	codeBadTable                        = mysql.ErrBadTable
	codeKeyDoesNotExist                 = mysql.ErrKeyDoesNotExist
	codeOperandColumns                  = mysql.ErrOperandColumns
	codeInvalidWildCard                 = mysql.ErrParse
	codeInvalidGroupFuncUse             = mysql.ErrInvalidGroupFuncUse
	codeIllegalReference                = mysql.ErrIllegalReference
	codeNoDB                            = mysql.ErrNoDB
	codeUnknownExplainFormat            = mysql.ErrUnknownExplainFormat
	codeWrongGroupField                 = mysql.ErrWrongGroupField
	codeDupFieldName                    = mysql.ErrDupFieldName
	codeNonUpdatableTable               = mysql.ErrNonUpdatableTable
	codeInternal                        = mysql.ErrInternal
	codeMixOfGroupFuncAndFields         = mysql.ErrMixOfGroupFuncAndFields
	codeNonUniqTable                    = mysql.ErrNonuniqTable
	codeWrongNumberOfColumnsInSelect    = mysql.ErrWrongNumberOfColumnsInSelect
	codeWrongValueCountOnRow            = mysql.ErrWrongValueCountOnRow
	codeTablenameNotAllowedHere         = mysql.ErrTablenameNotAllowedHere
	codePrivilegeCheckFail              = mysql.ErrUnknown
	codeWindowInvalidWindowFuncUse      = mysql.ErrWindowInvalidWindowFuncUse
	codeWindowInvalidWindowFuncAliasUse = mysql.ErrWindowInvalidWindowFuncAliasUse
	codeWindowNoSuchWindow              = mysql.ErrWindowNoSuchWindow
	codeWindowCircularityInWindowGraph  = mysql.ErrWindowCircularityInWindowGraph
	codeWindowNoChildPartitioning       = mysql.ErrWindowNoChildPartitioning
	codeWindowNoInherentFrame           = mysql.ErrWindowNoInherentFrame
	codeWindowNoRedefineOrderBy         = mysql.ErrWindowNoRedefineOrderBy
	codeWindowDuplicateName             = mysql.ErrWindowDuplicateName
<<<<<<< HEAD
	codePartitionClauseOnNonpartitioned = mysql.ErrPartitionClauseOnNonpartitioned
=======
	codeErrTooBigPrecision              = mysql.ErrTooBigPrecision
>>>>>>> 0bc0f7d9
)

// error definitions.
var (
	ErrUnsupportedType             = terror.ClassOptimizer.New(codeUnsupportedType, "Unsupported type %T")
	ErrAnalyzeMissIndex            = terror.ClassOptimizer.New(codeAnalyzeMissIndex, "Index '%s' in field list does not exist in table '%s'")
	ErrCartesianProductUnsupported = terror.ClassOptimizer.New(codeUnsupported, "Cartesian product is unsupported")
	ErrStmtNotFound                = terror.ClassOptimizer.New(codeStmtNotFound, "Prepared statement not found")
	ErrWrongParamCount             = terror.ClassOptimizer.New(codeWrongParamCount, "Wrong parameter count")
	ErrSchemaChanged               = terror.ClassOptimizer.New(codeSchemaChanged, "Schema has changed")
	ErrTablenameNotAllowedHere     = terror.ClassOptimizer.New(codeTablenameNotAllowedHere, "Table '%s' from one of the %ss cannot be used in %s")

	ErrWrongUsage                      = terror.ClassOptimizer.New(codeWrongUsage, mysql.MySQLErrName[mysql.ErrWrongUsage])
	ErrAmbiguous                       = terror.ClassOptimizer.New(codeAmbiguous, mysql.MySQLErrName[mysql.ErrNonUniq])
	ErrUnknown                         = terror.ClassOptimizer.New(codeUnknown, mysql.MySQLErrName[mysql.ErrUnknown])
	ErrUnknownColumn                   = terror.ClassOptimizer.New(codeUnknownColumn, mysql.MySQLErrName[mysql.ErrBadField])
	ErrUnknownTable                    = terror.ClassOptimizer.New(codeUnknownTable, mysql.MySQLErrName[mysql.ErrUnknownTable])
	ErrWrongArguments                  = terror.ClassOptimizer.New(codeWrongArguments, mysql.MySQLErrName[mysql.ErrWrongArguments])
	ErrWrongNumberOfColumnsInSelect    = terror.ClassOptimizer.New(codeWrongNumberOfColumnsInSelect, mysql.MySQLErrName[mysql.ErrWrongNumberOfColumnsInSelect])
	ErrBadGeneratedColumn              = terror.ClassOptimizer.New(codeBadGeneratedColumn, mysql.MySQLErrName[mysql.ErrBadGeneratedColumn])
	ErrFieldNotInGroupBy               = terror.ClassOptimizer.New(codeFieldNotInGroupBy, mysql.MySQLErrName[mysql.ErrFieldNotInGroupBy])
	ErrBadTable                        = terror.ClassOptimizer.New(codeBadTable, mysql.MySQLErrName[mysql.ErrBadTable])
	ErrKeyDoesNotExist                 = terror.ClassOptimizer.New(codeKeyDoesNotExist, mysql.MySQLErrName[mysql.ErrKeyDoesNotExist])
	ErrOperandColumns                  = terror.ClassOptimizer.New(codeOperandColumns, mysql.MySQLErrName[mysql.ErrOperandColumns])
	ErrInvalidWildCard                 = terror.ClassOptimizer.New(codeInvalidWildCard, "Wildcard fields without any table name appears in wrong place")
	ErrInvalidGroupFuncUse             = terror.ClassOptimizer.New(codeInvalidGroupFuncUse, mysql.MySQLErrName[mysql.ErrInvalidGroupFuncUse])
	ErrIllegalReference                = terror.ClassOptimizer.New(codeIllegalReference, mysql.MySQLErrName[mysql.ErrIllegalReference])
	ErrNoDB                            = terror.ClassOptimizer.New(codeNoDB, mysql.MySQLErrName[mysql.ErrNoDB])
	ErrUnknownExplainFormat            = terror.ClassOptimizer.New(codeUnknownExplainFormat, mysql.MySQLErrName[mysql.ErrUnknownExplainFormat])
	ErrWrongGroupField                 = terror.ClassOptimizer.New(codeWrongGroupField, mysql.MySQLErrName[mysql.ErrWrongGroupField])
	ErrDupFieldName                    = terror.ClassOptimizer.New(codeDupFieldName, mysql.MySQLErrName[mysql.ErrDupFieldName])
	ErrNonUpdatableTable               = terror.ClassOptimizer.New(codeNonUpdatableTable, mysql.MySQLErrName[mysql.ErrNonUpdatableTable])
	ErrInternal                        = terror.ClassOptimizer.New(codeInternal, mysql.MySQLErrName[mysql.ErrInternal])
	ErrMixOfGroupFuncAndFields         = terror.ClassOptimizer.New(codeMixOfGroupFuncAndFields, "In aggregated query without GROUP BY, expression #%d of SELECT list contains nonaggregated column '%s'; this is incompatible with sql_mode=only_full_group_by")
	ErrNonUniqTable                    = terror.ClassOptimizer.New(codeNonUniqTable, mysql.MySQLErrName[mysql.ErrNonuniqTable])
	ErrWrongValueCountOnRow            = terror.ClassOptimizer.New(mysql.ErrWrongValueCountOnRow, mysql.MySQLErrName[mysql.ErrWrongValueCountOnRow])
	ErrViewInvalid                     = terror.ClassOptimizer.New(mysql.ErrViewInvalid, mysql.MySQLErrName[mysql.ErrViewInvalid])
	ErrPrivilegeCheckFail              = terror.ClassOptimizer.New(codePrivilegeCheckFail, "privilege check fail")
	ErrWindowInvalidWindowFuncUse      = terror.ClassOptimizer.New(codeWindowInvalidWindowFuncUse, mysql.MySQLErrName[mysql.ErrWindowInvalidWindowFuncUse])
	ErrWindowInvalidWindowFuncAliasUse = terror.ClassOptimizer.New(codeWindowInvalidWindowFuncAliasUse, mysql.MySQLErrName[mysql.ErrWindowInvalidWindowFuncAliasUse])
	ErrWindowNoSuchWindow              = terror.ClassOptimizer.New(codeWindowNoSuchWindow, mysql.MySQLErrName[mysql.ErrWindowNoSuchWindow])
	ErrWindowCircularityInWindowGraph  = terror.ClassOptimizer.New(codeWindowCircularityInWindowGraph, mysql.MySQLErrName[mysql.ErrWindowCircularityInWindowGraph])
	ErrWindowNoChildPartitioning       = terror.ClassOptimizer.New(codeWindowNoChildPartitioning, mysql.MySQLErrName[mysql.ErrWindowNoChildPartitioning])
	ErrWindowNoInherentFrame           = terror.ClassOptimizer.New(codeWindowNoInherentFrame, mysql.MySQLErrName[mysql.ErrWindowNoInherentFrame])
	ErrWindowNoRedefineOrderBy         = terror.ClassOptimizer.New(codeWindowNoRedefineOrderBy, mysql.MySQLErrName[mysql.ErrWindowNoRedefineOrderBy])
	ErrWindowDuplicateName             = terror.ClassOptimizer.New(codeWindowDuplicateName, mysql.MySQLErrName[mysql.ErrWindowDuplicateName])
<<<<<<< HEAD
	ErrPartitionClauseOnNonpartitioned = terror.ClassOptimizer.New(codePartitionClauseOnNonpartitioned, mysql.MySQLErrName[mysql.ErrPartitionClauseOnNonpartitioned])
=======
	errTooBigPrecision                 = terror.ClassExpression.New(mysql.ErrTooBigPrecision, mysql.MySQLErrName[mysql.ErrTooBigPrecision])
>>>>>>> 0bc0f7d9
)

func init() {
	mysqlErrCodeMap := map[terror.ErrCode]uint16{
		codeWrongUsage:                   mysql.ErrWrongUsage,
		codeAmbiguous:                    mysql.ErrNonUniq,
		codeUnknownColumn:                mysql.ErrBadField,
		codeUnknownTable:                 mysql.ErrBadTable,
		codeWrongArguments:               mysql.ErrWrongArguments,
		codeBadGeneratedColumn:           mysql.ErrBadGeneratedColumn,
		codeFieldNotInGroupBy:            mysql.ErrFieldNotInGroupBy,
		codeBadTable:                     mysql.ErrBadTable,
		codeKeyDoesNotExist:              mysql.ErrKeyDoesNotExist,
		codeOperandColumns:               mysql.ErrOperandColumns,
		codeInvalidWildCard:              mysql.ErrParse,
		codeInvalidGroupFuncUse:          mysql.ErrInvalidGroupFuncUse,
		codeIllegalReference:             mysql.ErrIllegalReference,
		codeNoDB:                         mysql.ErrNoDB,
		codeUnknownExplainFormat:         mysql.ErrUnknownExplainFormat,
		codeWrongGroupField:              mysql.ErrWrongGroupField,
		codeDupFieldName:                 mysql.ErrDupFieldName,
		codeNonUpdatableTable:            mysql.ErrUnknownTable,
		codeInternal:                     mysql.ErrInternal,
		codeMixOfGroupFuncAndFields:      mysql.ErrMixOfGroupFuncAndFields,
		codeNonUniqTable:                 mysql.ErrNonuniqTable,
		codeWrongNumberOfColumnsInSelect: mysql.ErrWrongNumberOfColumnsInSelect,
		codeWrongValueCountOnRow:         mysql.ErrWrongValueCountOnRow,

		codeWindowInvalidWindowFuncUse:      mysql.ErrWindowInvalidWindowFuncUse,
		codeWindowInvalidWindowFuncAliasUse: mysql.ErrWindowInvalidWindowFuncAliasUse,
		codeWindowNoSuchWindow:              mysql.ErrWindowNoSuchWindow,
		codeWindowCircularityInWindowGraph:  mysql.ErrWindowCircularityInWindowGraph,
		codeWindowNoChildPartitioning:       mysql.ErrWindowNoChildPartitioning,
		codeWindowNoInherentFrame:           mysql.ErrWindowNoInherentFrame,
		codeWindowNoRedefineOrderBy:         mysql.ErrWindowNoRedefineOrderBy,
		codeWindowDuplicateName:             mysql.ErrWindowDuplicateName,
<<<<<<< HEAD
		codePartitionClauseOnNonpartitioned: mysql.ErrPartitionClauseOnNonpartitioned,
=======
		codeErrTooBigPrecision:              mysql.ErrTooBigPrecision,
>>>>>>> 0bc0f7d9
	}
	terror.ErrClassToMySQLCodes[terror.ClassOptimizer] = mysqlErrCodeMap
}<|MERGE_RESOLUTION|>--- conflicted
+++ resolved
@@ -60,11 +60,8 @@
 	codeWindowNoInherentFrame           = mysql.ErrWindowNoInherentFrame
 	codeWindowNoRedefineOrderBy         = mysql.ErrWindowNoRedefineOrderBy
 	codeWindowDuplicateName             = mysql.ErrWindowDuplicateName
-<<<<<<< HEAD
+	codeErrTooBigPrecision              = mysql.ErrTooBigPrecision
 	codePartitionClauseOnNonpartitioned = mysql.ErrPartitionClauseOnNonpartitioned
-=======
-	codeErrTooBigPrecision              = mysql.ErrTooBigPrecision
->>>>>>> 0bc0f7d9
 )
 
 // error definitions.
@@ -111,11 +108,8 @@
 	ErrWindowNoInherentFrame           = terror.ClassOptimizer.New(codeWindowNoInherentFrame, mysql.MySQLErrName[mysql.ErrWindowNoInherentFrame])
 	ErrWindowNoRedefineOrderBy         = terror.ClassOptimizer.New(codeWindowNoRedefineOrderBy, mysql.MySQLErrName[mysql.ErrWindowNoRedefineOrderBy])
 	ErrWindowDuplicateName             = terror.ClassOptimizer.New(codeWindowDuplicateName, mysql.MySQLErrName[mysql.ErrWindowDuplicateName])
-<<<<<<< HEAD
 	ErrPartitionClauseOnNonpartitioned = terror.ClassOptimizer.New(codePartitionClauseOnNonpartitioned, mysql.MySQLErrName[mysql.ErrPartitionClauseOnNonpartitioned])
-=======
 	errTooBigPrecision                 = terror.ClassExpression.New(mysql.ErrTooBigPrecision, mysql.MySQLErrName[mysql.ErrTooBigPrecision])
->>>>>>> 0bc0f7d9
 )
 
 func init() {
@@ -152,11 +146,8 @@
 		codeWindowNoInherentFrame:           mysql.ErrWindowNoInherentFrame,
 		codeWindowNoRedefineOrderBy:         mysql.ErrWindowNoRedefineOrderBy,
 		codeWindowDuplicateName:             mysql.ErrWindowDuplicateName,
-<<<<<<< HEAD
 		codePartitionClauseOnNonpartitioned: mysql.ErrPartitionClauseOnNonpartitioned,
-=======
 		codeErrTooBigPrecision:              mysql.ErrTooBigPrecision,
->>>>>>> 0bc0f7d9
 	}
 	terror.ErrClassToMySQLCodes[terror.ClassOptimizer] = mysqlErrCodeMap
 }