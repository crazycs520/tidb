// Copyright 2015 PingCAP, Inc.
//
// Licensed under the Apache License, Version 2.0 (the "License");
// you may not use this file except in compliance with the License.
// You may obtain a copy of the License at
//
//     http://www.apache.org/licenses/LICENSE-2.0
//
// Unless required by applicable law or agreed to in writing, software
// distributed under the License is distributed on an "AS IS" BASIS,
// See the License for the specific language governing permissions and
// limitations under the License.

package core

import (
	"fmt"
	"math"
	"strconv"

	"github.com/pingcap/errors"
	"github.com/pingcap/parser/ast"
	"github.com/pingcap/tidb/expression"
	"github.com/pingcap/tidb/planner/property"
	"github.com/pingcap/tidb/sessionctx"
	"github.com/pingcap/tidb/types"
	"github.com/pingcap/tidb/util/stringutil"
	"github.com/pingcap/tipb/go-tipb"
)

// Plan is the description of an execution flow.
// It is created from ast.Node first, then optimized by the optimizer,
// finally used by the executor to create a Cursor which executes the statement.
type Plan interface {
	// Get the schema.
	Schema() *expression.Schema

	// Get the ID.
	ID() int

	// TP get the plan type.
	TP() string

	// Get the ID in explain statement
	ExplainID() fmt.Stringer

	// ExplainInfo returns operator information to be explained.
	ExplainInfo() string

	// replaceExprColumns replace all the column reference in the plan's expression node.
	replaceExprColumns(replace map[string]*expression.Column)

	SCtx() sessionctx.Context

	// property.StatsInfo will return the property.StatsInfo for this plan.
	statsInfo() *property.StatsInfo

	// OutputNames returns the outputting names of each column.
	OutputNames() []*types.FieldName

	SelectBlockOffset() int
}

func enforceProperty(p *property.PhysicalProperty, tsk task, ctx sessionctx.Context) task {
	if p.IsEmpty() || tsk.plan() == nil {
		return tsk
	}
	tsk = finishCopTask(ctx, tsk)
	sortReqProp := &property.PhysicalProperty{TaskTp: property.RootTaskType, Items: p.Items, ExpectedCnt: math.MaxFloat64}
	sort := PhysicalSort{ByItems: make([]*ByItems, 0, len(p.Items))}.Init(ctx, tsk.plan().statsInfo(), tsk.plan().SelectBlockOffset(), sortReqProp)
	for _, col := range p.Items {
		sort.ByItems = append(sort.ByItems, &ByItems{col.Col, col.Desc})
	}
	return sort.attach2Task(tsk)
}

// LogicalPlan is a tree of logical operators.
// We can do a lot of logical optimizations to it, like predicate pushdown and column pruning.
type LogicalPlan interface {
	Plan

	// PredicatePushDown pushes down the predicates in the where/on/having clauses as deeply as possible.
	// It will accept a predicate that is an expression slice, and return the expressions that can't be pushed.
	// Because it might change the root if the having clause exists, we need to return a plan that represents a new root.
	PredicatePushDown([]expression.Expression) ([]expression.Expression, LogicalPlan)

	// PruneColumns prunes the unused columns.
	PruneColumns([]*expression.Column) error

	// findBestTask converts the logical plan to the physical plan. It's a new interface.
	// It is called recursively from the parent to the children to create the result physical plan.
	// Some logical plans will convert the children to the physical plans in different ways, and return the one
	// with the lowest cost.
	findBestTask(prop *property.PhysicalProperty) (task, error)

	// BuildKeyInfo will collect the information of unique keys into schema.
	BuildKeyInfo()

	// pushDownTopN will push down the topN or limit operator during logical optimization.
	pushDownTopN(topN *LogicalTopN) LogicalPlan

	// recursiveDeriveStats derives statistic info between plans.
	recursiveDeriveStats() (*property.StatsInfo, error)

	// DeriveStats derives statistic info for current plan node given child stats.
	DeriveStats(childStats []*property.StatsInfo) (*property.StatsInfo, error)

	// preparePossibleProperties is only used for join and aggregation. Like group by a,b,c, all permutation of (a,b,c) is
	// valid, but the ordered indices in leaf plan is limited. So we can get all possible order properties by a pre-walking.
	// Please make sure that children's method is called though we may not need its return value,
	// so we can prepare possible properties for every LogicalPlan node.
	preparePossibleProperties() [][]*expression.Column

	// exhaustPhysicalPlans generates all possible plans that can match the required property.
	exhaustPhysicalPlans(*property.PhysicalProperty) []PhysicalPlan

	extractCorrelatedCols() []*expression.CorrelatedColumn

	// MaxOneRow means whether this operator only returns max one row.
	MaxOneRow() bool

	// findColumn finds the column in basePlan's schema.
	// If the column is not in the schema, returns an error.
	findColumn(*ast.ColumnName) (*expression.Column, int, error)

	// Get all the children.
	Children() []LogicalPlan

	// SetChildren sets the children for the plan.
	SetChildren(...LogicalPlan)

	// SetChild sets the ith child for the plan.
	SetChild(i int, child LogicalPlan)
}

// PhysicalPlan is a tree of the physical operators.
type PhysicalPlan interface {
	Plan

	// attach2Task makes the current physical plan as the father of task's physicalPlan and updates the cost of
	// current task. If the child's task is cop task, some operator may close this task and return a new rootTask.
	attach2Task(...task) task

	// ToPB converts physical plan to tipb executor.
	ToPB(ctx sessionctx.Context) (*tipb.Executor, error)

	// getChildReqProps gets the required property by child index.
	GetChildReqProps(idx int) *property.PhysicalProperty

	// StatsCount returns the count of property.StatsInfo for this plan.
	StatsCount() float64

	// Get all the children.
	Children() []PhysicalPlan

	// SetChildren sets the children for the plan.
	SetChildren(...PhysicalPlan)

	// SetChild sets the ith child for the plan.
	SetChild(i int, child PhysicalPlan)

	// ResolveIndices resolves the indices for columns. After doing this, the columns can evaluate the rows by their indices.
	ResolveIndices() error
}

type baseLogicalPlan struct {
	basePlan

	taskMap   map[string]task
	self      LogicalPlan
	maxOneRow bool
	children  []LogicalPlan
}

func (p *baseLogicalPlan) MaxOneRow() bool {
	return p.maxOneRow
}

// ExplainInfo implements Plan interface.
func (p *baseLogicalPlan) ExplainInfo() string {
	return ""
}

type basePhysicalPlan struct {
	basePlan

	childrenReqProps []*property.PhysicalProperty
	self             PhysicalPlan
	children         []PhysicalPlan
}

// ExplainInfo implements Plan interface.
func (p *basePhysicalPlan) ExplainInfo() string {
	return ""
}

func (p *basePhysicalPlan) GetChildReqProps(idx int) *property.PhysicalProperty {
	return p.childrenReqProps[idx]
}

func (p *baseLogicalPlan) getTask(prop *property.PhysicalProperty) task {
	key := prop.HashCode()
	return p.taskMap[string(key)]
}

func (p *baseLogicalPlan) storeTask(prop *property.PhysicalProperty, task task) {
	key := prop.HashCode()
	p.taskMap[string(key)] = task
}

// BuildKeyInfo implements LogicalPlan BuildKeyInfo interface.
func (p *baseLogicalPlan) BuildKeyInfo() {
	for _, child := range p.children {
		child.BuildKeyInfo()
	}
	switch p.self.(type) {
	case *LogicalLock, *LogicalLimit, *LogicalSort, *LogicalSelection, *LogicalApply, *LogicalProjection:
		p.maxOneRow = p.children[0].MaxOneRow()
	case *LogicalMaxOneRow:
		p.maxOneRow = true
	}
}

func newBasePlan(ctx sessionctx.Context, tp string, offset int) basePlan {
	ctx.GetSessionVars().PlanID++
	id := ctx.GetSessionVars().PlanID
	return basePlan{
		tp:          tp,
		id:          id,
		ctx:         ctx,
		blockOffset: offset,
	}
}

func newBaseLogicalPlan(ctx sessionctx.Context, tp string, self LogicalPlan, offset int) baseLogicalPlan {
	return baseLogicalPlan{
		taskMap:  make(map[string]task),
		basePlan: newBasePlan(ctx, tp, offset),
		self:     self,
	}
}

func newBasePhysicalPlan(ctx sessionctx.Context, tp string, self PhysicalPlan, offset int) basePhysicalPlan {
	return basePhysicalPlan{
		basePlan: newBasePlan(ctx, tp, offset),
		self:     self,
	}
}

func (p *baseLogicalPlan) extractCorrelatedCols() []*expression.CorrelatedColumn {
	corCols := make([]*expression.CorrelatedColumn, 0, len(p.children))
	for _, child := range p.children {
		corCols = append(corCols, child.extractCorrelatedCols()...)
	}
	return corCols
}

// PruneColumns implements LogicalPlan interface.
func (p *baseLogicalPlan) PruneColumns(parentUsedCols []*expression.Column) error {
	if len(p.children) == 0 {
		return nil
	}
	return p.children[0].PruneColumns(parentUsedCols)
}

// basePlan implements base Plan interface.
// Should be used as embedded struct in Plan implementations.
type basePlan struct {
	tp          string
	id          int
	ctx         sessionctx.Context
	stats       *property.StatsInfo
	blockOffset int
}

// OutputNames returns the outputting names of each column.
func (p *basePlan) OutputNames() []*types.FieldName {
	return nil
}

func (p *basePlan) replaceExprColumns(replace map[string]*expression.Column) {
}

// ID implements Plan ID interface.
func (p *basePlan) ID() int {
	return p.id
}

// property.StatsInfo implements the Plan interface.
func (p *basePlan) statsInfo() *property.StatsInfo {
	return p.stats
}

// ExplainInfo implements Plan interface.
func (p *basePlan) ExplainInfo() string {
	return "N/A"
}

func (p *basePlan) ExplainID() fmt.Stringer {
	return stringutil.MemoizeStr(func() string {
		return p.tp + "_" + strconv.Itoa(p.id)
	})
}

<<<<<<< HEAD
func (p *basePlan) TP() string {
	return p.tp
}

func (p *basePlan) ExplainInfo() string {
	return "N/A"
}

=======
>>>>>>> cf6dd376
func (p *basePlan) SelectBlockOffset() int {
	return p.blockOffset
}

// Schema implements Plan Schema interface.
func (p *baseLogicalPlan) Schema() *expression.Schema {
	return p.children[0].Schema()
}

// Schema implements Plan Schema interface.
func (p *basePhysicalPlan) Schema() *expression.Schema {
	return p.children[0].Schema()
}

// Children implements LogicalPlan Children interface.
func (p *baseLogicalPlan) Children() []LogicalPlan {
	return p.children
}

// Children implements PhysicalPlan Children interface.
func (p *basePhysicalPlan) Children() []PhysicalPlan {
	return p.children
}

// SetChildren implements LogicalPlan SetChildren interface.
func (p *baseLogicalPlan) SetChildren(children ...LogicalPlan) {
	p.children = children
}

// SetChildren implements PhysicalPlan SetChildren interface.
func (p *basePhysicalPlan) SetChildren(children ...PhysicalPlan) {
	p.children = children
}

// SetChild implements LogicalPlan SetChild interface.
func (p *baseLogicalPlan) SetChild(i int, child LogicalPlan) {
	p.children[i] = child
}

// SetChild implements PhysicalPlan SetChild interface.
func (p *basePhysicalPlan) SetChild(i int, child PhysicalPlan) {
	p.children[i] = child
}

// Context implements Plan Context interface.
func (p *basePlan) SCtx() sessionctx.Context {
	return p.ctx
}

func (p *baseLogicalPlan) findColumn(column *ast.ColumnName) (*expression.Column, int, error) {
	col, idx, err := p.self.Schema().FindColumnAndIndex(column)
	if err == nil && col == nil {
		err = errors.Errorf("column %s not found", column.Name.O)
	}
	return col, idx, err
}<|MERGE_RESOLUTION|>--- conflicted
+++ resolved
@@ -302,17 +302,11 @@
 	})
 }
 
-<<<<<<< HEAD
+// TP implements Plan interface.
 func (p *basePlan) TP() string {
 	return p.tp
 }
 
-func (p *basePlan) ExplainInfo() string {
-	return "N/A"
-}
-
-=======
->>>>>>> cf6dd376
 func (p *basePlan) SelectBlockOffset() int {
 	return p.blockOffset
 }
