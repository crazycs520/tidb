--- conflicted
+++ resolved
@@ -1097,45 +1097,11 @@
 		IfNotExists: show.IfNotExists,
 		GlobalScope: show.GlobalScope,
 	}.Init(b.ctx)
-<<<<<<< HEAD
-	switch showTp := show.Tp; showTp {
-	case ast.ShowProcedureStatus:
-		p.SetSchema(buildShowProcedureSchema())
-	case ast.ShowTriggers:
-		p.SetSchema(buildShowTriggerSchema())
-	case ast.ShowEvents:
-		p.SetSchema(buildShowEventsSchema())
-	case ast.ShowWarnings, ast.ShowErrors:
-		p.SetSchema(buildShowWarningsSchema())
-	case ast.ShowRegions:
-		p.SetSchema(buildTableRegionsSchema())
-	default:
-		isView := false
-		switch showTp {
-		case ast.ShowTables, ast.ShowTableStatus:
-			if p.DBName == "" {
-				return nil, ErrNoDB
-			}
-		case ast.ShowCreateTable:
-			user := b.ctx.GetSessionVars().User
-			var err error
-			if user != nil {
-				err = ErrTableaccessDenied.GenWithStackByArgs("SHOW", user.AuthUsername, user.AuthHostname, show.Table.Name.L)
-			}
-			b.visitInfo = appendVisitInfo(b.visitInfo, mysql.AllPrivMask, show.Table.Schema.L, show.Table.Name.L, "", err)
-			if table, err := b.is.TableByName(show.Table.Schema, show.Table.Name); err == nil {
-				isView = table.Meta().IsView()
-			}
-		case ast.ShowCreateView:
-			err := ErrSpecificAccessDenied.GenWithStackByArgs("SHOW VIEW")
-			b.visitInfo = appendVisitInfo(b.visitInfo, mysql.ShowViewPriv, show.Table.Schema.L, show.Table.Name.L, "", err)
-=======
 	isView := false
 	switch show.Tp {
 	case ast.ShowTables, ast.ShowTableStatus:
 		if p.DBName == "" {
 			return nil, ErrNoDB
->>>>>>> ac0b9d3b
 		}
 	case ast.ShowCreateTable:
 		user := b.ctx.GetSessionVars().User
@@ -2186,6 +2152,8 @@
 		return buildShowEventsSchema()
 	case ast.ShowWarnings, ast.ShowErrors:
 		return buildShowWarningsSchema()
+	case ast.ShowRegions:
+		return buildTableRegionsSchema()
 	case ast.ShowEngines:
 		names = []string{"Engine", "Support", "Comment", "Transactions", "XA", "Savepoints"}
 	case ast.ShowDatabases:
