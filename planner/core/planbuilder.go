// Copyright 2015 PingCAP, Inc.
//
// Licensed under the Apache License, Version 2.0 (the "License");
// you may not use this file except in compliance with the License.
// You may obtain a copy of the License at
//
//     http://www.apache.org/licenses/LICENSE-2.0
//
// Unless required by applicable law or agreed to in writing, software
// distributed under the License is distributed on an "AS IS" BASIS,
// See the License for the specific language governing permissions and
// limitations under the License.

package core

import (
	"bytes"
	"fmt"
	"strings"

	"github.com/cznic/mathutil"
	"github.com/pingcap/errors"
	"github.com/pingcap/parser/ast"
	"github.com/pingcap/parser/charset"
	"github.com/pingcap/parser/model"
	"github.com/pingcap/parser/mysql"
	"github.com/pingcap/parser/opcode"
	"github.com/pingcap/tidb/ddl"
	"github.com/pingcap/tidb/expression"
	"github.com/pingcap/tidb/infoschema"
	"github.com/pingcap/tidb/planner/property"
	"github.com/pingcap/tidb/sessionctx"
	"github.com/pingcap/tidb/sessionctx/stmtctx"
	"github.com/pingcap/tidb/table"
	"github.com/pingcap/tidb/types"
	"github.com/pingcap/tidb/types/parser_driver"
	"github.com/pingcap/tidb/util/ranger"
)

type visitInfo struct {
	privilege mysql.PrivilegeType
	db        string
	table     string
	column    string
	err       error
}

type tableHintInfo struct {
	indexNestedLoopJoinTables []hintTableInfo
	sortMergeJoinTables       []hintTableInfo
	hashJoinTables            []hintTableInfo
}

type hintTableInfo struct {
	name    model.CIStr
	matched bool
}

func tableNames2HintTableInfo(tableNames []model.CIStr) []hintTableInfo {
	if len(tableNames) == 0 {
		return nil
	}
	hintTables := make([]hintTableInfo, 0, len(tableNames))
	for _, tableName := range tableNames {
		hintTables = append(hintTables, hintTableInfo{name: tableName})
	}
	return hintTables
}

func (info *tableHintInfo) ifPreferMergeJoin(tableNames ...*model.CIStr) bool {
	return info.matchTableName(tableNames, info.sortMergeJoinTables)
}

func (info *tableHintInfo) ifPreferHashJoin(tableNames ...*model.CIStr) bool {
	return info.matchTableName(tableNames, info.hashJoinTables)
}

func (info *tableHintInfo) ifPreferINLJ(tableNames ...*model.CIStr) bool {
	return info.matchTableName(tableNames, info.indexNestedLoopJoinTables)
}

// matchTableName checks whether the hint hit the need.
// Only need either side matches one on the list.
// Even though you can put 2 tables on the list,
// it doesn't mean optimizer will reorder to make them
// join directly.
// Which it joins on with depend on sequence of traverse
// and without reorder, user might adjust themselves.
// This is similar to MySQL hints.
func (info *tableHintInfo) matchTableName(tables []*model.CIStr, hintTables []hintTableInfo) bool {
	hintMatched := false
	for _, tableName := range tables {
		if tableName == nil {
			continue
		}
		for i, curEntry := range hintTables {
			if curEntry.name.L == tableName.L {
				hintTables[i].matched = true
				hintMatched = true
				break
			}
		}
	}
	return hintMatched
}

func restore2JoinHint(hintType string, hintTables []hintTableInfo) string {
	buffer := bytes.NewBufferString("/*+ ")
	buffer.WriteString(strings.ToUpper(hintType))
	buffer.WriteString("(")
	for i, table := range hintTables {
		buffer.WriteString(table.name.L)
		if i < len(hintTables)-1 {
			buffer.WriteString(", ")
		}
	}
	buffer.WriteString(") */")
	return buffer.String()
}

func extractUnmatchedTables(hintTables []hintTableInfo) []string {
	var tableNames []string
	for _, table := range hintTables {
		if !table.matched {
			tableNames = append(tableNames, table.name.O)
		}
	}
	return tableNames
}

// clauseCode indicates in which clause the column is currently.
type clauseCode int

const (
	unknowClause clauseCode = iota
	fieldList
	havingClause
	onClause
	orderByClause
	whereClause
	windowClause
	groupByClause
	showStatement
	globalOrderByClause
)

var clauseMsg = map[clauseCode]string{
	unknowClause:        "",
	fieldList:           "field list",
	havingClause:        "having clause",
	onClause:            "on clause",
	orderByClause:       "order clause",
	whereClause:         "where clause",
	groupByClause:       "group statement",
	showStatement:       "show statement",
	globalOrderByClause: "global ORDER clause",
	windowClause:        "field list", // For window functions that in field list.
}

// PlanBuilder builds Plan from an ast.Node.
// It just builds the ast node straightforwardly.
type PlanBuilder struct {
	ctx          sessionctx.Context
	is           infoschema.InfoSchema
	outerSchemas []*expression.Schema
	inUpdateStmt bool
	// colMapper stores the column that must be pre-resolved.
	colMapper map[*ast.ColumnNameExpr]int
	// visitInfo is used for privilege check.
	visitInfo     []visitInfo
	tableHintInfo []tableHintInfo
	optFlag       uint64

	curClause clauseCode

	// rewriterPool stores the expressionRewriter we have created to reuse it if it has been released.
	// rewriterCounter counts how many rewriter is being used.
	rewriterPool    []*expressionRewriter
	rewriterCounter int

	// inStraightJoin represents whether the current "SELECT" statement has
	// "STRAIGHT_JOIN" option.
	inStraightJoin bool

	windowSpecs map[string]ast.WindowSpec
}

// GetVisitInfo gets the visitInfo of the PlanBuilder.
func (b *PlanBuilder) GetVisitInfo() []visitInfo {
	return b.visitInfo
}

// GetDBTableInfo gets the accessed dbs and tables info.
func (b *PlanBuilder) GetDBTableInfo() []stmtctx.TableEntry {
	var tables []stmtctx.TableEntry
	existsFunc := func(tbls []stmtctx.TableEntry, tbl *stmtctx.TableEntry) bool {
		for _, t := range tbls {
			if t == *tbl {
				return true
			}
		}
		return false
	}
	for _, v := range b.visitInfo {
		tbl := &stmtctx.TableEntry{DB: v.db, Table: v.table}
		if !existsFunc(tables, tbl) {
			tables = append(tables, *tbl)
		}
	}
	return tables
}

// GetOptFlag gets the optFlag of the PlanBuilder.
func (b *PlanBuilder) GetOptFlag() uint64 {
	return b.optFlag
}

// NewPlanBuilder creates a new PlanBuilder.
func NewPlanBuilder(sctx sessionctx.Context, is infoschema.InfoSchema) *PlanBuilder {
	return &PlanBuilder{
		ctx:       sctx,
		is:        is,
		colMapper: make(map[*ast.ColumnNameExpr]int),
	}
}

// Build builds the ast node to a Plan.
func (b *PlanBuilder) Build(node ast.Node) (Plan, error) {
	b.optFlag = flagPrunColumns
	switch x := node.(type) {
	case *ast.AdminStmt:
		return b.buildAdmin(x)
	case *ast.DeallocateStmt:
		return &Deallocate{Name: x.Name}, nil
	case *ast.DeleteStmt:
		return b.buildDelete(x)
	case *ast.ExecuteStmt:
		return b.buildExecute(x)
	case *ast.ExplainStmt:
		return b.buildExplain(x)
	case *ast.TraceStmt:
		return b.buildTrace(x)
	case *ast.InsertStmt:
		return b.buildInsert(x)
	case *ast.LoadDataStmt:
		return b.buildLoadData(x)
	case *ast.LoadStatsStmt:
		return b.buildLoadStats(x), nil
	case *ast.PrepareStmt:
		return b.buildPrepare(x), nil
	case *ast.SelectStmt:
		return b.buildSelect(x)
	case *ast.UnionStmt:
		return b.buildUnion(x)
	case *ast.UpdateStmt:
		return b.buildUpdate(x)
	case *ast.ShowStmt:
		return b.buildShow(x)
	case *ast.DoStmt:
		return b.buildDo(x)
	case *ast.SetStmt:
		return b.buildSet(x)
	case *ast.AnalyzeTableStmt:
		return b.buildAnalyze(x)
	case *ast.BinlogStmt, *ast.FlushStmt, *ast.UseStmt,
		*ast.BeginStmt, *ast.CommitStmt, *ast.RollbackStmt, *ast.CreateUserStmt, *ast.SetPwdStmt,
		*ast.GrantStmt, *ast.DropUserStmt, *ast.AlterUserStmt, *ast.RevokeStmt, *ast.KillStmt, *ast.DropStatsStmt,
		*ast.GrantRoleStmt, *ast.SetRoleStmt:
		return b.buildSimple(node.(ast.StmtNode))
	case ast.DDLNode:
		return b.buildDDL(x)
	case *ast.ChangeStmt:
		return b.buildChange(x)
	}
	return nil, ErrUnsupportedType.GenWithStack("Unsupported type %T", node)
}

func (b *PlanBuilder) buildChange(v *ast.ChangeStmt) (Plan, error) {
	exe := &Change{
		ChangeStmt: v,
	}
	return exe, nil
}

func (b *PlanBuilder) buildExecute(v *ast.ExecuteStmt) (Plan, error) {
	vars := make([]expression.Expression, 0, len(v.UsingVars))
	for _, expr := range v.UsingVars {
		newExpr, _, err := b.rewrite(expr, nil, nil, true)
		if err != nil {
			return nil, err
		}
		vars = append(vars, newExpr)
	}
	exe := &Execute{Name: v.Name, UsingVars: vars, ExecID: v.ExecID}
	return exe, nil
}

func (b *PlanBuilder) buildDo(v *ast.DoStmt) (Plan, error) {
	var p LogicalPlan
	dual := LogicalTableDual{RowCount: 1}.Init(b.ctx)
	dual.SetSchema(expression.NewSchema())
	p = dual
	proj := LogicalProjection{Exprs: make([]expression.Expression, 0, len(v.Exprs))}.Init(b.ctx)
	schema := expression.NewSchema(make([]*expression.Column, 0, len(v.Exprs))...)
	for _, astExpr := range v.Exprs {
		expr, np, err := b.rewrite(astExpr, p, nil, true)
		if err != nil {
			return nil, err
		}
		p = np
		proj.Exprs = append(proj.Exprs, expr)
		schema.Append(&expression.Column{
			UniqueID: b.ctx.GetSessionVars().AllocPlanColumnID(),
			RetType:  expr.GetType(),
		})
	}
	proj.SetChildren(p)
	proj.self = proj
	proj.SetSchema(schema)
	proj.calculateNoDelay = true
	return proj, nil
}

func (b *PlanBuilder) buildSet(v *ast.SetStmt) (Plan, error) {
	p := &Set{}
	for _, vars := range v.Variables {
		if vars.IsGlobal {
			err := ErrSpecificAccessDenied.GenWithStackByArgs("SUPER")
			b.visitInfo = appendVisitInfo(b.visitInfo, mysql.SuperPriv, "", "", "", err)
		}
		assign := &expression.VarAssignment{
			Name:     vars.Name,
			IsGlobal: vars.IsGlobal,
			IsSystem: vars.IsSystem,
		}
		if _, ok := vars.Value.(*ast.DefaultExpr); !ok {
			if cn, ok2 := vars.Value.(*ast.ColumnNameExpr); ok2 && cn.Name.Table.L == "" {
				// Convert column name expression to string value expression.
				vars.Value = ast.NewValueExpr(cn.Name.Name.O)
			}
			mockTablePlan := LogicalTableDual{}.Init(b.ctx)
			var err error
			assign.Expr, _, err = b.rewrite(vars.Value, mockTablePlan, nil, true)
			if err != nil {
				return nil, err
			}
		} else {
			assign.IsDefault = true
		}
		if vars.ExtendValue != nil {
			assign.ExtendValue = &expression.Constant{
				Value:   vars.ExtendValue.(*driver.ValueExpr).Datum,
				RetType: &vars.ExtendValue.(*driver.ValueExpr).Type,
			}
		}
		p.VarAssigns = append(p.VarAssigns, assign)
	}
	return p, nil
}

// detectSelectAgg detects an aggregate function or GROUP BY clause.
func (b *PlanBuilder) detectSelectAgg(sel *ast.SelectStmt) bool {
	if sel.GroupBy != nil {
		return true
	}
	for _, f := range sel.Fields.Fields {
		if ast.HasAggFlag(f.Expr) {
			return true
		}
	}
	if sel.Having != nil {
		if ast.HasAggFlag(sel.Having.Expr) {
			return true
		}
	}
	if sel.OrderBy != nil {
		for _, item := range sel.OrderBy.Items {
			if ast.HasAggFlag(item.Expr) {
				return true
			}
		}
	}
	return false
}

func (b *PlanBuilder) detectSelectWindow(sel *ast.SelectStmt) bool {
	for _, f := range sel.Fields.Fields {
		if ast.HasWindowFlag(f.Expr) {
			return true
		}
	}
	return false
}

func getPathByIndexName(paths []*accessPath, idxName model.CIStr, tblInfo *model.TableInfo) *accessPath {
	var tablePath *accessPath
	for _, path := range paths {
		if path.isTablePath {
			tablePath = path
			continue
		}
		if path.index.Name.L == idxName.L {
			return path
		}
	}
	if isPrimaryIndexHint(idxName) && tblInfo.PKIsHandle {
		return tablePath
	}
	return nil
}

func isPrimaryIndexHint(indexName model.CIStr) bool {
	return indexName.L == "primary"
}

func getPossibleAccessPaths(indexHints []*ast.IndexHint, tblInfo *model.TableInfo) ([]*accessPath, error) {
	publicPaths := make([]*accessPath, 0, len(tblInfo.Indices)+1)
	publicPaths = append(publicPaths, &accessPath{isTablePath: true})
	for _, index := range tblInfo.Indices {
		if index.State == model.StatePublic {
			publicPaths = append(publicPaths, &accessPath{index: index})
		}
	}

	hasScanHint, hasUseOrForce := false, false
	available := make([]*accessPath, 0, len(publicPaths))
	ignored := make([]*accessPath, 0, len(publicPaths))
	for _, hint := range indexHints {
		if hint.HintScope != ast.HintForScan {
			continue
		}

		hasScanHint = true
		for _, idxName := range hint.IndexNames {
			path := getPathByIndexName(publicPaths, idxName, tblInfo)
			if path == nil {
				return nil, ErrKeyDoesNotExist.GenWithStackByArgs(idxName, tblInfo.Name)
			}
			if hint.HintType == ast.HintIgnore {
				// Collect all the ignored index hints.
				ignored = append(ignored, path)
				continue
			}
			// Currently we don't distinguish between "FORCE" and "USE" because
			// our cost estimation is not reliable.
			hasUseOrForce = true
			path.forced = true
			available = append(available, path)
		}
	}

	if !hasScanHint || !hasUseOrForce {
		available = publicPaths
	}

	available = removeIgnoredPaths(available, ignored, tblInfo)

	// If we have got "FORCE" or "USE" index hint but got no available index,
	// we have to use table scan.
	if len(available) == 0 {
		available = append(available, &accessPath{isTablePath: true})
	}
	return available, nil
}

func removeIgnoredPaths(paths, ignoredPaths []*accessPath, tblInfo *model.TableInfo) []*accessPath {
	if len(ignoredPaths) == 0 {
		return paths
	}
	remainedPaths := make([]*accessPath, 0, len(paths))
	for _, path := range paths {
		if path.isTablePath || getPathByIndexName(ignoredPaths, path.index.Name, tblInfo) == nil {
			remainedPaths = append(remainedPaths, path)
		}
	}
	return remainedPaths
}

func (b *PlanBuilder) buildSelectLock(src LogicalPlan, lock ast.SelectLockType) *LogicalLock {
	selectLock := LogicalLock{Lock: lock}.Init(b.ctx)
	selectLock.SetChildren(src)
	return selectLock
}

func (b *PlanBuilder) buildPrepare(x *ast.PrepareStmt) Plan {
	p := &Prepare{
		Name: x.Name,
	}
	if x.SQLVar != nil {
		if v, ok := b.ctx.GetSessionVars().Users[x.SQLVar.Name]; ok {
			p.SQLText = v
		} else {
			p.SQLText = "NULL"
		}
	} else {
		p.SQLText = x.SQLText
	}
	return p
}

func (b *PlanBuilder) buildCheckIndex(dbName model.CIStr, as *ast.AdminStmt) (Plan, error) {
	tblName := as.Tables[0]
	tbl, err := b.is.TableByName(dbName, tblName.Name)
	if err != nil {
		return nil, err
	}
	tblInfo := tbl.Meta()

	// get index information
	var idx *model.IndexInfo
	for _, index := range tblInfo.Indices {
		if index.Name.L == strings.ToLower(as.Index) {
			idx = index
			break
		}
	}
	if idx == nil {
		return nil, errors.Errorf("index %s do not exist", as.Index)
	}
	if idx.State != model.StatePublic {
		return nil, errors.Errorf("index %s state %s isn't public", as.Index, idx.State)
	}

	id := 1
	columns := make([]*model.ColumnInfo, 0, len(idx.Columns))
	schema := expression.NewSchema(make([]*expression.Column, 0, len(idx.Columns))...)
	for _, idxCol := range idx.Columns {
		for _, col := range tblInfo.Columns {
			if idxCol.Name.L == col.Name.L {
				columns = append(columns, col)
				schema.Append(&expression.Column{
					ColName:  col.Name,
					UniqueID: b.ctx.GetSessionVars().AllocPlanColumnID(),
					RetType:  &col.FieldType,
				})
			}
		}
	}
	is := PhysicalIndexScan{
		Table:            tblInfo,
		TableAsName:      &tblName.Name,
		DBName:           dbName,
		Columns:          columns,
		Index:            idx,
		dataSourceSchema: schema,
		Ranges:           ranger.FullRange(),
		KeepOrder:        false,
	}.Init(b.ctx)
	is.stats = &property.StatsInfo{}
	cop := &copTask{indexPlan: is}
	// It's double read case.
	ts := PhysicalTableScan{Columns: columns, Table: is.Table}.Init(b.ctx)
	ts.SetSchema(is.dataSourceSchema)
	cop.tablePlan = ts
	is.initSchema(id, idx, true)
	t := finishCopTask(b.ctx, cop)

	rootT := t.(*rootTask)
	return rootT.p, nil
}

func (b *PlanBuilder) buildAdmin(as *ast.AdminStmt) (Plan, error) {
	var ret Plan
	var err error
	switch as.Tp {
	case ast.AdminCheckTable:
		ret, err = b.buildAdminCheckTable(as)
		if err != nil {
			return ret, err
		}
	case ast.AdminCheckIndex:
		dbName := as.Tables[0].Schema
		readerPlan, err := b.buildCheckIndex(dbName, as)
		if err != nil {
			return ret, err
		}

		ret = &CheckIndex{
			DBName:            dbName.L,
			IdxName:           as.Index,
			IndexLookUpReader: readerPlan.(*PhysicalIndexLookUpReader),
		}
	case ast.AdminRecoverIndex:
		p := &RecoverIndex{Table: as.Tables[0], IndexName: as.Index}
		p.SetSchema(buildRecoverIndexFields())
		ret = p
	case ast.AdminCleanupIndex:
		p := &CleanupIndex{Table: as.Tables[0], IndexName: as.Index}
		p.SetSchema(buildCleanupIndexFields())
		ret = p
	case ast.AdminChecksumTable:
		p := &ChecksumTable{Tables: as.Tables}
		p.SetSchema(buildChecksumTableSchema())
		ret = p
	case ast.AdminShowNextRowID:
		p := &ShowNextRowID{TableName: as.Tables[0]}
		p.SetSchema(buildShowNextRowID())
		ret = p
	case ast.AdminShowDDL:
		p := &ShowDDL{}
		p.SetSchema(buildShowDDLFields())
		ret = p
	case ast.AdminShowDDLJobs:
		p := &ShowDDLJobs{JobNumber: as.JobNumber}
		p.SetSchema(buildShowDDLJobsFields())
		ret = p
	case ast.AdminCancelDDLJobs:
		p := &CancelDDLJobs{JobIDs: as.JobIDs}
		p.SetSchema(buildCancelDDLJobsFields())
		ret = p
	case ast.AdminCheckIndexRange:
		schema, err := b.buildCheckIndexSchema(as.Tables[0], as.Index)
		if err != nil {
			return nil, err
		}

		p := &CheckIndexRange{Table: as.Tables[0], IndexName: as.Index, HandleRanges: as.HandleRanges}
		p.SetSchema(schema)
		ret = p
	case ast.AdminShowDDLJobQueries:
		p := &ShowDDLJobQueries{JobIDs: as.JobIDs}
		p.SetSchema(buildShowDDLJobQueriesFields())
		ret = p
	case ast.AdminShowSlow:
		p := &ShowSlow{ShowSlow: as.ShowSlow}
		p.SetSchema(buildShowSlowSchema())
		ret = p
	default:
		return nil, ErrUnsupportedType.GenWithStack("Unsupported ast.AdminStmt(%T) for buildAdmin", as)
	}

	// Admin command can only be executed by administrator.
	b.visitInfo = appendVisitInfo(b.visitInfo, mysql.SuperPriv, "", "", "", nil)
	return ret, nil
}

func (b *PlanBuilder) buildAdminCheckTable(as *ast.AdminStmt) (*CheckTable, error) {
	p := &CheckTable{Tables: as.Tables}
	p.GenExprs = make(map[model.TableColumnID]expression.Expression, len(p.Tables))

	mockTablePlan := LogicalTableDual{}.Init(b.ctx)
	for _, tbl := range p.Tables {
		tableInfo := tbl.TableInfo
		schema := expression.TableInfo2SchemaWithDBName(b.ctx, tbl.Schema, tableInfo)
		table, ok := b.is.TableByID(tableInfo.ID)
		if !ok {
			return nil, infoschema.ErrTableNotExists.GenWithStackByArgs(tbl.DBInfo.Name.O, tableInfo.Name.O)
		}

		mockTablePlan.SetSchema(schema)

		// Calculate generated columns.
		columns := table.Cols()
		for _, column := range columns {
			if !column.IsGenerated() {
				continue
			}
			columnName := &ast.ColumnName{Name: column.Name}
			columnName.SetText(column.Name.O)

			colExpr, _, err := mockTablePlan.findColumn(columnName)
			if err != nil {
				return nil, err
			}

			expr, _, err := b.rewrite(column.GeneratedExpr, mockTablePlan, nil, true)
			if err != nil {
				return nil, err
			}
			expr = expression.BuildCastFunction(b.ctx, expr, colExpr.GetType())
			p.GenExprs[model.TableColumnID{TableID: tableInfo.ID, ColumnID: column.ColumnInfo.ID}] = expr
		}
	}
	return p, nil
}

func (b *PlanBuilder) buildCheckIndexSchema(tn *ast.TableName, indexName string) (*expression.Schema, error) {
	schema := expression.NewSchema()
	indexName = strings.ToLower(indexName)
	indicesInfo := tn.TableInfo.Indices
	cols := tn.TableInfo.Cols()
	for _, idxInfo := range indicesInfo {
		if idxInfo.Name.L != indexName {
			continue
		}
		for _, idxCol := range idxInfo.Columns {
			col := cols[idxCol.Offset]
			schema.Append(&expression.Column{
				ColName:  idxCol.Name,
				TblName:  tn.Name,
				DBName:   tn.Schema,
				RetType:  &col.FieldType,
				UniqueID: b.ctx.GetSessionVars().AllocPlanColumnID(),
				ID:       col.ID})
		}
		schema.Append(&expression.Column{
			ColName:  model.NewCIStr("extra_handle"),
			TblName:  tn.Name,
			DBName:   tn.Schema,
			RetType:  types.NewFieldType(mysql.TypeLonglong),
			UniqueID: b.ctx.GetSessionVars().AllocPlanColumnID(),
			ID:       -1,
		})
	}
	if schema.Len() == 0 {
		return nil, errors.Errorf("index %s not found", indexName)
	}
	return schema, nil
}

// getColsInfo returns the info of index columns, normal columns and primary key.
func getColsInfo(tn *ast.TableName) (indicesInfo []*model.IndexInfo, colsInfo []*model.ColumnInfo, pkCol *model.ColumnInfo) {
	tbl := tn.TableInfo
	for _, col := range tbl.Columns {
		if tbl.PKIsHandle && mysql.HasPriKeyFlag(col.Flag) {
			pkCol = col
		} else {
			colsInfo = append(colsInfo, col)
		}
	}
	for _, idx := range tn.TableInfo.Indices {
		if idx.State == model.StatePublic {
			indicesInfo = append(indicesInfo, idx)
		}
	}
	return
}

func getPhysicalIDs(tblInfo *model.TableInfo, partitionNames []model.CIStr) ([]int64, error) {
	pi := tblInfo.GetPartitionInfo()
	if pi == nil {
		if len(partitionNames) != 0 {
			return nil, errors.Trace(ddl.ErrPartitionMgmtOnNonpartitioned)
		}
		return []int64{tblInfo.ID}, nil
	}
	if len(partitionNames) == 0 {
		ids := make([]int64, 0, len(pi.Definitions))
		for _, def := range pi.Definitions {
			ids = append(ids, def.ID)
		}
		return ids, nil
	}
	ids := make([]int64, 0, len(partitionNames))
	for _, name := range partitionNames {
		found := false
		for _, def := range pi.Definitions {
			if def.Name.L == name.L {
				found = true
				ids = append(ids, def.ID)
				break
			}
		}
		if !found {
			return nil, fmt.Errorf("can not found the specified partition name %s in the table definition", name.O)
		}
	}
	return ids, nil
}

func (b *PlanBuilder) buildAnalyzeTable(as *ast.AnalyzeTableStmt) (Plan, error) {
	p := &Analyze{MaxNumBuckets: as.MaxNumBuckets}
	for _, tbl := range as.TableNames {
		if tbl.TableInfo.IsView() {
			return nil, errors.Errorf("analyze %s is not supported now.", tbl.Name.O)
		}
		idxInfo, colInfo, pkInfo := getColsInfo(tbl)
		physicalIDs, err := getPhysicalIDs(tbl.TableInfo, as.PartitionNames)
		if err != nil {
			return nil, err
		}
		for _, idx := range idxInfo {
			for _, id := range physicalIDs {
				p.IdxTasks = append(p.IdxTasks, AnalyzeIndexTask{PhysicalTableID: id, IndexInfo: idx})
			}
		}
		if len(colInfo) > 0 || pkInfo != nil {
			for _, id := range physicalIDs {
				p.ColTasks = append(p.ColTasks, AnalyzeColumnsTask{PhysicalTableID: id, PKInfo: pkInfo, ColsInfo: colInfo})
			}
		}
	}
	return p, nil
}

func (b *PlanBuilder) buildAnalyzeIndex(as *ast.AnalyzeTableStmt) (Plan, error) {
	p := &Analyze{MaxNumBuckets: as.MaxNumBuckets}
	tblInfo := as.TableNames[0].TableInfo
	physicalIDs, err := getPhysicalIDs(tblInfo, as.PartitionNames)
	if err != nil {
		return nil, err
	}
	for _, idxName := range as.IndexNames {
		idx := tblInfo.FindIndexByName(idxName.L)
		if idx == nil || idx.State != model.StatePublic {
			return nil, ErrAnalyzeMissIndex.GenWithStackByArgs(idxName.O, tblInfo.Name.O)
		}
		for _, id := range physicalIDs {
			p.IdxTasks = append(p.IdxTasks, AnalyzeIndexTask{PhysicalTableID: id, IndexInfo: idx})
		}
	}
	return p, nil
}

func (b *PlanBuilder) buildAnalyzeAllIndex(as *ast.AnalyzeTableStmt) (Plan, error) {
	p := &Analyze{MaxNumBuckets: as.MaxNumBuckets}
	tblInfo := as.TableNames[0].TableInfo
	physicalIDs, err := getPhysicalIDs(tblInfo, as.PartitionNames)
	if err != nil {
		return nil, err
	}
	for _, idx := range tblInfo.Indices {
		if idx.State == model.StatePublic {
			for _, id := range physicalIDs {
				p.IdxTasks = append(p.IdxTasks, AnalyzeIndexTask{PhysicalTableID: id, IndexInfo: idx})
			}
		}
	}
	return p, nil
}

const (
	defaultMaxNumBuckets = 256
	numBucketsLimit      = 1024
)

func (b *PlanBuilder) buildAnalyze(as *ast.AnalyzeTableStmt) (Plan, error) {
	for _, tbl := range as.TableNames {
		user := b.ctx.GetSessionVars().User
		var insertErr, selectErr error
		if user != nil {
			insertErr = ErrTableaccessDenied.GenWithStackByArgs("INSERT", user.AuthUsername, user.AuthHostname, tbl.Name.O)
			selectErr = ErrTableaccessDenied.GenWithStackByArgs("SELECT", user.AuthUsername, user.AuthHostname, tbl.Name.O)
		}
		b.visitInfo = appendVisitInfo(b.visitInfo, mysql.InsertPriv, tbl.Schema.O, tbl.Name.O, "", insertErr)
		b.visitInfo = appendVisitInfo(b.visitInfo, mysql.SelectPriv, tbl.Schema.O, tbl.Name.O, "", selectErr)
	}
	if as.MaxNumBuckets == 0 {
		as.MaxNumBuckets = defaultMaxNumBuckets
	} else {
		as.MaxNumBuckets = mathutil.MinUint64(as.MaxNumBuckets, numBucketsLimit)
	}
	if as.IndexFlag {
		if len(as.IndexNames) == 0 {
			return b.buildAnalyzeAllIndex(as)
		}
		return b.buildAnalyzeIndex(as)
	}
	return b.buildAnalyzeTable(as)
}

func buildShowNextRowID() *expression.Schema {
	schema := expression.NewSchema(make([]*expression.Column, 0, 4)...)
	schema.Append(buildColumn("", "DB_NAME", mysql.TypeVarchar, mysql.MaxDatabaseNameLength))
	schema.Append(buildColumn("", "TABLE_NAME", mysql.TypeVarchar, mysql.MaxTableNameLength))
	schema.Append(buildColumn("", "COLUMN_NAME", mysql.TypeVarchar, mysql.MaxColumnNameLength))
	schema.Append(buildColumn("", "NEXT_GLOBAL_ROW_ID", mysql.TypeLonglong, 4))
	return schema
}

func buildShowDDLFields() *expression.Schema {
	schema := expression.NewSchema(make([]*expression.Column, 0, 4)...)
	schema.Append(buildColumn("", "SCHEMA_VER", mysql.TypeLonglong, 4))
	schema.Append(buildColumn("", "OWNER_ID", mysql.TypeVarchar, 64))
	schema.Append(buildColumn("", "OWNER_ADDRESS", mysql.TypeVarchar, 32))
	schema.Append(buildColumn("", "RUNNING_JOBS", mysql.TypeVarchar, 256))
	schema.Append(buildColumn("", "SELF_ID", mysql.TypeVarchar, 64))
	schema.Append(buildColumn("", "QUERY", mysql.TypeVarchar, 256))

	return schema
}

func buildRecoverIndexFields() *expression.Schema {
	schema := expression.NewSchema(make([]*expression.Column, 0, 2)...)
	schema.Append(buildColumn("", "ADDED_COUNT", mysql.TypeLonglong, 4))
	schema.Append(buildColumn("", "SCAN_COUNT", mysql.TypeLonglong, 4))
	return schema
}

func buildCleanupIndexFields() *expression.Schema {
	schema := expression.NewSchema(make([]*expression.Column, 0, 1)...)
	schema.Append(buildColumn("", "REMOVED_COUNT", mysql.TypeLonglong, 4))
	return schema
}

func buildShowDDLJobsFields() *expression.Schema {
	schema := expression.NewSchema(make([]*expression.Column, 0, 10)...)
	schema.Append(buildColumn("", "JOB_ID", mysql.TypeLonglong, 4))
	schema.Append(buildColumn("", "DB_NAME", mysql.TypeVarchar, 64))
	schema.Append(buildColumn("", "TABLE_NAME", mysql.TypeVarchar, 64))
	schema.Append(buildColumn("", "JOB_TYPE", mysql.TypeVarchar, 64))
	schema.Append(buildColumn("", "SCHEMA_STATE", mysql.TypeVarchar, 64))
	schema.Append(buildColumn("", "SCHEMA_ID", mysql.TypeLonglong, 4))
	schema.Append(buildColumn("", "TABLE_ID", mysql.TypeLonglong, 4))
	schema.Append(buildColumn("", "ROW_COUNT", mysql.TypeLonglong, 4))
	schema.Append(buildColumn("", "START_TIME", mysql.TypeVarchar, 64))
	schema.Append(buildColumn("", "STATE", mysql.TypeVarchar, 64))
	return schema
}

func buildShowDDLJobQueriesFields() *expression.Schema {
	schema := expression.NewSchema(make([]*expression.Column, 0, 1)...)
	schema.Append(buildColumn("", "QUERY", mysql.TypeVarchar, 256))
	return schema
}

func buildShowSlowSchema() *expression.Schema {
	longlongSize, _ := mysql.GetDefaultFieldLengthAndDecimal(mysql.TypeLonglong)
	tinySize, _ := mysql.GetDefaultFieldLengthAndDecimal(mysql.TypeTiny)
	timestampSize, _ := mysql.GetDefaultFieldLengthAndDecimal(mysql.TypeTimestamp)
	durationSize, _ := mysql.GetDefaultFieldLengthAndDecimal(mysql.TypeDuration)

	schema := expression.NewSchema(make([]*expression.Column, 0, 11)...)
	schema.Append(buildColumn("", "SQL", mysql.TypeVarchar, 4096))
	schema.Append(buildColumn("", "START", mysql.TypeTimestamp, timestampSize))
	schema.Append(buildColumn("", "DURATION", mysql.TypeDuration, durationSize))
	schema.Append(buildColumn("", "DETAILS", mysql.TypeVarchar, 256))
	schema.Append(buildColumn("", "SUCC", mysql.TypeTiny, tinySize))
	schema.Append(buildColumn("", "CONN_ID", mysql.TypeLonglong, longlongSize))
	schema.Append(buildColumn("", "TRANSACTION_TS", mysql.TypeLonglong, longlongSize))
	schema.Append(buildColumn("", "USER", mysql.TypeVarchar, 32))
	schema.Append(buildColumn("", "DB", mysql.TypeVarchar, 64))
	schema.Append(buildColumn("", "TABLE_IDS", mysql.TypeVarchar, 256))
	schema.Append(buildColumn("", "INDEX_IDS", mysql.TypeVarchar, 256))
	schema.Append(buildColumn("", "INTERNAL", mysql.TypeTiny, tinySize))
	schema.Append(buildColumn("", "DIGEST", mysql.TypeVarchar, 64))
	return schema
}

func buildCancelDDLJobsFields() *expression.Schema {
	schema := expression.NewSchema(make([]*expression.Column, 0, 2)...)
	schema.Append(buildColumn("", "JOB_ID", mysql.TypeVarchar, 64))
	schema.Append(buildColumn("", "RESULT", mysql.TypeVarchar, 128))

	return schema
}

func buildColumn(tableName, name string, tp byte, size int) *expression.Column {
	cs, cl := types.DefaultCharsetForType(tp)
	flag := mysql.UnsignedFlag
	if tp == mysql.TypeVarchar || tp == mysql.TypeBlob {
		cs = charset.CharsetUTF8MB4
		cl = charset.CollationUTF8MB4
		flag = 0
	}

	fieldType := &types.FieldType{
		Charset: cs,
		Collate: cl,
		Tp:      tp,
		Flen:    size,
		Flag:    flag,
	}
	return &expression.Column{
		ColName: model.NewCIStr(name),
		TblName: model.NewCIStr(tableName),
		DBName:  model.NewCIStr(infoschema.Name),
		RetType: fieldType,
	}
}

// splitWhere split a where expression to a list of AND conditions.
func splitWhere(where ast.ExprNode) []ast.ExprNode {
	var conditions []ast.ExprNode
	switch x := where.(type) {
	case nil:
	case *ast.BinaryOperationExpr:
		if x.Op == opcode.LogicAnd {
			conditions = append(conditions, splitWhere(x.L)...)
			conditions = append(conditions, splitWhere(x.R)...)
		} else {
			conditions = append(conditions, x)
		}
	case *ast.ParenthesesExpr:
		conditions = append(conditions, splitWhere(x.Expr)...)
	default:
		conditions = append(conditions, where)
	}
	return conditions
}

func (b *PlanBuilder) buildShow(show *ast.ShowStmt) (Plan, error) {
	p := Show{
		Tp:          show.Tp,
		DBName:      show.DBName,
		Table:       show.Table,
		Column:      show.Column,
		Flag:        show.Flag,
		Full:        show.Full,
		User:        show.User,
		IfNotExists: show.IfNotExists,
		GlobalScope: show.GlobalScope,
	}.Init(b.ctx)
	switch showTp := show.Tp; showTp {
	case ast.ShowProcedureStatus:
		p.SetSchema(buildShowProcedureSchema())
	case ast.ShowTriggers:
		p.SetSchema(buildShowTriggerSchema())
	case ast.ShowEvents:
		p.SetSchema(buildShowEventsSchema())
	case ast.ShowWarnings, ast.ShowErrors:
		p.SetSchema(buildShowWarningsSchema())
	default:
		isView := false
		switch showTp {
		case ast.ShowTables, ast.ShowTableStatus:
			if p.DBName == "" {
				return nil, ErrNoDB
			}
		case ast.ShowCreateTable:
			user := b.ctx.GetSessionVars().User
			var err error
			if user != nil {
				err = ErrTableaccessDenied.GenWithStackByArgs("SHOW", user.AuthUsername, user.AuthHostname, show.Table.Name.L)
			}
			b.visitInfo = appendVisitInfo(b.visitInfo, mysql.AllPrivMask, show.Table.Schema.L, show.Table.Name.L, "", err)
			if table, err := b.is.TableByName(show.Table.Schema, show.Table.Name); err == nil {
				isView = table.Meta().IsView()
			}
		case ast.ShowCreateView:
			err := ErrSpecificAccessDenied.GenWithStackByArgs("SHOW VIEW")
			b.visitInfo = appendVisitInfo(b.visitInfo, mysql.ShowViewPriv, "", "", "", err)
		}
		p.SetSchema(buildShowSchema(show, isView))
	}
	for _, col := range p.schema.Columns {
		col.UniqueID = b.ctx.GetSessionVars().AllocPlanColumnID()
	}
	mockTablePlan := LogicalTableDual{}.Init(b.ctx)
	mockTablePlan.SetSchema(p.schema)
	if show.Pattern != nil {
		show.Pattern.Expr = &ast.ColumnNameExpr{
			Name: &ast.ColumnName{Name: p.Schema().Columns[0].ColName},
		}
		expr, _, err := b.rewrite(show.Pattern, mockTablePlan, nil, false)
		if err != nil {
			return nil, err
		}
		p.Conditions = append(p.Conditions, expr)
	}
	if show.Where != nil {
		conds := splitWhere(show.Where)
		for _, cond := range conds {
			expr, _, err := b.rewrite(cond, mockTablePlan, nil, false)
			if err != nil {
				return nil, err
			}
			p.Conditions = append(p.Conditions, expr)
		}
		err := p.ResolveIndices()
		if err != nil {
			return nil, err
		}
	}
	return p, nil
}

func (b *PlanBuilder) buildSimple(node ast.StmtNode) (Plan, error) {
	p := &Simple{Statement: node}

	switch raw := node.(type) {
	case *ast.CreateUserStmt:
		if raw.IsCreateRole {
			err := ErrSpecificAccessDenied.GenWithStackByArgs("CREATE ROLE")
			b.visitInfo = appendVisitInfo(b.visitInfo, mysql.CreateRolePriv, "", "", "", err)
		} else {
			err := ErrSpecificAccessDenied.GenWithStackByArgs("CREATE USER")
			b.visitInfo = appendVisitInfo(b.visitInfo, mysql.CreateUserPriv, "", "", "", err)
		}
	case *ast.DropUserStmt:
		if raw.IsDropRole {
			err := ErrSpecificAccessDenied.GenWithStackByArgs("DROP ROLE")
			b.visitInfo = appendVisitInfo(b.visitInfo, mysql.DropRolePriv, "", "", "", err)
		} else {
			err := ErrSpecificAccessDenied.GenWithStackByArgs("CREATE USER")
			b.visitInfo = appendVisitInfo(b.visitInfo, mysql.CreateUserPriv, "", "", "", err)
		}
	case *ast.AlterUserStmt:
		err := ErrSpecificAccessDenied.GenWithStackByArgs("CREATE USER")
		b.visitInfo = appendVisitInfo(b.visitInfo, mysql.CreateUserPriv, "", "", "", err)
	case *ast.GrantStmt:
		b.visitInfo = collectVisitInfoFromGrantStmt(b.ctx, b.visitInfo, raw)
	case *ast.GrantRoleStmt:
		err := ErrSpecificAccessDenied.GenWithStackByArgs("GRANT ROLE")
		b.visitInfo = appendVisitInfo(b.visitInfo, mysql.GrantPriv, "", "", "", err)
	case *ast.RevokeStmt:
		b.visitInfo = appendVisitInfo(b.visitInfo, mysql.SuperPriv, "", "", "", nil)
	case *ast.KillStmt:
		// If you have the SUPER privilege, you can kill all threads and statements.
		// Otherwise, you can kill only your own threads and statements.
		sm := b.ctx.GetSessionManager()
		if sm != nil {
			processList := sm.ShowProcessList()
			if pi, ok := processList[raw.ConnectionID]; ok {
				loginUser := b.ctx.GetSessionVars().User
				if pi.User != loginUser.Username {
					b.visitInfo = appendVisitInfo(b.visitInfo, mysql.SuperPriv, "", "", "", nil)
				}
			}
		}
	case *ast.UseStmt:
		if raw.DBName == "" {
			return nil, ErrNoDB
		}
	}
	return p, nil
}

func collectVisitInfoFromGrantStmt(sctx sessionctx.Context, vi []visitInfo, stmt *ast.GrantStmt) []visitInfo {
	// To use GRANT, you must have the GRANT OPTION privilege,
	// and you must have the privileges that you are granting.
	dbName := stmt.Level.DBName
	tableName := stmt.Level.TableName
	if dbName == "" {
		dbName = sctx.GetSessionVars().CurrentDB
	}
	vi = appendVisitInfo(vi, mysql.GrantPriv, dbName, tableName, "", nil)

	var allPrivs []mysql.PrivilegeType
	for _, item := range stmt.Privs {
		if item.Priv == mysql.AllPriv {
			switch stmt.Level.Level {
			case ast.GrantLevelGlobal:
				allPrivs = mysql.AllGlobalPrivs
			case ast.GrantLevelDB:
				allPrivs = mysql.AllDBPrivs
			case ast.GrantLevelTable:
				allPrivs = mysql.AllTablePrivs
			}
			break
		}
		vi = appendVisitInfo(vi, item.Priv, dbName, tableName, "", nil)
	}

	for _, priv := range allPrivs {
		vi = appendVisitInfo(vi, priv, dbName, tableName, "", nil)
	}

	return vi
}

func (b *PlanBuilder) getDefaultValue(col *table.Column) (*expression.Constant, error) {
	value, err := table.GetColDefaultValue(b.ctx, col.ToInfo())
	if err != nil {
		return nil, err
	}
	return &expression.Constant{Value: value, RetType: &col.FieldType}, nil
}

func (b *PlanBuilder) findDefaultValue(cols []*table.Column, name *ast.ColumnName) (*expression.Constant, error) {
	for _, col := range cols {
		if col.Name.L == name.Name.L {
			return b.getDefaultValue(col)
		}
	}
	return nil, ErrUnknownColumn.GenWithStackByArgs(name.Name.O, "field_list")
}

// resolveGeneratedColumns resolves generated columns with their generation
// expressions respectively. onDups indicates which columns are in on-duplicate list.
func (b *PlanBuilder) resolveGeneratedColumns(columns []*table.Column, onDups map[string]struct{}, mockPlan LogicalPlan) (igc InsertGeneratedColumns, err error) {
	for _, column := range columns {
		if !column.IsGenerated() {
			continue
		}
		columnName := &ast.ColumnName{Name: column.Name}
		columnName.SetText(column.Name.O)

		colExpr, _, err := mockPlan.findColumn(columnName)
		if err != nil {
			return igc, err
		}

		expr, _, err := b.rewrite(column.GeneratedExpr, mockPlan, nil, true)
		if err != nil {
			return igc, err
		}
		expr = expression.BuildCastFunction(b.ctx, expr, colExpr.GetType())

		igc.Columns = append(igc.Columns, columnName)
		igc.Exprs = append(igc.Exprs, expr)
		if onDups == nil {
			continue
		}
		for dep := range column.Dependences {
			if _, ok := onDups[dep]; ok {
				assign := &expression.Assignment{Col: colExpr, Expr: expr}
				igc.OnDuplicates = append(igc.OnDuplicates, assign)
				break
			}
		}
	}
	return igc, nil
}

func (b *PlanBuilder) buildInsert(insert *ast.InsertStmt) (Plan, error) {
	ts, ok := insert.Table.TableRefs.Left.(*ast.TableSource)
	if !ok {
		return nil, infoschema.ErrTableNotExists.GenWithStackByArgs()
	}
	tn, ok := ts.Source.(*ast.TableName)
	if !ok {
		return nil, infoschema.ErrTableNotExists.GenWithStackByArgs()
	}
	tableInfo := tn.TableInfo
	if tableInfo.IsView() {
		err := errors.Errorf("insert into view %s is not supported now.", tableInfo.Name.O)
		if insert.IsReplace {
			err = errors.Errorf("replace into view %s is not supported now.", tableInfo.Name.O)
		}
		return nil, err
	}
	// Build Schema with DBName otherwise ColumnRef with DBName cannot match any Column in Schema.
	schema := expression.TableInfo2SchemaWithDBName(b.ctx, tn.Schema, tableInfo)
	tableInPlan, ok := b.is.TableByID(tableInfo.ID)
	if !ok {
		return nil, errors.Errorf("Can't get table %s.", tableInfo.Name.O)
	}

	insertPlan := Insert{
		Table:       tableInPlan,
		Columns:     insert.Columns,
		tableSchema: schema,
		IsReplace:   insert.IsReplace,
	}.Init(b.ctx)

	var authErr error
	if b.ctx.GetSessionVars().User != nil {
		authErr = ErrTableaccessDenied.GenWithStackByArgs("INSERT", b.ctx.GetSessionVars().User.Hostname,
			b.ctx.GetSessionVars().User.Username, tableInfo.Name.L)
	}

	b.visitInfo = appendVisitInfo(b.visitInfo, mysql.InsertPriv, tn.DBInfo.Name.L,
		tableInfo.Name.L, "", authErr)

	mockTablePlan := LogicalTableDual{}.Init(b.ctx)
	mockTablePlan.SetSchema(insertPlan.tableSchema)

	checkRefColumn := func(n ast.Node) ast.Node {
		if insertPlan.NeedFillDefaultValue {
			return n
		}
		switch n.(type) {
		case *ast.ColumnName, *ast.ColumnNameExpr:
			insertPlan.NeedFillDefaultValue = true
		}
		return n
	}

	if len(insert.Setlist) > 0 {
		// Branch for `INSERT ... SET ...`.
		err := b.buildSetValuesOfInsert(insert, insertPlan, mockTablePlan, checkRefColumn)
		if err != nil {
			return nil, err
		}
	} else if len(insert.Lists) > 0 {
		// Branch for `INSERT ... VALUES ...`.
		err := b.buildValuesListOfInsert(insert, insertPlan, mockTablePlan, checkRefColumn)
		if err != nil {
			return nil, err
		}
	} else {
		// Branch for `INSERT ... SELECT ...`.
		err := b.buildSelectPlanOfInsert(insert, insertPlan)
		if err != nil {
			return nil, err
		}
	}

	mockTablePlan.SetSchema(insertPlan.Schema4OnDuplicate)
	columnByName := make(map[string]*table.Column, len(insertPlan.Table.Cols()))
	for _, col := range insertPlan.Table.Cols() {
		columnByName[col.Name.L] = col
	}
	onDupColSet, dupCols, err := insertPlan.validateOnDup(insert.OnDuplicate, columnByName, tableInfo)
	if err != nil {
		return nil, err
	}
	for i, assign := range insert.OnDuplicate {
		// Construct the function which calculates the assign value of the column.
		expr, err1 := b.rewriteInsertOnDuplicateUpdate(assign.Expr, mockTablePlan, insertPlan)
		if err1 != nil {
			return nil, err1
		}

		insertPlan.OnDuplicate = append(insertPlan.OnDuplicate, &expression.Assignment{
			Col:  dupCols[i],
			Expr: expr,
		})
	}

	// Calculate generated columns.
	mockTablePlan.schema = insertPlan.tableSchema
	insertPlan.GenCols, err = b.resolveGeneratedColumns(insertPlan.Table.Cols(), onDupColSet, mockTablePlan)
	if err != nil {
		return nil, err
	}

	err = insertPlan.ResolveIndices()
	return insertPlan, err
}

func (p *Insert) validateOnDup(onDup []*ast.Assignment, colMap map[string]*table.Column, tblInfo *model.TableInfo) (map[string]struct{}, []*expression.Column, error) {
	onDupColSet := make(map[string]struct{}, len(onDup))
	dupCols := make([]*expression.Column, 0, len(onDup))
	for _, assign := range onDup {
		// Check whether the column to be updated exists in the source table.
		col, err := p.tableSchema.FindColumn(assign.Column)
		if err != nil {
			return nil, nil, err
		} else if col == nil {
			return nil, nil, ErrUnknownColumn.GenWithStackByArgs(assign.Column.OrigColName(), "field list")
		}

		// Check whether the column to be updated is the generated column.
		column := colMap[assign.Column.Name.L]
		if column.IsGenerated() {
			return nil, nil, ErrBadGeneratedColumn.GenWithStackByArgs(assign.Column.Name.O, tblInfo.Name.O)
		}
		onDupColSet[column.Name.L] = struct{}{}
		dupCols = append(dupCols, col)
	}
	return onDupColSet, dupCols, nil
}

func (b *PlanBuilder) getAffectCols(insertStmt *ast.InsertStmt, insertPlan *Insert) (affectedValuesCols []*table.Column, err error) {
	if len(insertStmt.Columns) > 0 {
		// This branch is for the following scenarios:
		// 1. `INSERT INTO tbl_name (col_name [, col_name] ...) {VALUES | VALUE} (value_list) [, (value_list)] ...`,
		// 2. `INSERT INTO tbl_name (col_name [, col_name] ...) SELECT ...`.
		colName := make([]string, 0, len(insertStmt.Columns))
		for _, col := range insertStmt.Columns {
			colName = append(colName, col.Name.O)
		}
		affectedValuesCols, err = table.FindCols(insertPlan.Table.Cols(), colName, insertPlan.Table.Meta().PKIsHandle)
		if err != nil {
			return nil, err
		}

	} else if len(insertStmt.Setlist) == 0 {
		// This branch is for the following scenarios:
		// 1. `INSERT INTO tbl_name {VALUES | VALUE} (value_list) [, (value_list)] ...`,
		// 2. `INSERT INTO tbl_name SELECT ...`.
		affectedValuesCols = insertPlan.Table.Cols()
	}
	return affectedValuesCols, nil
}

func (b *PlanBuilder) buildSetValuesOfInsert(insert *ast.InsertStmt, insertPlan *Insert, mockTablePlan *LogicalTableDual, checkRefColumn func(n ast.Node) ast.Node) error {
	tableInfo := insertPlan.Table.Meta()
	colNames := make([]string, 0, len(insert.Setlist))
	exprCols := make([]*expression.Column, 0, len(insert.Setlist))
	for _, assign := range insert.Setlist {
		exprCol, err := insertPlan.tableSchema.FindColumn(assign.Column)
		if err != nil {
			return err
		}
		if exprCol == nil {
			return errors.Errorf("Can't find column %s", assign.Column)
		}
		colNames = append(colNames, assign.Column.Name.L)
		exprCols = append(exprCols, exprCol)
	}

	// Check whether the column to be updated is the generated column.
	tCols, err := table.FindCols(insertPlan.Table.Cols(), colNames, tableInfo.PKIsHandle)
	if err != nil {
		return err
	}
	for _, tCol := range tCols {
		if tCol.IsGenerated() {
			return ErrBadGeneratedColumn.GenWithStackByArgs(tCol.Name.O, tableInfo.Name.O)
		}
	}

	for i, assign := range insert.Setlist {
		expr, _, err := b.rewriteWithPreprocess(assign.Expr, mockTablePlan, nil, true, checkRefColumn)
		if err != nil {
			return err
		}
		insertPlan.SetList = append(insertPlan.SetList, &expression.Assignment{
			Col:  exprCols[i],
			Expr: expr,
		})
	}
	insertPlan.Schema4OnDuplicate = insertPlan.tableSchema
	return nil
}

func (b *PlanBuilder) buildValuesListOfInsert(insert *ast.InsertStmt, insertPlan *Insert, mockTablePlan *LogicalTableDual, checkRefColumn func(n ast.Node) ast.Node) error {
	affectedValuesCols, err := b.getAffectCols(insert, insertPlan)
	if err != nil {
		return err
	}

	// If value_list and col_list are empty and we have a generated column, we can still write data to this table.
	// For example, insert into t values(); can be executed successfully if t has a generated column.
	if len(insert.Columns) > 0 || len(insert.Lists[0]) > 0 {
		// If value_list or col_list is not empty, the length of value_list should be the same with that of col_list.
		if len(insert.Lists[0]) != len(affectedValuesCols) {
			return ErrWrongValueCountOnRow.GenWithStackByArgs(1)
		}
		// No generated column is allowed.
		for _, col := range affectedValuesCols {
			if col.IsGenerated() {
				return ErrBadGeneratedColumn.GenWithStackByArgs(col.Name.O, insertPlan.Table.Meta().Name.O)
			}
		}
	}

	totalTableCols := insertPlan.Table.Cols()
	for i, valuesItem := range insert.Lists {
		// The length of all the value_list should be the same.
		// "insert into t values (), ()" is valid.
		// "insert into t values (), (1)" is not valid.
		// "insert into t values (1), ()" is not valid.
		// "insert into t values (1,2), (1)" is not valid.
		if i > 0 && len(insert.Lists[i-1]) != len(insert.Lists[i]) {
			return ErrWrongValueCountOnRow.GenWithStackByArgs(i + 1)
		}
		exprList := make([]expression.Expression, 0, len(valuesItem))
		for j, valueItem := range valuesItem {
			var expr expression.Expression
			var err error
			switch x := valueItem.(type) {
			case *ast.DefaultExpr:
				if x.Name != nil {
					expr, err = b.findDefaultValue(totalTableCols, x.Name)
				} else {
					expr, err = b.getDefaultValue(affectedValuesCols[j])
				}
			case *driver.ValueExpr:
				expr = &expression.Constant{
					Value:   x.Datum,
					RetType: &x.Type,
				}
			default:
				expr, _, err = b.rewriteWithPreprocess(valueItem, mockTablePlan, nil, true, checkRefColumn)
			}
			if err != nil {
				return err
			}
			exprList = append(exprList, expr)
		}
		insertPlan.Lists = append(insertPlan.Lists, exprList)
	}
	insertPlan.Schema4OnDuplicate = insertPlan.tableSchema
	return nil
}

func (b *PlanBuilder) buildSelectPlanOfInsert(insert *ast.InsertStmt, insertPlan *Insert) error {
	affectedValuesCols, err := b.getAffectCols(insert, insertPlan)
	if err != nil {
		return err
	}
	selectPlan, err := b.Build(insert.Select)
	if err != nil {
		return err
	}

	// Check to guarantee that the length of the row returned by select is equal to that of affectedValuesCols.
	if selectPlan.Schema().Len() != len(affectedValuesCols) {
		return ErrWrongValueCountOnRow.GenWithStackByArgs(1)
	}

	// Check to guarantee that there's no generated column.
	// This check should be done after the above one to make its behavior compatible with MySQL.
	// For example, table t has two columns, namely a and b, and b is a generated column.
	// "insert into t (b) select * from t" will raise an error that the column count is not matched.
	// "insert into t select * from t" will raise an error that there's a generated column in the column list.
	// If we do this check before the above one, "insert into t (b) select * from t" will raise an error
	// that there's a generated column in the column list.
	for _, col := range affectedValuesCols {
		if col.IsGenerated() {
			return ErrBadGeneratedColumn.GenWithStackByArgs(col.Name.O, insertPlan.Table.Meta().Name.O)
		}
	}

	insertPlan.SelectPlan, err = DoOptimize(b.optFlag, selectPlan.(LogicalPlan))
	if err != nil {
		return err
	}

	// schema4NewRow is the schema for the newly created data record based on
	// the result of the select statement.
	schema4NewRow := expression.NewSchema(make([]*expression.Column, len(insertPlan.Table.Cols()))...)
	for i, selCol := range insertPlan.SelectPlan.Schema().Columns {
		ordinal := affectedValuesCols[i].Offset
		schema4NewRow.Columns[ordinal] = &expression.Column{}
		*schema4NewRow.Columns[ordinal] = *selCol

		schema4NewRow.Columns[ordinal].RetType = &types.FieldType{}
		*schema4NewRow.Columns[ordinal].RetType = affectedValuesCols[i].FieldType
	}
	for i := range schema4NewRow.Columns {
		if schema4NewRow.Columns[i] == nil {
			schema4NewRow.Columns[i] = &expression.Column{UniqueID: insertPlan.ctx.GetSessionVars().AllocPlanColumnID()}
		}
	}
	insertPlan.Schema4OnDuplicate = expression.MergeSchema(insertPlan.tableSchema, schema4NewRow)
	return nil
}

func (b *PlanBuilder) buildLoadData(ld *ast.LoadDataStmt) (Plan, error) {
	p := &LoadData{
		IsLocal:     ld.IsLocal,
		Path:        ld.Path,
		Table:       ld.Table,
		Columns:     ld.Columns,
		FieldsInfo:  ld.FieldsInfo,
		LinesInfo:   ld.LinesInfo,
		IgnoreLines: ld.IgnoreLines,
	}
	tableInfo := p.Table.TableInfo
	tableInPlan, ok := b.is.TableByID(tableInfo.ID)
	if !ok {
		db := b.ctx.GetSessionVars().CurrentDB
		return nil, infoschema.ErrTableNotExists.GenWithStackByArgs(db, tableInfo.Name.O)
	}
	schema := expression.TableInfo2Schema(b.ctx, tableInfo)
	mockTablePlan := LogicalTableDual{}.Init(b.ctx)
	mockTablePlan.SetSchema(schema)

	var err error
	p.GenCols, err = b.resolveGeneratedColumns(tableInPlan.Cols(), nil, mockTablePlan)
	if err != nil {
		return nil, err
	}
	return p, nil
}

func (b *PlanBuilder) buildLoadStats(ld *ast.LoadStatsStmt) Plan {
	p := &LoadStats{Path: ld.Path}
	return p
}

func (b *PlanBuilder) buildDDL(node ast.DDLNode) (Plan, error) {
	var authErr error
	switch v := node.(type) {
	case *ast.AlterTableStmt:
		if b.ctx.GetSessionVars().User != nil {
			authErr = ErrTableaccessDenied.GenWithStackByArgs("ALTER", b.ctx.GetSessionVars().User.Hostname,
				b.ctx.GetSessionVars().User.Username, v.Table.Name.L)
		}
		b.visitInfo = appendVisitInfo(b.visitInfo, mysql.AlterPriv, v.Table.Schema.L,
			v.Table.Name.L, "", authErr)
		for _, spec := range v.Specs {
			if spec.Tp == ast.AlterTableRenameTable {
				if b.ctx.GetSessionVars().User != nil {
					authErr = ErrTableaccessDenied.GenWithStackByArgs("DROP", b.ctx.GetSessionVars().User.Hostname,
						b.ctx.GetSessionVars().User.Username, v.Table.Name.L)
				}
				b.visitInfo = appendVisitInfo(b.visitInfo, mysql.DropPriv, v.Table.Schema.L,
					v.Table.Name.L, "", authErr)

				if b.ctx.GetSessionVars().User != nil {
					authErr = ErrTableaccessDenied.GenWithStackByArgs("CREATE", b.ctx.GetSessionVars().User.Hostname,
						b.ctx.GetSessionVars().User.Username, spec.NewTable.Name.L)
				}
				b.visitInfo = appendVisitInfo(b.visitInfo, mysql.CreatePriv, spec.NewTable.Schema.L,
					spec.NewTable.Name.L, "", authErr)

				if b.ctx.GetSessionVars().User != nil {
					authErr = ErrTableaccessDenied.GenWithStackByArgs("INSERT", b.ctx.GetSessionVars().User.Hostname,
						b.ctx.GetSessionVars().User.Username, spec.NewTable.Name.L)
				}
				b.visitInfo = appendVisitInfo(b.visitInfo, mysql.InsertPriv, spec.NewTable.Schema.L,
					spec.NewTable.Name.L, "", authErr)
			} else if spec.Tp == ast.AlterTableDropPartition {
				if b.ctx.GetSessionVars().User != nil {
					authErr = ErrTableaccessDenied.GenWithStackByArgs("DROP", b.ctx.GetSessionVars().User.Hostname,
						b.ctx.GetSessionVars().User.Username, v.Table.Name.L)
				}
				b.visitInfo = appendVisitInfo(b.visitInfo, mysql.DropPriv, v.Table.Schema.L,
					v.Table.Name.L, "", authErr)
			}
		}
	case *ast.CreateDatabaseStmt:
		if b.ctx.GetSessionVars().User != nil {
			authErr = ErrDBaccessDenied.GenWithStackByArgs(b.ctx.GetSessionVars().User.Username,
				b.ctx.GetSessionVars().User.Hostname, v.Name)
		}
		b.visitInfo = appendVisitInfo(b.visitInfo, mysql.CreatePriv, v.Name,
			"", "", authErr)
	case *ast.CreateIndexStmt:
		if b.ctx.GetSessionVars().User != nil {
			authErr = ErrTableaccessDenied.GenWithStackByArgs("INDEX", b.ctx.GetSessionVars().User.Hostname,
				b.ctx.GetSessionVars().User.Username, v.Table.Name.L)
		}
		b.visitInfo = appendVisitInfo(b.visitInfo, mysql.IndexPriv, v.Table.Schema.L,
			v.Table.Name.L, "", authErr)
	case *ast.CreateTableStmt:
		if b.ctx.GetSessionVars().User != nil {
			authErr = ErrTableaccessDenied.GenWithStackByArgs("CREATE", b.ctx.GetSessionVars().User.Hostname,
				b.ctx.GetSessionVars().User.Username, v.Table.Name.L)
		}
		b.visitInfo = appendVisitInfo(b.visitInfo, mysql.CreatePriv, v.Table.Schema.L,
			v.Table.Name.L, "", authErr)
		if v.ReferTable != nil {
			if b.ctx.GetSessionVars().User != nil {
				authErr = ErrTableaccessDenied.GenWithStackByArgs("CREATE", b.ctx.GetSessionVars().User.Hostname,
					b.ctx.GetSessionVars().User.Username, v.ReferTable.Name.L)
			}
			b.visitInfo = appendVisitInfo(b.visitInfo, mysql.SelectPriv, v.ReferTable.Schema.L,
				v.ReferTable.Name.L, "", authErr)
		}
	case *ast.CreateViewStmt:
		plan, err := b.Build(v.Select)
		if err != nil {
			return nil, err
		}
		schema := plan.Schema()
		if v.Cols != nil && len(v.Cols) != schema.Len() {
			return nil, ddl.ErrViewWrongList
		}
		// we use fieldList to store schema.Columns temporary
		var fieldList = make([]*ast.SelectField, schema.Len())
		for i, col := range schema.Columns {
			fieldList[i] = &ast.SelectField{AsName: col.ColName}
		}
		v.Select.(*ast.SelectStmt).Fields.Fields = fieldList
		if _, ok := plan.(LogicalPlan); ok {
			if b.ctx.GetSessionVars().User != nil {
				authErr = ErrTableaccessDenied.GenWithStackByArgs("CREATE VIEW", b.ctx.GetSessionVars().User.Hostname,
					b.ctx.GetSessionVars().User.Username, v.ViewName.Name.L)
			}
			b.visitInfo = appendVisitInfo(b.visitInfo, mysql.CreateViewPriv, v.ViewName.Schema.L,
				v.ViewName.Name.L, "", authErr)
		}
		if v.Definer.CurrentUser {
			v.Definer = b.ctx.GetSessionVars().User
		}
		if b.ctx.GetSessionVars().User != nil && v.Definer.String() != b.ctx.GetSessionVars().User.String() {
			err = ErrSpecificAccessDenied.GenWithStackByArgs("SUPER")
			b.visitInfo = appendVisitInfo(b.visitInfo, mysql.SuperPriv, "",
				"", "", err)
		}
	case *ast.DropDatabaseStmt:
		if b.ctx.GetSessionVars().User != nil {
			authErr = ErrDBaccessDenied.GenWithStackByArgs(b.ctx.GetSessionVars().User.Username,
				b.ctx.GetSessionVars().User.Hostname, v.Name)
		}
		b.visitInfo = appendVisitInfo(b.visitInfo, mysql.DropPriv, v.Name,
			"", "", authErr)
	case *ast.DropIndexStmt:
		if b.ctx.GetSessionVars().User != nil {
			authErr = ErrTableaccessDenied.GenWithStackByArgs("INDEx", b.ctx.GetSessionVars().User.Hostname,
				b.ctx.GetSessionVars().User.Username, v.Table.Name.L)
		}
		b.visitInfo = appendVisitInfo(b.visitInfo, mysql.IndexPriv, v.Table.Schema.L,
			v.Table.Name.L, "", authErr)
	case *ast.DropTableStmt:
		for _, tableVal := range v.Tables {
			if b.ctx.GetSessionVars().User != nil {
				authErr = ErrTableaccessDenied.GenWithStackByArgs("DROP", b.ctx.GetSessionVars().User.Hostname,
					b.ctx.GetSessionVars().User.Username, tableVal.Name.L)
			}
			b.visitInfo = appendVisitInfo(b.visitInfo, mysql.DropPriv, tableVal.Schema.L,
				tableVal.Name.L, "", authErr)
		}
	case *ast.TruncateTableStmt:
		if b.ctx.GetSessionVars().User != nil {
			authErr = ErrTableaccessDenied.GenWithStackByArgs("DROP", b.ctx.GetSessionVars().User.Hostname,
				b.ctx.GetSessionVars().User.Username, v.Table.Name.L)
		}
		b.visitInfo = appendVisitInfo(b.visitInfo, mysql.DropPriv, v.Table.Schema.L,
			v.Table.Name.L, "", authErr)
	case *ast.RenameTableStmt:
<<<<<<< HEAD
		b.visitInfo = append(b.visitInfo, visitInfo{
			privilege: mysql.AlterPriv,
			db:        v.OldTable.Schema.L,
			table:     v.OldTable.Name.L,
			err:       nil,
		})
		b.visitInfo = append(b.visitInfo, visitInfo{
			privilege: mysql.AlterPriv,
			db:        v.NewTable.Schema.L,
			table:     v.NewTable.Name.L,
			err:       nil,
		})
	case *ast.RecoverTableStmt:
		// Recover table command can only be executed by administrator.
		b.visitInfo = appendVisitInfo(b.visitInfo, mysql.SuperPriv, "", "", "", nil)
	}
=======
		if b.ctx.GetSessionVars().User != nil {
			authErr = ErrTableaccessDenied.GenWithStackByArgs("ALTER", b.ctx.GetSessionVars().User.Hostname,
				b.ctx.GetSessionVars().User.Username, v.OldTable.Name.L)
		}
		b.visitInfo = appendVisitInfo(b.visitInfo, mysql.AlterPriv, v.OldTable.Schema.L,
			v.OldTable.Name.L, "", authErr)

		if b.ctx.GetSessionVars().User != nil {
			authErr = ErrTableaccessDenied.GenWithStackByArgs("DROP", b.ctx.GetSessionVars().User.Hostname,
				b.ctx.GetSessionVars().User.Username, v.OldTable.Name.L)
		}
		b.visitInfo = appendVisitInfo(b.visitInfo, mysql.DropPriv, v.OldTable.Schema.L,
			v.OldTable.Name.L, "", authErr)

		if b.ctx.GetSessionVars().User != nil {
			authErr = ErrTableaccessDenied.GenWithStackByArgs("CREATE", b.ctx.GetSessionVars().User.Hostname,
				b.ctx.GetSessionVars().User.Username, v.NewTable.Name.L)
		}
		b.visitInfo = appendVisitInfo(b.visitInfo, mysql.CreatePriv, v.NewTable.Schema.L,
			v.NewTable.Name.L, "", authErr)
>>>>>>> f514a32b

		if b.ctx.GetSessionVars().User != nil {
			authErr = ErrTableaccessDenied.GenWithStackByArgs("INSERT", b.ctx.GetSessionVars().User.Hostname,
				b.ctx.GetSessionVars().User.Username, v.NewTable.Name.L)
		}
		b.visitInfo = appendVisitInfo(b.visitInfo, mysql.InsertPriv, v.NewTable.Schema.L,
			v.NewTable.Name.L, "", authErr)
	}
	p := &DDL{Statement: node}
	return p, nil
}

// buildTrace builds a trace plan. Inside this method, it first optimize the
// underlying query and then constructs a schema, which will be used to constructs
// rows result.
func (b *PlanBuilder) buildTrace(trace *ast.TraceStmt) (Plan, error) {
	if _, ok := trace.Stmt.(*ast.SelectStmt); !ok && trace.Format == "row" {
		return nil, errors.New("trace only supports select query when format is row")
	}

	p := &Trace{StmtNode: trace.Stmt, Format: trace.Format}

	switch trace.Format {
	case "row":
		retFields := []string{"operation", "duration", "spanID"}
		schema := expression.NewSchema(make([]*expression.Column, 0, len(retFields))...)
		schema.Append(buildColumn("", "operation", mysql.TypeString, mysql.MaxBlobWidth))
		schema.Append(buildColumn("", "startTS", mysql.TypeString, mysql.MaxBlobWidth))
		schema.Append(buildColumn("", "duration", mysql.TypeString, mysql.MaxBlobWidth))
		p.SetSchema(schema)
	case "json":
		retFields := []string{"json"}
		schema := expression.NewSchema(make([]*expression.Column, 0, len(retFields))...)
		schema.Append(buildColumn("", "operation", mysql.TypeString, mysql.MaxBlobWidth))
		p.SetSchema(schema)
	default:
		return nil, errors.New("trace format should be one of 'row' or 'json'")
	}
	return p, nil
}

func (b *PlanBuilder) buildExplain(explain *ast.ExplainStmt) (Plan, error) {
	if show, ok := explain.Stmt.(*ast.ShowStmt); ok {
		return b.buildShow(show)
	}
	targetPlan, err := OptimizeAstNode(b.ctx, explain.Stmt, b.is)
	if err != nil {
		return nil, err
	}

	pp, ok := targetPlan.(PhysicalPlan)
	if !ok {
		switch x := targetPlan.(type) {
		case *Delete:
			pp = x.SelectPlan
		case *Update:
			pp = x.SelectPlan
		case *Insert:
			if x.SelectPlan != nil {
				pp = x.SelectPlan
			}
		}
		if pp == nil {
			return nil, ErrUnsupportedType.GenWithStackByArgs(targetPlan)
		}
	}
	p := &Explain{StmtPlan: pp, Analyze: explain.Analyze, Format: explain.Format, ExecStmt: explain.Stmt, ExecPlan: targetPlan}
	p.ctx = b.ctx
	err = p.prepareSchema()
	if err != nil {
		return nil, err
	}
	return p, nil
}

func buildShowProcedureSchema() *expression.Schema {
	tblName := "ROUTINES"
	schema := expression.NewSchema(make([]*expression.Column, 0, 11)...)
	schema.Append(buildColumn(tblName, "Db", mysql.TypeVarchar, 128))
	schema.Append(buildColumn(tblName, "Name", mysql.TypeVarchar, 128))
	schema.Append(buildColumn(tblName, "Type", mysql.TypeVarchar, 128))
	schema.Append(buildColumn(tblName, "Definer", mysql.TypeVarchar, 128))
	schema.Append(buildColumn(tblName, "Modified", mysql.TypeDatetime, 19))
	schema.Append(buildColumn(tblName, "Created", mysql.TypeDatetime, 19))
	schema.Append(buildColumn(tblName, "Security_type", mysql.TypeVarchar, 128))
	schema.Append(buildColumn(tblName, "Comment", mysql.TypeBlob, 196605))
	schema.Append(buildColumn(tblName, "character_set_client", mysql.TypeVarchar, 32))
	schema.Append(buildColumn(tblName, "collation_connection", mysql.TypeVarchar, 32))
	schema.Append(buildColumn(tblName, "Database Collation", mysql.TypeVarchar, 32))
	return schema
}

func buildShowTriggerSchema() *expression.Schema {
	tblName := "TRIGGERS"
	schema := expression.NewSchema(make([]*expression.Column, 0, 11)...)
	schema.Append(buildColumn(tblName, "Trigger", mysql.TypeVarchar, 128))
	schema.Append(buildColumn(tblName, "Event", mysql.TypeVarchar, 128))
	schema.Append(buildColumn(tblName, "Table", mysql.TypeVarchar, 128))
	schema.Append(buildColumn(tblName, "Statement", mysql.TypeBlob, 196605))
	schema.Append(buildColumn(tblName, "Timing", mysql.TypeVarchar, 128))
	schema.Append(buildColumn(tblName, "Created", mysql.TypeDatetime, 19))
	schema.Append(buildColumn(tblName, "sql_mode", mysql.TypeBlob, 8192))
	schema.Append(buildColumn(tblName, "Definer", mysql.TypeVarchar, 128))
	schema.Append(buildColumn(tblName, "character_set_client", mysql.TypeVarchar, 32))
	schema.Append(buildColumn(tblName, "collation_connection", mysql.TypeVarchar, 32))
	schema.Append(buildColumn(tblName, "Database Collation", mysql.TypeVarchar, 32))
	return schema
}

func buildShowEventsSchema() *expression.Schema {
	tblName := "EVENTS"
	schema := expression.NewSchema(make([]*expression.Column, 0, 15)...)
	schema.Append(buildColumn(tblName, "Db", mysql.TypeVarchar, 128))
	schema.Append(buildColumn(tblName, "Name", mysql.TypeVarchar, 128))
	schema.Append(buildColumn(tblName, "Time zone", mysql.TypeVarchar, 32))
	schema.Append(buildColumn(tblName, "Definer", mysql.TypeVarchar, 128))
	schema.Append(buildColumn(tblName, "Type", mysql.TypeVarchar, 128))
	schema.Append(buildColumn(tblName, "Execute At", mysql.TypeDatetime, 19))
	schema.Append(buildColumn(tblName, "Interval Value", mysql.TypeVarchar, 128))
	schema.Append(buildColumn(tblName, "Interval Field", mysql.TypeVarchar, 128))
	schema.Append(buildColumn(tblName, "Starts", mysql.TypeDatetime, 19))
	schema.Append(buildColumn(tblName, "Ends", mysql.TypeDatetime, 19))
	schema.Append(buildColumn(tblName, "Status", mysql.TypeVarchar, 32))
	schema.Append(buildColumn(tblName, "Originator", mysql.TypeInt24, 4))
	schema.Append(buildColumn(tblName, "character_set_client", mysql.TypeVarchar, 32))
	schema.Append(buildColumn(tblName, "collation_connection", mysql.TypeVarchar, 32))
	schema.Append(buildColumn(tblName, "Database Collation", mysql.TypeVarchar, 32))
	return schema
}

func buildShowWarningsSchema() *expression.Schema {
	tblName := "WARNINGS"
	schema := expression.NewSchema(make([]*expression.Column, 0, 3)...)
	schema.Append(buildColumn(tblName, "Level", mysql.TypeVarchar, 64))
	schema.Append(buildColumn(tblName, "Code", mysql.TypeLong, 19))
	schema.Append(buildColumn(tblName, "Message", mysql.TypeVarchar, 64))
	return schema
}

// buildShowSchema builds column info for ShowStmt including column name and type.
func buildShowSchema(s *ast.ShowStmt, isView bool) (schema *expression.Schema) {
	var names []string
	var ftypes []byte
	switch s.Tp {
	case ast.ShowEngines:
		names = []string{"Engine", "Support", "Comment", "Transactions", "XA", "Savepoints"}
	case ast.ShowDatabases:
		names = []string{"Database"}
	case ast.ShowTables:
		names = []string{fmt.Sprintf("Tables_in_%s", s.DBName)}
		if s.Full {
			names = append(names, "Table_type")
		}
	case ast.ShowTableStatus:
		names = []string{"Name", "Engine", "Version", "Row_format", "Rows", "Avg_row_length",
			"Data_length", "Max_data_length", "Index_length", "Data_free", "Auto_increment",
			"Create_time", "Update_time", "Check_time", "Collation", "Checksum",
			"Create_options", "Comment"}
		ftypes = []byte{mysql.TypeVarchar, mysql.TypeVarchar, mysql.TypeLonglong, mysql.TypeVarchar, mysql.TypeLonglong, mysql.TypeLonglong,
			mysql.TypeLonglong, mysql.TypeLonglong, mysql.TypeLonglong, mysql.TypeLonglong, mysql.TypeLonglong,
			mysql.TypeDatetime, mysql.TypeDatetime, mysql.TypeDatetime, mysql.TypeVarchar, mysql.TypeVarchar,
			mysql.TypeVarchar, mysql.TypeVarchar}
	case ast.ShowColumns:
		names = table.ColDescFieldNames(s.Full)
	case ast.ShowWarnings, ast.ShowErrors:
		names = []string{"Level", "Code", "Message"}
		ftypes = []byte{mysql.TypeVarchar, mysql.TypeLong, mysql.TypeVarchar}
	case ast.ShowCharset:
		names = []string{"Charset", "Description", "Default collation", "Maxlen"}
		ftypes = []byte{mysql.TypeVarchar, mysql.TypeVarchar, mysql.TypeVarchar, mysql.TypeLonglong}
	case ast.ShowVariables, ast.ShowStatus:
		names = []string{"Variable_name", "Value"}
	case ast.ShowCollation:
		names = []string{"Collation", "Charset", "Id", "Default", "Compiled", "Sortlen"}
		ftypes = []byte{mysql.TypeVarchar, mysql.TypeVarchar, mysql.TypeLonglong,
			mysql.TypeVarchar, mysql.TypeVarchar, mysql.TypeLonglong}
	case ast.ShowCreateTable:
		if !isView {
			names = []string{"Table", "Create Table"}
		} else {
			names = []string{"View", "Create View", "character_set_client", "collation_connection"}
		}
	case ast.ShowCreateUser:
		if s.User != nil {
			names = []string{fmt.Sprintf("CREATE USER for %s", s.User)}
		}
	case ast.ShowCreateView:
		names = []string{"View", "Create View", "character_set_client", "collation_connection"}
	case ast.ShowCreateDatabase:
		names = []string{"Database", "Create Database"}
	case ast.ShowDrainerStatus:
		names = []string{"NodeID", "Address", "State", "Max_Commit_Ts", "Update_Time"}
		ftypes = []byte{mysql.TypeVarchar, mysql.TypeVarchar, mysql.TypeVarchar, mysql.TypeLonglong, mysql.TypeVarchar}
	case ast.ShowGrants:
		if s.User != nil {
			names = []string{fmt.Sprintf("Grants for %s", s.User)}
		} else {
			// Don't know the name yet, so just say "user"
			names = []string{"Grants for User"}
		}
	case ast.ShowIndex:
		names = []string{"Table", "Non_unique", "Key_name", "Seq_in_index",
			"Column_name", "Collation", "Cardinality", "Sub_part", "Packed",
			"Null", "Index_type", "Comment", "Index_comment"}
		ftypes = []byte{mysql.TypeVarchar, mysql.TypeLonglong, mysql.TypeVarchar, mysql.TypeLonglong,
			mysql.TypeVarchar, mysql.TypeVarchar, mysql.TypeLonglong, mysql.TypeLonglong,
			mysql.TypeVarchar, mysql.TypeVarchar, mysql.TypeVarchar, mysql.TypeVarchar, mysql.TypeVarchar}
	case ast.ShowPlugins:
		names = []string{"Name", "Status", "Type", "Library", "License", "Version"}
		ftypes = []byte{
			mysql.TypeVarchar, mysql.TypeVarchar, mysql.TypeVarchar, mysql.TypeVarchar, mysql.TypeVarchar, mysql.TypeVarchar,
		}
	case ast.ShowProcessList:
		names = []string{"Id", "User", "Host", "db", "Command", "Time", "State", "Info"}
		ftypes = []byte{mysql.TypeLonglong, mysql.TypeVarchar, mysql.TypeVarchar,
			mysql.TypeVarchar, mysql.TypeVarchar, mysql.TypeLong, mysql.TypeVarchar, mysql.TypeString}
	case ast.ShowPumpStatus:
		names = []string{"NodeID", "Address", "State", "Max_Commit_Ts", "Update_Time"}
		ftypes = []byte{mysql.TypeVarchar, mysql.TypeVarchar, mysql.TypeVarchar, mysql.TypeLonglong, mysql.TypeVarchar}
	case ast.ShowStatsMeta:
		names = []string{"Db_name", "Table_name", "Partition_name", "Update_time", "Modify_count", "Row_count"}
		ftypes = []byte{mysql.TypeVarchar, mysql.TypeVarchar, mysql.TypeVarchar, mysql.TypeDatetime, mysql.TypeLonglong, mysql.TypeLonglong}
	case ast.ShowStatsHistograms:
		names = []string{"Db_name", "Table_name", "Partition_name", "Column_name", "Is_index", "Update_time", "Distinct_count", "Null_count", "Avg_col_size", "Correlation"}
		ftypes = []byte{mysql.TypeVarchar, mysql.TypeVarchar, mysql.TypeVarchar, mysql.TypeVarchar, mysql.TypeTiny, mysql.TypeDatetime,
			mysql.TypeLonglong, mysql.TypeLonglong, mysql.TypeDouble, mysql.TypeDouble}
	case ast.ShowStatsBuckets:
		names = []string{"Db_name", "Table_name", "Partition_name", "Column_name", "Is_index", "Bucket_id", "Count",
			"Repeats", "Lower_Bound", "Upper_Bound"}
		ftypes = []byte{mysql.TypeVarchar, mysql.TypeVarchar, mysql.TypeVarchar, mysql.TypeVarchar, mysql.TypeTiny, mysql.TypeLonglong,
			mysql.TypeLonglong, mysql.TypeLonglong, mysql.TypeVarchar, mysql.TypeVarchar}
	case ast.ShowStatsHealthy:
		names = []string{"Db_name", "Table_name", "Partition_name", "Healthy"}
		ftypes = []byte{mysql.TypeVarchar, mysql.TypeVarchar, mysql.TypeVarchar, mysql.TypeLonglong}
	case ast.ShowProfiles: // ShowProfiles is deprecated.
		names = []string{"Query_ID", "Duration", "Query"}
		ftypes = []byte{mysql.TypeLong, mysql.TypeDouble, mysql.TypeVarchar}
	case ast.ShowMasterStatus:
		names = []string{"File", "Position", "Binlog_Do_DB", "Binlog_Ignore_DB", "Executed_Gtid_Set"}
		ftypes = []byte{mysql.TypeVarchar, mysql.TypeLonglong, mysql.TypeVarchar, mysql.TypeVarchar, mysql.TypeVarchar}
	case ast.ShowPrivileges:
		names = []string{"Privilege", "Context", "Comment"}
		ftypes = []byte{mysql.TypeVarchar, mysql.TypeVarchar, mysql.TypeVarchar}
	}

	schema = expression.NewSchema(make([]*expression.Column, 0, len(names))...)
	for i := range names {
		col := &expression.Column{
			ColName: model.NewCIStr(names[i]),
		}
		// User varchar as the default return column type.
		tp := mysql.TypeVarchar
		if len(ftypes) != 0 && ftypes[i] != mysql.TypeUnspecified {
			tp = ftypes[i]
		}
		fieldType := types.NewFieldType(tp)
		fieldType.Flen, fieldType.Decimal = mysql.GetDefaultFieldLengthAndDecimal(tp)
		fieldType.Charset, fieldType.Collate = types.DefaultCharsetForType(tp)
		col.RetType = fieldType
		schema.Append(col)
	}
	return schema
}

func buildChecksumTableSchema() *expression.Schema {
	schema := expression.NewSchema(make([]*expression.Column, 0, 5)...)
	schema.Append(buildColumn("", "Db_name", mysql.TypeVarchar, 128))
	schema.Append(buildColumn("", "Table_name", mysql.TypeVarchar, 128))
	schema.Append(buildColumn("", "Checksum_crc64_xor", mysql.TypeLonglong, 22))
	schema.Append(buildColumn("", "Total_kvs", mysql.TypeLonglong, 22))
	schema.Append(buildColumn("", "Total_bytes", mysql.TypeLonglong, 22))
	return schema
}<|MERGE_RESOLUTION|>--- conflicted
+++ resolved
@@ -263,9 +263,9 @@
 	case *ast.AnalyzeTableStmt:
 		return b.buildAnalyze(x)
 	case *ast.BinlogStmt, *ast.FlushStmt, *ast.UseStmt,
-		*ast.BeginStmt, *ast.CommitStmt, *ast.RollbackStmt, *ast.CreateUserStmt, *ast.SetPwdStmt,
-		*ast.GrantStmt, *ast.DropUserStmt, *ast.AlterUserStmt, *ast.RevokeStmt, *ast.KillStmt, *ast.DropStatsStmt,
-		*ast.GrantRoleStmt, *ast.SetRoleStmt:
+	*ast.BeginStmt, *ast.CommitStmt, *ast.RollbackStmt, *ast.CreateUserStmt, *ast.SetPwdStmt,
+	*ast.GrantStmt, *ast.DropUserStmt, *ast.AlterUserStmt, *ast.RevokeStmt, *ast.KillStmt, *ast.DropStatsStmt,
+	*ast.GrantRoleStmt, *ast.SetRoleStmt:
 		return b.buildSimple(node.(ast.StmtNode))
 	case ast.DDLNode:
 		return b.buildDDL(x)
@@ -1666,52 +1666,36 @@
 		b.visitInfo = appendVisitInfo(b.visitInfo, mysql.DropPriv, v.Table.Schema.L,
 			v.Table.Name.L, "", authErr)
 	case *ast.RenameTableStmt:
-<<<<<<< HEAD
-		b.visitInfo = append(b.visitInfo, visitInfo{
-			privilege: mysql.AlterPriv,
-			db:        v.OldTable.Schema.L,
-			table:     v.OldTable.Name.L,
-			err:       nil,
-		})
-		b.visitInfo = append(b.visitInfo, visitInfo{
-			privilege: mysql.AlterPriv,
-			db:        v.NewTable.Schema.L,
-			table:     v.NewTable.Name.L,
-			err:       nil,
-		})
+		if b.ctx.GetSessionVars().User != nil {
+			authErr = ErrTableaccessDenied.GenWithStackByArgs("ALTER", b.ctx.GetSessionVars().User.Hostname,
+				b.ctx.GetSessionVars().User.Username, v.OldTable.Name.L)
+		}
+		b.visitInfo = appendVisitInfo(b.visitInfo, mysql.AlterPriv, v.OldTable.Schema.L,
+			v.OldTable.Name.L, "", authErr)
+
+		if b.ctx.GetSessionVars().User != nil {
+			authErr = ErrTableaccessDenied.GenWithStackByArgs("DROP", b.ctx.GetSessionVars().User.Hostname,
+				b.ctx.GetSessionVars().User.Username, v.OldTable.Name.L)
+		}
+		b.visitInfo = appendVisitInfo(b.visitInfo, mysql.DropPriv, v.OldTable.Schema.L,
+			v.OldTable.Name.L, "", authErr)
+
+		if b.ctx.GetSessionVars().User != nil {
+			authErr = ErrTableaccessDenied.GenWithStackByArgs("CREATE", b.ctx.GetSessionVars().User.Hostname,
+				b.ctx.GetSessionVars().User.Username, v.NewTable.Name.L)
+		}
+		b.visitInfo = appendVisitInfo(b.visitInfo, mysql.CreatePriv, v.NewTable.Schema.L,
+			v.NewTable.Name.L, "", authErr)
+
+		if b.ctx.GetSessionVars().User != nil {
+			authErr = ErrTableaccessDenied.GenWithStackByArgs("INSERT", b.ctx.GetSessionVars().User.Hostname,
+				b.ctx.GetSessionVars().User.Username, v.NewTable.Name.L)
+		}
+		b.visitInfo = appendVisitInfo(b.visitInfo, mysql.InsertPriv, v.NewTable.Schema.L,
+			v.NewTable.Name.L, "", authErr)
 	case *ast.RecoverTableStmt:
 		// Recover table command can only be executed by administrator.
 		b.visitInfo = appendVisitInfo(b.visitInfo, mysql.SuperPriv, "", "", "", nil)
-	}
-=======
-		if b.ctx.GetSessionVars().User != nil {
-			authErr = ErrTableaccessDenied.GenWithStackByArgs("ALTER", b.ctx.GetSessionVars().User.Hostname,
-				b.ctx.GetSessionVars().User.Username, v.OldTable.Name.L)
-		}
-		b.visitInfo = appendVisitInfo(b.visitInfo, mysql.AlterPriv, v.OldTable.Schema.L,
-			v.OldTable.Name.L, "", authErr)
-
-		if b.ctx.GetSessionVars().User != nil {
-			authErr = ErrTableaccessDenied.GenWithStackByArgs("DROP", b.ctx.GetSessionVars().User.Hostname,
-				b.ctx.GetSessionVars().User.Username, v.OldTable.Name.L)
-		}
-		b.visitInfo = appendVisitInfo(b.visitInfo, mysql.DropPriv, v.OldTable.Schema.L,
-			v.OldTable.Name.L, "", authErr)
-
-		if b.ctx.GetSessionVars().User != nil {
-			authErr = ErrTableaccessDenied.GenWithStackByArgs("CREATE", b.ctx.GetSessionVars().User.Hostname,
-				b.ctx.GetSessionVars().User.Username, v.NewTable.Name.L)
-		}
-		b.visitInfo = appendVisitInfo(b.visitInfo, mysql.CreatePriv, v.NewTable.Schema.L,
-			v.NewTable.Name.L, "", authErr)
->>>>>>> f514a32b
-
-		if b.ctx.GetSessionVars().User != nil {
-			authErr = ErrTableaccessDenied.GenWithStackByArgs("INSERT", b.ctx.GetSessionVars().User.Hostname,
-				b.ctx.GetSessionVars().User.Username, v.NewTable.Name.L)
-		}
-		b.visitInfo = appendVisitInfo(b.visitInfo, mysql.InsertPriv, v.NewTable.Schema.L,
-			v.NewTable.Name.L, "", authErr)
 	}
 	p := &DDL{Statement: node}
 	return p, nil
