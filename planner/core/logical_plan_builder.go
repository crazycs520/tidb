// Copyright 2016 PingCAP, Inc.
//
// Licensed under the Apache License, Version 2.0 (the "License");
// you may not use this file except in compliance with the License.
// You may obtain a copy of the License at
//
//     http://www.apache.org/licenses/LICENSE-2.0
//
// Unless required by applicable law or agreed to in writing, software
// distributed under the License is distributed on an "AS IS" BASIS,
// See the License for the specific language governing permissions and
// limitations under the License.

package core

import (
	"context"
	"fmt"
	"math"
	"math/bits"
	"reflect"
	"sort"
	"strings"
	"time"
	"unicode"

	"github.com/cznic/mathutil"
	"github.com/pingcap/errors"
	"github.com/pingcap/parser"
	"github.com/pingcap/parser/ast"
	"github.com/pingcap/parser/format"
	"github.com/pingcap/parser/model"
	"github.com/pingcap/parser/mysql"
	"github.com/pingcap/parser/opcode"
	"github.com/pingcap/tidb/domain"
	"github.com/pingcap/tidb/expression"
	"github.com/pingcap/tidb/expression/aggregation"
	"github.com/pingcap/tidb/infoschema"
	"github.com/pingcap/tidb/kv"
	"github.com/pingcap/tidb/metrics"
	"github.com/pingcap/tidb/planner/property"
	"github.com/pingcap/tidb/privilege"
	"github.com/pingcap/tidb/sessionctx"
	"github.com/pingcap/tidb/statistics"
	"github.com/pingcap/tidb/table"
	"github.com/pingcap/tidb/table/tables"
	"github.com/pingcap/tidb/types"
	driver "github.com/pingcap/tidb/types/parser_driver"
	util2 "github.com/pingcap/tidb/util"
	"github.com/pingcap/tidb/util/chunk"
	"github.com/pingcap/tidb/util/plancodec"
)

const (
	// TiDBMergeJoin is hint enforce merge join.
	TiDBMergeJoin = "tidb_smj"
	// HintSMJ is hint enforce merge join.
	HintSMJ = "sm_join"
	// TiDBIndexNestedLoopJoin is hint enforce index nested loop join.
	TiDBIndexNestedLoopJoin = "tidb_inlj"
	// HintINLJ is hint enforce index nested loop join.
	HintINLJ = "inl_join"
	// HintINLHJ is hint enforce index nested loop hash join.
	HintINLHJ = "inl_hash_join"
	// HintINLMJ is hint enforce index nested loop merge join.
	HintINLMJ = "inl_merge_join"
	// TiDBHashJoin is hint enforce hash join.
	TiDBHashJoin = "tidb_hj"
	// HintHJ is hint enforce hash join.
	HintHJ = "hash_join"
	// HintHashAgg is hint enforce hash aggregation.
	HintHashAgg = "hash_agg"
	// HintStreamAgg is hint enforce stream aggregation.
	HintStreamAgg = "stream_agg"
	// HintUseIndex is hint enforce using some indexes.
	HintUseIndex = "use_index"
	// HintIgnoreIndex is hint enforce ignoring some indexes.
	HintIgnoreIndex = "ignore_index"
	// HintAggToCop is hint enforce pushing aggregation to coprocessor.
	HintAggToCop = "agg_to_cop"
	// HintReadFromStorage is hint enforce some tables read from specific type of storage.
	HintReadFromStorage = "read_from_storage"
	// HintTiFlash is a label represents the tiflash storage type.
	HintTiFlash = "tiflash"
	// HintTiKV is a label represents the tikv storage type.
	HintTiKV = "tikv"
	// HintIndexMerge is a hint to enforce using some indexes at the same time.
	HintIndexMerge = "use_index_merge"
	// HintTimeRange is a hint to specify the time range for metrics summary tables
	HintTimeRange = "time_range"
)

const (
	// ErrExprInSelect  is in select fields for the error of ErrFieldNotInGroupBy
	ErrExprInSelect = "SELECT list"
	// ErrExprInOrderBy  is in order by items for the error of ErrFieldNotInGroupBy
	ErrExprInOrderBy = "ORDER BY"
)

func (la *LogicalAggregation) collectGroupByColumns() {
	la.groupByCols = la.groupByCols[:0]
	for _, item := range la.GroupByItems {
		if col, ok := item.(*expression.Column); ok {
			la.groupByCols = append(la.groupByCols, col)
		}
	}
}

func (b *PlanBuilder) buildAggregation(ctx context.Context, p LogicalPlan, aggFuncList []*ast.AggregateFuncExpr, gbyItems []expression.Expression) (LogicalPlan, map[int]int, error) {
	b.optFlag |= flagBuildKeyInfo
	b.optFlag |= flagPushDownAgg
	// We may apply aggregation eliminate optimization.
	// So we add the flagMaxMinEliminate to try to convert max/min to topn and flagPushDownTopN to handle the newly added topn operator.
	b.optFlag |= flagMaxMinEliminate
	b.optFlag |= flagPushDownTopN
	// when we eliminate the max and min we may add `is not null` filter.
	b.optFlag |= flagPredicatePushDown
	b.optFlag |= flagEliminateAgg
	b.optFlag |= flagEliminateProjection

	plan4Agg := LogicalAggregation{AggFuncs: make([]*aggregation.AggFuncDesc, 0, len(aggFuncList))}.Init(b.ctx, b.getSelectOffset())
	if hint := b.TableHints(); hint != nil {
		plan4Agg.aggHints = hint.aggHints
	}
	schema4Agg := expression.NewSchema(make([]*expression.Column, 0, len(aggFuncList)+p.Schema().Len())...)
	names := make(types.NameSlice, 0, len(aggFuncList)+p.Schema().Len())
	// aggIdxMap maps the old index to new index after applying common aggregation functions elimination.
	aggIndexMap := make(map[int]int)

	for i, aggFunc := range aggFuncList {
		newArgList := make([]expression.Expression, 0, len(aggFunc.Args))
		for _, arg := range aggFunc.Args {
			newArg, np, err := b.rewrite(ctx, arg, p, nil, true)
			if err != nil {
				return nil, nil, err
			}
			p = np
			newArgList = append(newArgList, newArg)
		}
		newFunc, err := aggregation.NewAggFuncDesc(b.ctx, aggFunc.F, newArgList, aggFunc.Distinct)
		if err != nil {
			return nil, nil, err
		}
		combined := false
		for j, oldFunc := range plan4Agg.AggFuncs {
			if oldFunc.Equal(b.ctx, newFunc) {
				aggIndexMap[i] = j
				combined = true
				break
			}
		}
		if !combined {
			position := len(plan4Agg.AggFuncs)
			aggIndexMap[i] = position
			plan4Agg.AggFuncs = append(plan4Agg.AggFuncs, newFunc)
			schema4Agg.Append(&expression.Column{
				UniqueID: b.ctx.GetSessionVars().AllocPlanColumnID(),
				RetType:  newFunc.RetTp,
			})
			names = append(names, types.EmptyName)
		}
	}
	for i, col := range p.Schema().Columns {
		newFunc, err := aggregation.NewAggFuncDesc(b.ctx, ast.AggFuncFirstRow, []expression.Expression{col}, false)
		if err != nil {
			return nil, nil, err
		}
		plan4Agg.AggFuncs = append(plan4Agg.AggFuncs, newFunc)
		newCol, _ := col.Clone().(*expression.Column)
		newCol.RetType = newFunc.RetTp
		schema4Agg.Append(newCol)
		names = append(names, p.OutputNames()[i])
	}
	plan4Agg.names = names
	plan4Agg.SetChildren(p)
	plan4Agg.GroupByItems = gbyItems
	plan4Agg.SetSchema(schema4Agg)
	plan4Agg.collectGroupByColumns()
	return plan4Agg, aggIndexMap, nil
}

func (b *PlanBuilder) buildResultSetNode(ctx context.Context, node ast.ResultSetNode) (p LogicalPlan, err error) {
	switch x := node.(type) {
	case *ast.Join:
		return b.buildJoin(ctx, x)
	case *ast.TableSource:
		var isTableName bool
		switch v := x.Source.(type) {
		case *ast.SelectStmt:
			p, err = b.buildSelect(ctx, v)
		case *ast.UnionStmt:
			p, err = b.buildUnion(ctx, v)
		case *ast.TableName:
			p, err = b.buildDataSource(ctx, v, &x.AsName)
			isTableName = true
		default:
			err = ErrUnsupportedType.GenWithStackByArgs(v)
		}
		if err != nil {
			return nil, err
		}

		for _, name := range p.OutputNames() {
			if name.Hidden {
				continue
			}
			if x.AsName.L != "" {
				name.TblName = x.AsName
			}
		}
		// `TableName` is not a select block, so we do not need to handle it.
		if !isTableName && b.ctx.GetSessionVars().PlannerSelectBlockAsName != nil {
			b.ctx.GetSessionVars().PlannerSelectBlockAsName[p.SelectBlockOffset()] = ast.HintTable{DBName: p.OutputNames()[0].DBName, TableName: p.OutputNames()[0].TblName}
		}
		// Duplicate column name in one table is not allowed.
		// "select * from (select 1, 1) as a;" is duplicate
		dupNames := make(map[string]struct{}, len(p.Schema().Columns))
		for _, name := range p.OutputNames() {
			colName := name.ColName.O
			if _, ok := dupNames[colName]; ok {
				return nil, ErrDupFieldName.GenWithStackByArgs(colName)
			}
			dupNames[colName] = struct{}{}
		}
		return p, nil
	case *ast.SelectStmt:
		return b.buildSelect(ctx, x)
	case *ast.UnionStmt:
		return b.buildUnion(ctx, x)
	default:
		return nil, ErrUnsupportedType.GenWithStack("Unsupported ast.ResultSetNode(%T) for buildResultSetNode()", x)
	}
}

// pushDownConstExpr checks if the condition is from filter condition, if true, push it down to both
// children of join, whatever the join type is; if false, push it down to inner child of outer join,
// and both children of non-outer-join.
func (p *LogicalJoin) pushDownConstExpr(expr expression.Expression, leftCond []expression.Expression,
	rightCond []expression.Expression, filterCond bool) ([]expression.Expression, []expression.Expression) {
	switch p.JoinType {
	case LeftOuterJoin, LeftOuterSemiJoin, AntiLeftOuterSemiJoin:
		if filterCond {
			leftCond = append(leftCond, expr)
			// Append the expr to right join condition instead of `rightCond`, to make it able to be
			// pushed down to children of join.
			p.RightConditions = append(p.RightConditions, expr)
		} else {
			rightCond = append(rightCond, expr)
		}
	case RightOuterJoin:
		if filterCond {
			rightCond = append(rightCond, expr)
			p.LeftConditions = append(p.LeftConditions, expr)
		} else {
			leftCond = append(leftCond, expr)
		}
	case SemiJoin, InnerJoin:
		leftCond = append(leftCond, expr)
		rightCond = append(rightCond, expr)
	case AntiSemiJoin:
		if filterCond {
			leftCond = append(leftCond, expr)
		}
		rightCond = append(rightCond, expr)
	}
	return leftCond, rightCond
}

func (p *LogicalJoin) extractOnCondition(conditions []expression.Expression, deriveLeft bool,
	deriveRight bool) (eqCond []*expression.ScalarFunction, leftCond []expression.Expression,
	rightCond []expression.Expression, otherCond []expression.Expression) {
	return p.ExtractOnCondition(conditions, p.children[0].Schema(), p.children[1].Schema(), deriveLeft, deriveRight)
}

// ExtractOnCondition divide conditions in CNF of join node into 4 groups.
// These conditions can be where conditions, join conditions, or collection of both.
// If deriveLeft/deriveRight is set, we would try to derive more conditions for left/right plan.
func (p *LogicalJoin) ExtractOnCondition(
	conditions []expression.Expression,
	leftSchema *expression.Schema,
	rightSchema *expression.Schema,
	deriveLeft bool,
	deriveRight bool) (eqCond []*expression.ScalarFunction, leftCond []expression.Expression,
	rightCond []expression.Expression, otherCond []expression.Expression) {
	for _, expr := range conditions {
		binop, ok := expr.(*expression.ScalarFunction)
		if ok && len(binop.GetArgs()) == 2 {
			ctx := binop.GetCtx()
			arg0, lOK := binop.GetArgs()[0].(*expression.Column)
			arg1, rOK := binop.GetArgs()[1].(*expression.Column)
			if lOK && rOK {
				leftCol := leftSchema.RetrieveColumn(arg0)
				rightCol := rightSchema.RetrieveColumn(arg1)
				if leftCol == nil || rightCol == nil {
					leftCol = leftSchema.RetrieveColumn(arg1)
					rightCol = rightSchema.RetrieveColumn(arg0)
					arg0, arg1 = arg1, arg0
				}
				if leftCol != nil && rightCol != nil {
					if deriveLeft {
						if isNullRejected(ctx, leftSchema, expr) && !mysql.HasNotNullFlag(leftCol.RetType.Flag) {
							notNullExpr := expression.BuildNotNullExpr(ctx, leftCol)
							leftCond = append(leftCond, notNullExpr)
						}
					}
					if deriveRight {
						if isNullRejected(ctx, rightSchema, expr) && !mysql.HasNotNullFlag(rightCol.RetType.Flag) {
							notNullExpr := expression.BuildNotNullExpr(ctx, rightCol)
							rightCond = append(rightCond, notNullExpr)
						}
					}
					// For queries like `select a in (select a from s where s.b = t.b) from t`,
					// if subquery is empty caused by `s.b = t.b`, the result should always be
					// false even if t.a is null or s.a is null. To make this join "empty aware",
					// we should differentiate `t.a = s.a` from other column equal conditions, so
					// we put it into OtherConditions instead of EqualConditions of join.
					if binop.FuncName.L == ast.EQ && !arg0.InOperand && !arg1.InOperand {
						cond := expression.NewFunctionInternal(ctx, ast.EQ, types.NewFieldType(mysql.TypeTiny), arg0, arg1)
						eqCond = append(eqCond, cond.(*expression.ScalarFunction))
						continue
					}
				}
			}
		}
		columns := expression.ExtractColumns(expr)
		// `columns` may be empty, if the condition is like `correlated_column op constant`, or `constant`,
		// push this kind of constant condition down according to join type.
		if len(columns) == 0 {
			leftCond, rightCond = p.pushDownConstExpr(expr, leftCond, rightCond, deriveLeft || deriveRight)
			continue
		}
		allFromLeft, allFromRight := true, true
		for _, col := range columns {
			if !leftSchema.Contains(col) {
				allFromLeft = false
			}
			if !rightSchema.Contains(col) {
				allFromRight = false
			}
		}
		if allFromRight {
			rightCond = append(rightCond, expr)
		} else if allFromLeft {
			leftCond = append(leftCond, expr)
		} else {
			// Relax expr to two supersets: leftRelaxedCond and rightRelaxedCond, the expression now is
			// `expr AND leftRelaxedCond AND rightRelaxedCond`. Motivation is to push filters down to
			// children as much as possible.
			if deriveLeft {
				leftRelaxedCond := expression.DeriveRelaxedFiltersFromDNF(expr, leftSchema)
				if leftRelaxedCond != nil {
					leftCond = append(leftCond, leftRelaxedCond)
				}
			}
			if deriveRight {
				rightRelaxedCond := expression.DeriveRelaxedFiltersFromDNF(expr, rightSchema)
				if rightRelaxedCond != nil {
					rightCond = append(rightCond, rightRelaxedCond)
				}
			}
			otherCond = append(otherCond, expr)
		}
	}
	return
}

// extractTableAlias returns table alias of the LogicalPlan's columns.
// It will return nil when there are multiple table alias, because the alias is only used to check if
// the logicalPlan match some optimizer hints, and hints are not expected to take effect in this case.
func extractTableAlias(p Plan, parentOffset int) *hintTableInfo {
	if len(p.OutputNames()) > 0 && p.OutputNames()[0].TblName.L != "" {
		firstName := p.OutputNames()[0]
		for _, name := range p.OutputNames() {
			if name.TblName.L != firstName.TblName.L || name.DBName.L != firstName.DBName.L {
				return nil
			}
		}
		blockOffset := p.SelectBlockOffset()
		blockAsNames := p.SCtx().GetSessionVars().PlannerSelectBlockAsName
		// For sub-queries like `(select * from t) t1`, t1 should belong to its surrounding select block.
		if blockOffset != parentOffset && blockAsNames != nil && blockAsNames[blockOffset].TableName.L != "" {
			blockOffset = parentOffset
		}
		return &hintTableInfo{dbName: firstName.DBName, tblName: firstName.TblName, selectOffset: blockOffset}
	}
	return nil
}

func (p *LogicalJoin) setPreferredJoinType(hintInfo *tableHintInfo) {
	if hintInfo == nil {
		return
	}

	lhsAlias := extractTableAlias(p.children[0], p.blockOffset)
	rhsAlias := extractTableAlias(p.children[1], p.blockOffset)
	if hintInfo.ifPreferMergeJoin(lhsAlias, rhsAlias) {
		p.preferJoinType |= preferMergeJoin
	}
	if hintInfo.ifPreferHashJoin(lhsAlias, rhsAlias) {
		p.preferJoinType |= preferHashJoin
	}
	if hintInfo.ifPreferINLJ(lhsAlias) {
		p.preferJoinType |= preferLeftAsINLJInner
	}
	if hintInfo.ifPreferINLJ(rhsAlias) {
		p.preferJoinType |= preferRightAsINLJInner
	}
	if hintInfo.ifPreferINLHJ(lhsAlias) {
		p.preferJoinType |= preferLeftAsINLHJInner
	}
	if hintInfo.ifPreferINLHJ(rhsAlias) {
		p.preferJoinType |= preferRightAsINLHJInner
	}
	if hintInfo.ifPreferINLMJ(lhsAlias) {
		p.preferJoinType |= preferLeftAsINLMJInner
	}
	if hintInfo.ifPreferINLMJ(rhsAlias) {
		p.preferJoinType |= preferRightAsINLMJInner
	}

	// set hintInfo for further usage if this hint info can be used.
	if p.preferJoinType != 0 {
		p.hintInfo = hintInfo
	}

	if containDifferentJoinTypes(p.preferJoinType) {
		errMsg := "Join hints are conflict, you can only specify one type of join"
		warning := ErrInternal.GenWithStack(errMsg)
		p.ctx.GetSessionVars().StmtCtx.AppendWarning(warning)
	}
}

func (ds *DataSource) setPreferredStoreType(hintInfo *tableHintInfo) {
	if hintInfo == nil {
		return
	}

	var alias *hintTableInfo
	if len(ds.TableAsName.L) != 0 {
		alias = &hintTableInfo{dbName: ds.DBName, tblName: *ds.TableAsName, selectOffset: ds.SelectBlockOffset()}
	} else {
		alias = &hintTableInfo{dbName: ds.DBName, tblName: ds.tableInfo.Name, selectOffset: ds.SelectBlockOffset()}
	}
	if hintInfo.ifPreferTiKV(alias) {
		for _, path := range ds.possibleAccessPaths {
			if path.StoreType == kv.TiKV {
				ds.preferStoreType |= preferTiKV
				break
			}
		}
		if ds.preferStoreType == 0 {
			errMsg := fmt.Sprintf("No available path for table %s.%s with the store type %s of the hint /*+ read_from_storage */, "+
				"please check the status of the table replica and variable value of tidb_isolation_read_engines(%v)",
				ds.DBName.O, ds.table.Meta().Name.O, kv.TiKV.Name(), ds.ctx.GetSessionVars().GetIsolationReadEngines())
			warning := ErrInternal.GenWithStack(errMsg)
			ds.ctx.GetSessionVars().StmtCtx.AppendWarning(warning)
		}
	}
	if hintInfo.ifPreferTiFlash(alias) {
		if ds.preferStoreType != 0 {
			errMsg := fmt.Sprintf("Storage hints are conflict, you can only specify one storage type of table %s.%s",
				alias.dbName.L, alias.tblName.L)
			warning := ErrInternal.GenWithStack(errMsg)
			ds.ctx.GetSessionVars().StmtCtx.AppendWarning(warning)
			ds.preferStoreType = 0
			return
		}
		for _, path := range ds.possibleAccessPaths {
			if path.StoreType == kv.TiFlash {
				ds.preferStoreType |= preferTiFlash
				break
			}
		}
		if ds.preferStoreType == 0 {
			errMsg := fmt.Sprintf("No available path for table %s.%s with the store type %s of the hint /*+ read_from_storage */, "+
				"please check the status of the table replica and variable value of tidb_isolation_read_engines(%v)",
				ds.DBName.O, ds.table.Meta().Name.O, kv.TiFlash.Name(), ds.ctx.GetSessionVars().GetIsolationReadEngines())
			warning := ErrInternal.GenWithStack(errMsg)
			ds.ctx.GetSessionVars().StmtCtx.AppendWarning(warning)
		}
	}
}

func resetNotNullFlag(schema *expression.Schema, start, end int) {
	for i := start; i < end; i++ {
		col := *schema.Columns[i]
		newFieldType := *col.RetType
		newFieldType.Flag &= ^mysql.NotNullFlag
		col.RetType = &newFieldType
		schema.Columns[i] = &col
	}
}

func (b *PlanBuilder) buildJoin(ctx context.Context, joinNode *ast.Join) (LogicalPlan, error) {
	// We will construct a "Join" node for some statements like "INSERT",
	// "DELETE", "UPDATE", "REPLACE". For this scenario "joinNode.Right" is nil
	// and we only build the left "ResultSetNode".
	if joinNode.Right == nil {
		return b.buildResultSetNode(ctx, joinNode.Left)
	}

	b.optFlag = b.optFlag | flagPredicatePushDown

	leftPlan, err := b.buildResultSetNode(ctx, joinNode.Left)
	if err != nil {
		return nil, err
	}

	rightPlan, err := b.buildResultSetNode(ctx, joinNode.Right)
	if err != nil {
		return nil, err
	}

	handleMap1 := b.handleHelper.popMap()
	handleMap2 := b.handleHelper.popMap()
	b.handleHelper.mergeAndPush(handleMap1, handleMap2)

	joinPlan := LogicalJoin{StraightJoin: joinNode.StraightJoin || b.inStraightJoin}.Init(b.ctx, b.getSelectOffset())
	joinPlan.SetChildren(leftPlan, rightPlan)
	joinPlan.SetSchema(expression.MergeSchema(leftPlan.Schema(), rightPlan.Schema()))
	joinPlan.names = make([]*types.FieldName, leftPlan.Schema().Len()+rightPlan.Schema().Len())
	copy(joinPlan.names, leftPlan.OutputNames())
	copy(joinPlan.names[leftPlan.Schema().Len():], rightPlan.OutputNames())

	// Set join type.
	switch joinNode.Tp {
	case ast.LeftJoin:
		// left outer join need to be checked elimination
		b.optFlag = b.optFlag | flagEliminateOuterJoin
		joinPlan.JoinType = LeftOuterJoin
		resetNotNullFlag(joinPlan.schema, leftPlan.Schema().Len(), joinPlan.schema.Len())
	case ast.RightJoin:
		// right outer join need to be checked elimination
		b.optFlag = b.optFlag | flagEliminateOuterJoin
		joinPlan.JoinType = RightOuterJoin
		resetNotNullFlag(joinPlan.schema, 0, leftPlan.Schema().Len())
	default:
		b.optFlag = b.optFlag | flagJoinReOrder
		joinPlan.JoinType = InnerJoin
	}

	// Merge sub join's redundantSchema into this join plan. When handle query like
	// select t2.a from (t1 join t2 using (a)) join t3 using (a);
	// we can simply search in the top level join plan to find redundant column.
	var (
		lRedundantSchema, rRedundantSchema *expression.Schema
		lRedundantNames, rRedundantNames   types.NameSlice
	)
	if left, ok := leftPlan.(*LogicalJoin); ok && left.redundantSchema != nil {
		lRedundantSchema = left.redundantSchema
		lRedundantNames = left.redundantNames
	}
	if right, ok := rightPlan.(*LogicalJoin); ok && right.redundantSchema != nil {
		rRedundantSchema = right.redundantSchema
		rRedundantNames = right.redundantNames
	}
	joinPlan.redundantSchema = expression.MergeSchema(lRedundantSchema, rRedundantSchema)
	joinPlan.redundantNames = make([]*types.FieldName, len(lRedundantNames)+len(rRedundantNames))
	copy(joinPlan.redundantNames, lRedundantNames)
	copy(joinPlan.redundantNames[len(lRedundantNames):], rRedundantNames)

	// Set preferred join algorithm if some join hints is specified by user.
	joinPlan.setPreferredJoinType(b.TableHints())

	// "NATURAL JOIN" doesn't have "ON" or "USING" conditions.
	//
	// The "NATURAL [LEFT] JOIN" of two tables is defined to be semantically
	// equivalent to an "INNER JOIN" or a "LEFT JOIN" with a "USING" clause
	// that names all columns that exist in both tables.
	//
	// See https://dev.mysql.com/doc/refman/5.7/en/join.html for more detail.
	if joinNode.NaturalJoin {
		err = b.buildNaturalJoin(joinPlan, leftPlan, rightPlan, joinNode)
		if err != nil {
			return nil, err
		}
	} else if joinNode.Using != nil {
		err = b.buildUsingClause(joinPlan, leftPlan, rightPlan, joinNode)
		if err != nil {
			return nil, err
		}
	} else if joinNode.On != nil {
		b.curClause = onClause
		onExpr, newPlan, err := b.rewrite(ctx, joinNode.On.Expr, joinPlan, nil, false)
		if err != nil {
			return nil, err
		}
		if newPlan != joinPlan {
			return nil, errors.New("ON condition doesn't support subqueries yet")
		}
		onCondition := expression.SplitCNFItems(onExpr)
		joinPlan.AttachOnConds(onCondition)
	} else if joinPlan.JoinType == InnerJoin {
		// If a inner join without "ON" or "USING" clause, it's a cartesian
		// product over the join tables.
		joinPlan.cartesianJoin = true
	}

	return joinPlan, nil
}

// buildUsingClause eliminate the redundant columns and ordering columns based
// on the "USING" clause.
//
// According to the standard SQL, columns are ordered in the following way:
// 1. coalesced common columns of "leftPlan" and "rightPlan", in the order they
//    appears in "leftPlan".
// 2. the rest columns in "leftPlan", in the order they appears in "leftPlan".
// 3. the rest columns in "rightPlan", in the order they appears in "rightPlan".
func (b *PlanBuilder) buildUsingClause(p *LogicalJoin, leftPlan, rightPlan LogicalPlan, join *ast.Join) error {
	filter := make(map[string]bool, len(join.Using))
	for _, col := range join.Using {
		filter[col.Name.L] = true
	}
	return b.coalesceCommonColumns(p, leftPlan, rightPlan, join.Tp, filter)
}

// buildNaturalJoin builds natural join output schema. It finds out all the common columns
// then using the same mechanism as buildUsingClause to eliminate redundant columns and build join conditions.
// According to standard SQL, producing this display order:
// 	All the common columns
// 	Every column in the first (left) table that is not a common column
// 	Every column in the second (right) table that is not a common column
func (b *PlanBuilder) buildNaturalJoin(p *LogicalJoin, leftPlan, rightPlan LogicalPlan, join *ast.Join) error {
	return b.coalesceCommonColumns(p, leftPlan, rightPlan, join.Tp, nil)
}

// coalesceCommonColumns is used by buildUsingClause and buildNaturalJoin. The filter is used by buildUsingClause.
func (b *PlanBuilder) coalesceCommonColumns(p *LogicalJoin, leftPlan, rightPlan LogicalPlan, joinTp ast.JoinType, filter map[string]bool) error {
	lsc := leftPlan.Schema().Clone()
	rsc := rightPlan.Schema().Clone()
	if joinTp == ast.LeftJoin {
		resetNotNullFlag(rsc, 0, rsc.Len())
	} else if joinTp == ast.RightJoin {
		resetNotNullFlag(lsc, 0, lsc.Len())
	}
	lColumns, rColumns := lsc.Columns, rsc.Columns
	lNames, rNames := leftPlan.OutputNames().Shallow(), rightPlan.OutputNames().Shallow()
	if joinTp == ast.RightJoin {
		lNames, rNames = rNames, lNames
		lColumns, rColumns = rsc.Columns, lsc.Columns
	}

	// Find out all the common columns and put them ahead.
	commonLen := 0
	for i, lName := range lNames {
		for j := commonLen; j < len(rNames); j++ {
			if lName.ColName.L != rNames[j].ColName.L {
				continue
			}

			if len(filter) > 0 {
				if !filter[lName.ColName.L] {
					break
				}
				// Mark this column exist.
				filter[lName.ColName.L] = false
			}

			col := lColumns[i]
			copy(lColumns[commonLen+1:i+1], lColumns[commonLen:i])
			lColumns[commonLen] = col

			name := lNames[i]
			copy(lNames[commonLen+1:i+1], lNames[commonLen:i])
			lNames[commonLen] = name

			col = rColumns[j]
			copy(rColumns[commonLen+1:j+1], rColumns[commonLen:j])
			rColumns[commonLen] = col

			name = rNames[j]
			copy(rNames[commonLen+1:j+1], rNames[commonLen:j])
			rNames[commonLen] = name

			commonLen++
			break
		}
	}

	if len(filter) > 0 && len(filter) != commonLen {
		for col, notExist := range filter {
			if notExist {
				return ErrUnknownColumn.GenWithStackByArgs(col, "from clause")
			}
		}
	}

	schemaCols := make([]*expression.Column, len(lColumns)+len(rColumns)-commonLen)
	copy(schemaCols[:len(lColumns)], lColumns)
	copy(schemaCols[len(lColumns):], rColumns[commonLen:])
	names := make(types.NameSlice, len(schemaCols))
	copy(names, lNames)
	copy(names[len(lNames):], rNames[commonLen:])

	conds := make([]expression.Expression, 0, commonLen)
	for i := 0; i < commonLen; i++ {
		lc, rc := lsc.Columns[i], rsc.Columns[i]
		cond, err := expression.NewFunction(b.ctx, ast.EQ, types.NewFieldType(mysql.TypeTiny), lc, rc)
		if err != nil {
			return err
		}
		conds = append(conds, cond)
	}

	p.SetSchema(expression.NewSchema(schemaCols...))
	p.names = names
	p.redundantSchema = expression.MergeSchema(p.redundantSchema, expression.NewSchema(rColumns[:commonLen]...))
	p.redundantNames = append(p.redundantNames.Shallow(), rNames[:commonLen]...)
	p.OtherConditions = append(conds, p.OtherConditions...)

	return nil
}

func (b *PlanBuilder) buildSelection(ctx context.Context, p LogicalPlan, where ast.ExprNode, AggMapper map[*ast.AggregateFuncExpr]int) (LogicalPlan, error) {
	b.optFlag |= flagPredicatePushDown
	if b.curClause != havingClause {
		b.curClause = whereClause
	}

	conditions := splitWhere(where)
	expressions := make([]expression.Expression, 0, len(conditions))
	selection := LogicalSelection{}.Init(b.ctx, b.getSelectOffset())
	for _, cond := range conditions {
		expr, np, err := b.rewrite(ctx, cond, p, AggMapper, false)
		if err != nil {
			return nil, err
		}
		p = np
		if expr == nil {
			continue
		}
		cnfItems := expression.SplitCNFItems(expr)
		for _, item := range cnfItems {
			if con, ok := item.(*expression.Constant); ok && con.DeferredExpr == nil && con.ParamMarker == nil {
				ret, _, err := expression.EvalBool(b.ctx, expression.CNFExprs{con}, chunk.Row{})
				if err != nil || ret {
					continue
				}
				// If there is condition which is always false, return dual plan directly.
				dual := LogicalTableDual{}.Init(b.ctx, b.getSelectOffset())
				dual.names = p.OutputNames()
				dual.SetSchema(p.Schema())
				return dual, nil
			}
			expressions = append(expressions, item)
		}
	}
	if len(expressions) == 0 {
		return p, nil
	}
	selection.Conditions = expressions
	selection.SetChildren(p)
	return selection, nil
}

// buildProjectionFieldNameFromColumns builds the field name, table name and database name when field expression is a column reference.
func (b *PlanBuilder) buildProjectionFieldNameFromColumns(origField *ast.SelectField, colNameField *ast.ColumnNameExpr, name *types.FieldName) (colName, origColName, tblName, origTblName, dbName model.CIStr) {
	origTblName, origColName, dbName = name.OrigTblName, name.OrigColName, name.DBName
	if origField.AsName.L == "" {
		colName = colNameField.Name.Name
	} else {
		colName = origField.AsName
	}
	if tblName.L == "" {
		tblName = name.TblName
	} else {
		tblName = colNameField.Name.Table
	}
	return
}

// buildProjectionFieldNameFromExpressions builds the field name when field expression is a normal expression.
func (b *PlanBuilder) buildProjectionFieldNameFromExpressions(ctx context.Context, field *ast.SelectField) (model.CIStr, error) {
	if agg, ok := field.Expr.(*ast.AggregateFuncExpr); ok && agg.F == ast.AggFuncFirstRow {
		// When the query is select t.a from t group by a; The Column Name should be a but not t.a;
		return agg.Args[0].(*ast.ColumnNameExpr).Name.Name, nil
	}

	innerExpr := getInnerFromParenthesesAndUnaryPlus(field.Expr)
	funcCall, isFuncCall := innerExpr.(*ast.FuncCallExpr)
	// When used to produce a result set column, NAME_CONST() causes the column to have the given name.
	// See https://dev.mysql.com/doc/refman/5.7/en/miscellaneous-functions.html#function_name-const for details
	if isFuncCall && funcCall.FnName.L == ast.NameConst {
		if v, err := evalAstExpr(b.ctx, funcCall.Args[0]); err == nil {
			if s, err := v.ToString(); err == nil {
				return model.NewCIStr(s), nil
			}
		}
		return model.NewCIStr(""), ErrWrongArguments.GenWithStackByArgs("NAME_CONST")
	}
	valueExpr, isValueExpr := innerExpr.(*driver.ValueExpr)

	// Non-literal: Output as inputed, except that comments need to be removed.
	if !isValueExpr {
		return model.NewCIStr(parser.SpecFieldPattern.ReplaceAllStringFunc(field.Text(), parser.TrimComment)), nil
	}

	// Literal: Need special processing
	switch valueExpr.Kind() {
	case types.KindString:
		projName := valueExpr.GetString()
		projOffset := valueExpr.GetProjectionOffset()
		if projOffset >= 0 {
			projName = projName[:projOffset]
		}
		// See #3686, #3994:
		// For string literals, string content is used as column name. Non-graph initial characters are trimmed.
		fieldName := strings.TrimLeftFunc(projName, func(r rune) bool {
			return !unicode.IsOneOf(mysql.RangeGraph, r)
		})
		return model.NewCIStr(fieldName), nil
	case types.KindNull:
		// See #4053, #3685
		return model.NewCIStr("NULL"), nil
	case types.KindBinaryLiteral:
		// Don't rewrite BIT literal or HEX literals
		return model.NewCIStr(field.Text()), nil
	case types.KindInt64:
		// See #9683
		// TRUE or FALSE can be a int64
		if mysql.HasIsBooleanFlag(valueExpr.Type.Flag) {
			if i := valueExpr.GetValue().(int64); i == 0 {
				return model.NewCIStr("FALSE"), nil
			}
			return model.NewCIStr("TRUE"), nil
		}
		fallthrough

	default:
		fieldName := field.Text()
		fieldName = strings.TrimLeft(fieldName, "\t\n +(")
		fieldName = strings.TrimRight(fieldName, "\t\n )")
		return model.NewCIStr(fieldName), nil
	}
}

// buildProjectionField builds the field object according to SelectField in projection.
func (b *PlanBuilder) buildProjectionField(ctx context.Context, p LogicalPlan, field *ast.SelectField, expr expression.Expression) (*expression.Column, *types.FieldName, error) {
	var origTblName, tblName, origColName, colName, dbName model.CIStr
	innerNode := getInnerFromParenthesesAndUnaryPlus(field.Expr)
	col, isCol := expr.(*expression.Column)
	// Correlated column won't affect the final output names. So we can put it in any of the three logic block.
	// Don't put it into the first block just for simplifying the codes.
	if colNameField, ok := innerNode.(*ast.ColumnNameExpr); ok && isCol {
		// Field is a column reference.
		idx := p.Schema().ColumnIndex(col)
		var name *types.FieldName
		// The column maybe the one from join's redundant part.
		// TODO: Fully support USING/NATURAL JOIN, refactor here.
		if idx == -1 {
			if join, ok := p.(*LogicalJoin); ok {
				idx = join.redundantSchema.ColumnIndex(col)
				name = join.redundantNames[idx]
			}
		} else {
			name = p.OutputNames()[idx]
		}
		colName, origColName, tblName, origTblName, dbName = b.buildProjectionFieldNameFromColumns(field, colNameField, name)
	} else if field.AsName.L != "" {
		// Field has alias.
		colName = field.AsName
	} else {
		// Other: field is an expression.
		var err error
		if colName, err = b.buildProjectionFieldNameFromExpressions(ctx, field); err != nil {
			return nil, nil, err
		}
	}
	name := &types.FieldName{
		TblName:     tblName,
		OrigTblName: origTblName,
		ColName:     colName,
		OrigColName: origColName,
		DBName:      dbName,
	}
	if isCol {
		return col, name, nil
	}
	newCol := &expression.Column{
		UniqueID: b.ctx.GetSessionVars().AllocPlanColumnID(),
		RetType:  expr.GetType(),
	}
	return newCol, name, nil
}

// buildProjection returns a Projection plan and non-aux columns length.
func (b *PlanBuilder) buildProjection(ctx context.Context, p LogicalPlan, fields []*ast.SelectField, mapper map[*ast.AggregateFuncExpr]int, windowMapper map[*ast.WindowFuncExpr]int, considerWindow bool, expandGenerateColumn bool) (LogicalPlan, int, error) {
	b.optFlag |= flagEliminateProjection
	b.curClause = fieldList
	proj := LogicalProjection{Exprs: make([]expression.Expression, 0, len(fields))}.Init(b.ctx, b.getSelectOffset())
	schema := expression.NewSchema(make([]*expression.Column, 0, len(fields))...)
	oldLen := 0
	newNames := make([]*types.FieldName, 0, len(fields))
	for i, field := range fields {
		if !field.Auxiliary {
			oldLen++
		}

		isWindowFuncField := ast.HasWindowFlag(field.Expr)
		// Although window functions occurs in the select fields, but it has to be processed after having clause.
		// So when we build the projection for select fields, we need to skip the window function.
		// When `considerWindow` is false, we will only build fields for non-window functions, so we add fake placeholders.
		// for window functions. These fake placeholders will be erased in column pruning.
		// When `considerWindow` is true, all the non-window fields have been built, so we just use the schema columns.
		if considerWindow && !isWindowFuncField {
			col := p.Schema().Columns[i]
			proj.Exprs = append(proj.Exprs, col)
			schema.Append(col)
			newNames = append(newNames, p.OutputNames()[i])
			continue
		} else if !considerWindow && isWindowFuncField {
			expr := expression.Zero
			proj.Exprs = append(proj.Exprs, expr)
			col, name, err := b.buildProjectionField(ctx, p, field, expr)
			if err != nil {
				return nil, 0, err
			}
			schema.Append(col)
			newNames = append(newNames, name)
			continue
		}
		newExpr, np, err := b.rewriteWithPreprocess(ctx, field.Expr, p, mapper, windowMapper, true, nil)
		if err != nil {
			return nil, 0, err
		}

		// For window functions in the order by clause, we will append an field for it.
		// We need rewrite the window mapper here so order by clause could find the added field.
		if considerWindow && isWindowFuncField && field.Auxiliary {
			if windowExpr, ok := field.Expr.(*ast.WindowFuncExpr); ok {
				windowMapper[windowExpr] = i
			}
		}

		p = np
		proj.Exprs = append(proj.Exprs, newExpr)

		col, name, err := b.buildProjectionField(ctx, p, field, newExpr)
		if err != nil {
			return nil, 0, err
		}
		schema.Append(col)
		newNames = append(newNames, name)
	}
	proj.SetSchema(schema)
	proj.names = newNames
	if expandGenerateColumn {
		// Sometimes we need to add some fields to the projection so that we can use generate column substitute
		// optimization. For example: select a+1 from t order by a+1, with a virtual generate column c as (a+1) and
		// an index on c. We need to add c into the projection so that we can replace a+1 with c.
		exprToColumn := make(ExprColumnMap)
		collectGenerateColumn(p, exprToColumn)
		for expr, col := range exprToColumn {
			idx := p.Schema().ColumnIndex(col)
			if idx == -1 {
				continue
			}
			if proj.schema.Contains(col) {
				continue
			}
			proj.schema.Columns = append(proj.schema.Columns, col)
			proj.Exprs = append(proj.Exprs, expr)
			proj.names = append(proj.names, p.OutputNames()[idx])
		}
	}
	proj.SetChildren(p)
	return proj, oldLen, nil
}

func (b *PlanBuilder) buildDistinct(child LogicalPlan, length int) (*LogicalAggregation, error) {
	b.optFlag = b.optFlag | flagBuildKeyInfo
	b.optFlag = b.optFlag | flagPushDownAgg
	plan4Agg := LogicalAggregation{
		AggFuncs:     make([]*aggregation.AggFuncDesc, 0, child.Schema().Len()),
		GroupByItems: expression.Column2Exprs(child.Schema().Clone().Columns[:length]),
	}.Init(b.ctx, child.SelectBlockOffset())
	if hint := b.TableHints(); hint != nil {
		plan4Agg.aggHints = hint.aggHints
	}
	plan4Agg.collectGroupByColumns()
	for _, col := range child.Schema().Columns {
		aggDesc, err := aggregation.NewAggFuncDesc(b.ctx, ast.AggFuncFirstRow, []expression.Expression{col}, false)
		if err != nil {
			return nil, err
		}
		plan4Agg.AggFuncs = append(plan4Agg.AggFuncs, aggDesc)
	}
	plan4Agg.SetChildren(child)
	plan4Agg.SetSchema(child.Schema().Clone())
	plan4Agg.names = child.OutputNames()
	// Distinct will be rewritten as first_row, we reset the type here since the return type
	// of first_row is not always the same as the column arg of first_row.
	for i, col := range plan4Agg.schema.Columns {
		col.RetType = plan4Agg.AggFuncs[i].RetTp
	}
	return plan4Agg, nil
}

// unionJoinFieldType finds the type which can carry the given types in Union.
func unionJoinFieldType(a, b *types.FieldType) *types.FieldType {
	resultTp := types.NewFieldType(types.MergeFieldType(a.Tp, b.Tp))
	// This logic will be intelligible when it is associated with the buildProjection4Union logic.
	if resultTp.Tp == mysql.TypeNewDecimal {
		// The decimal result type will be unsigned only when all the decimals to be united are unsigned.
		resultTp.Flag &= b.Flag & mysql.UnsignedFlag
	} else {
		// Non-decimal results will be unsigned when the first SQL statement result in the union is unsigned.
		resultTp.Flag |= a.Flag & mysql.UnsignedFlag
	}
	resultTp.Decimal = mathutil.Max(a.Decimal, b.Decimal)
	// `Flen - Decimal` is the fraction before '.'
	resultTp.Flen = mathutil.Max(a.Flen-a.Decimal, b.Flen-b.Decimal) + resultTp.Decimal
	if resultTp.EvalType() != types.ETInt && (a.EvalType() == types.ETInt || b.EvalType() == types.ETInt) && resultTp.Flen < mysql.MaxIntWidth {
		resultTp.Flen = mysql.MaxIntWidth
	}
	resultTp.Charset = a.Charset
	resultTp.Collate = a.Collate
	expression.SetBinFlagOrBinStr(b, resultTp)
	return resultTp
}

func (b *PlanBuilder) buildProjection4Union(ctx context.Context, u *LogicalUnionAll) {
	unionCols := make([]*expression.Column, 0, u.children[0].Schema().Len())
	names := make([]*types.FieldName, 0, u.children[0].Schema().Len())

	// Infer union result types by its children's schema.
	for i, col := range u.children[0].Schema().Columns {
		resultTp := col.RetType
		for j := 1; j < len(u.children); j++ {
			childTp := u.children[j].Schema().Columns[i].RetType
			resultTp = unionJoinFieldType(resultTp, childTp)
		}
		names = append(names, &types.FieldName{ColName: u.children[0].OutputNames()[i].ColName})
		unionCols = append(unionCols, &expression.Column{
			RetType:  resultTp,
			UniqueID: b.ctx.GetSessionVars().AllocPlanColumnID(),
		})
	}
	u.schema = expression.NewSchema(unionCols...)
	u.names = names
	// Process each child and add a projection above original child.
	// So the schema of `UnionAll` can be the same with its children's.
	for childID, child := range u.children {
		exprs := make([]expression.Expression, len(child.Schema().Columns))
		for i, srcCol := range child.Schema().Columns {
			dstType := unionCols[i].RetType
			srcType := srcCol.RetType
			if !srcType.Equal(dstType) {
				exprs[i] = expression.BuildCastFunction4Union(b.ctx, srcCol, dstType)
			} else {
				exprs[i] = srcCol
			}
		}
		b.optFlag |= flagEliminateProjection
		proj := LogicalProjection{Exprs: exprs, AvoidColumnEvaluator: true}.Init(b.ctx, b.getSelectOffset())
		proj.SetSchema(u.schema.Clone())
		proj.SetChildren(child)
		u.children[childID] = proj
	}
}

func (b *PlanBuilder) buildUnion(ctx context.Context, union *ast.UnionStmt) (LogicalPlan, error) {
	distinctSelectPlans, allSelectPlans, err := b.divideUnionSelectPlans(ctx, union.SelectList.Selects)
	if err != nil {
		return nil, err
	}

	unionDistinctPlan := b.buildUnionAll(ctx, distinctSelectPlans)
	if unionDistinctPlan != nil {
		unionDistinctPlan, err = b.buildDistinct(unionDistinctPlan, unionDistinctPlan.Schema().Len())
		if err != nil {
			return nil, err
		}
		if len(allSelectPlans) > 0 {
			// Can't change the statements order in order to get the correct column info.
			allSelectPlans = append([]LogicalPlan{unionDistinctPlan}, allSelectPlans...)
		}
	}

	unionAllPlan := b.buildUnionAll(ctx, allSelectPlans)
	unionPlan := unionDistinctPlan
	if unionAllPlan != nil {
		unionPlan = unionAllPlan
	}

	oldLen := unionPlan.Schema().Len()

	for i := 0; i < len(union.SelectList.Selects); i++ {
		b.handleHelper.popMap()
	}
	b.handleHelper.pushMap(nil)

	if union.OrderBy != nil {
		unionPlan, err = b.buildSort(ctx, unionPlan, union.OrderBy.Items, nil, nil)
		if err != nil {
			return nil, err
		}
	}

	if union.Limit != nil {
		unionPlan, err = b.buildLimit(unionPlan, union.Limit)
		if err != nil {
			return nil, err
		}
	}

	// Fix issue #8189 (https://github.com/pingcap/tidb/issues/8189).
	// If there are extra expressions generated from `ORDER BY` clause, generate a `Projection` to remove them.
	if oldLen != unionPlan.Schema().Len() {
		proj := LogicalProjection{Exprs: expression.Column2Exprs(unionPlan.Schema().Columns[:oldLen])}.Init(b.ctx, b.getSelectOffset())
		proj.SetChildren(unionPlan)
		schema := expression.NewSchema(unionPlan.Schema().Clone().Columns[:oldLen]...)
		for _, col := range schema.Columns {
			col.UniqueID = b.ctx.GetSessionVars().AllocPlanColumnID()
		}
		proj.names = unionPlan.OutputNames()[:oldLen]
		proj.SetSchema(schema)
		return proj, nil
	}

	return unionPlan, nil
}

// divideUnionSelectPlans resolves union's select stmts to logical plans.
// and divide result plans into "union-distinct" and "union-all" parts.
// divide rule ref: https://dev.mysql.com/doc/refman/5.7/en/union.html
// "Mixed UNION types are treated such that a DISTINCT union overrides any ALL union to its left."
func (b *PlanBuilder) divideUnionSelectPlans(ctx context.Context, selects []*ast.SelectStmt) (distinctSelects []LogicalPlan, allSelects []LogicalPlan, err error) {
	firstUnionAllIdx, columnNums := 0, -1
	// The last slot is reserved for appending distinct union outside this function.
	children := make([]LogicalPlan, len(selects), len(selects)+1)
	for i := len(selects) - 1; i >= 0; i-- {
		stmt := selects[i]
		if firstUnionAllIdx == 0 && stmt.IsAfterUnionDistinct {
			firstUnionAllIdx = i + 1
		}

		selectPlan, err := b.buildSelect(ctx, stmt)
		if err != nil {
			return nil, nil, err
		}

		if columnNums == -1 {
			columnNums = selectPlan.Schema().Len()
		}
		if selectPlan.Schema().Len() != columnNums {
			return nil, nil, ErrWrongNumberOfColumnsInSelect.GenWithStackByArgs()
		}
		children[i] = selectPlan
	}
	return children[:firstUnionAllIdx], children[firstUnionAllIdx:], nil
}

func (b *PlanBuilder) buildUnionAll(ctx context.Context, subPlan []LogicalPlan) LogicalPlan {
	if len(subPlan) == 0 {
		return nil
	}
	u := LogicalUnionAll{}.Init(b.ctx, b.getSelectOffset())
	u.children = subPlan
	b.buildProjection4Union(ctx, u)
	return u
}

// ByItems wraps a "by" item.
type ByItems struct {
	Expr expression.Expression
	Desc bool
}

// String implements fmt.Stringer interface.
func (by *ByItems) String() string {
	if by.Desc {
		return fmt.Sprintf("%s true", by.Expr)
	}
	return by.Expr.String()
}

// Clone makes a copy of ByItems.
func (by *ByItems) Clone() *ByItems {
	return &ByItems{Expr: by.Expr.Clone(), Desc: by.Desc}
}

// Equal checks whether two ByItems are equal.
func (by *ByItems) Equal(ctx sessionctx.Context, other *ByItems) bool {
	return by.Expr.Equal(ctx, other.Expr) && by.Desc == other.Desc
}

// itemTransformer transforms ParamMarkerExpr to PositionExpr in the context of ByItem
type itemTransformer struct {
}

func (t *itemTransformer) Enter(inNode ast.Node) (ast.Node, bool) {
	switch n := inNode.(type) {
	case *driver.ParamMarkerExpr:
		newNode := expression.ConstructPositionExpr(n)
		return newNode, true
	}
	return inNode, false
}

func (t *itemTransformer) Leave(inNode ast.Node) (ast.Node, bool) {
	return inNode, false
}

func (b *PlanBuilder) buildSort(ctx context.Context, p LogicalPlan, byItems []*ast.ByItem, aggMapper map[*ast.AggregateFuncExpr]int, windowMapper map[*ast.WindowFuncExpr]int) (*LogicalSort, error) {
	if _, isUnion := p.(*LogicalUnionAll); isUnion {
		b.curClause = globalOrderByClause
	} else {
		b.curClause = orderByClause
	}
	sort := LogicalSort{}.Init(b.ctx, b.getSelectOffset())
	exprs := make([]*ByItems, 0, len(byItems))
	transformer := &itemTransformer{}
	for _, item := range byItems {
		newExpr, _ := item.Expr.Accept(transformer)
		item.Expr = newExpr.(ast.ExprNode)
		it, np, err := b.rewriteWithPreprocess(ctx, item.Expr, p, aggMapper, windowMapper, true, nil)
		if err != nil {
			return nil, err
		}

		p = np
		exprs = append(exprs, &ByItems{Expr: it, Desc: item.Desc})
	}
	sort.ByItems = exprs
	sort.SetChildren(p)
	return sort, nil
}

// getUintFromNode gets uint64 value from ast.Node.
// For ordinary statement, node should be uint64 constant value.
// For prepared statement, node is string. We should convert it to uint64.
func getUintFromNode(ctx sessionctx.Context, n ast.Node) (uVal uint64, isNull bool, isExpectedType bool) {
	var val interface{}
	switch v := n.(type) {
	case *driver.ValueExpr:
		val = v.GetValue()
	case *driver.ParamMarkerExpr:
		if !v.InExecute {
			return 0, false, true
		}
		param, err := expression.ParamMarkerExpression(ctx, v)
		if err != nil {
			return 0, false, false
		}
		str, isNull, err := expression.GetStringFromConstant(ctx, param)
		if err != nil {
			return 0, false, false
		}
		if isNull {
			return 0, true, true
		}
		val = str
	default:
		return 0, false, false
	}
	switch v := val.(type) {
	case uint64:
		return v, false, true
	case int64:
		if v >= 0 {
			return uint64(v), false, true
		}
	case string:
		sc := ctx.GetSessionVars().StmtCtx
		uVal, err := types.StrToUint(sc, v)
		if err != nil {
			return 0, false, false
		}
		return uVal, false, true
	}
	return 0, false, false
}

func extractLimitCountOffset(ctx sessionctx.Context, limit *ast.Limit) (count uint64,
	offset uint64, err error) {
	var isExpectedType bool
	if limit.Count != nil {
		count, _, isExpectedType = getUintFromNode(ctx, limit.Count)
		if !isExpectedType {
			return 0, 0, ErrWrongArguments.GenWithStackByArgs("LIMIT")
		}
	}
	if limit.Offset != nil {
		offset, _, isExpectedType = getUintFromNode(ctx, limit.Offset)
		if !isExpectedType {
			return 0, 0, ErrWrongArguments.GenWithStackByArgs("LIMIT")
		}
	}
	return count, offset, nil
}

func (b *PlanBuilder) buildLimit(src LogicalPlan, limit *ast.Limit) (LogicalPlan, error) {
	b.optFlag = b.optFlag | flagPushDownTopN
	var (
		offset, count uint64
		err           error
	)
	if count, offset, err = extractLimitCountOffset(b.ctx, limit); err != nil {
		return nil, err
	}

	if count > math.MaxUint64-offset {
		count = math.MaxUint64 - offset
	}
	if offset+count == 0 {
		tableDual := LogicalTableDual{RowCount: 0}.Init(b.ctx, b.getSelectOffset())
		tableDual.schema = src.Schema()
		tableDual.names = src.OutputNames()
		return tableDual, nil
	}
	li := LogicalLimit{
		Offset: offset,
		Count:  count,
	}.Init(b.ctx, b.getSelectOffset())
	li.SetChildren(src)
	return li, nil
}

// colMatch means that if a match b, e.g. t.a can match test.t.a but test.t.a can't match t.a.
// Because column a want column from database test exactly.
func colMatch(a *ast.ColumnName, b *ast.ColumnName) bool {
	if a.Schema.L == "" || a.Schema.L == b.Schema.L {
		if a.Table.L == "" || a.Table.L == b.Table.L {
			return a.Name.L == b.Name.L
		}
	}
	return false
}

func matchField(f *ast.SelectField, col *ast.ColumnNameExpr, ignoreAsName bool) bool {
	// if col specify a table name, resolve from table source directly.
	if col.Name.Table.L == "" {
		if f.AsName.L == "" || ignoreAsName {
			if curCol, isCol := f.Expr.(*ast.ColumnNameExpr); isCol {
				return curCol.Name.Name.L == col.Name.Name.L
			} else if _, isFunc := f.Expr.(*ast.FuncCallExpr); isFunc {
				// Fix issue 7331
				// If there are some function calls in SelectField, we check if
				// ColumnNameExpr in GroupByClause matches one of these function calls.
				// Example: select concat(k1,k2) from t group by `concat(k1,k2)`,
				// `concat(k1,k2)` matches with function call concat(k1, k2).
				return strings.ToLower(f.Text()) == col.Name.Name.L
			}
			// a expression without as name can't be matched.
			return false
		}
		return f.AsName.L == col.Name.Name.L
	}
	return false
}

func resolveFromSelectFields(v *ast.ColumnNameExpr, fields []*ast.SelectField, ignoreAsName bool) (index int, err error) {
	var matchedExpr ast.ExprNode
	index = -1
	for i, field := range fields {
		if field.Auxiliary {
			continue
		}
		if matchField(field, v, ignoreAsName) {
			curCol, isCol := field.Expr.(*ast.ColumnNameExpr)
			if !isCol {
				return i, nil
			}
			if matchedExpr == nil {
				matchedExpr = curCol
				index = i
			} else if !colMatch(matchedExpr.(*ast.ColumnNameExpr).Name, curCol.Name) &&
				!colMatch(curCol.Name, matchedExpr.(*ast.ColumnNameExpr).Name) {
				return -1, ErrAmbiguous.GenWithStackByArgs(curCol.Name.Name.L, clauseMsg[fieldList])
			}
		}
	}
	return
}

// havingWindowAndOrderbyExprResolver visits Expr tree.
// It converts ColunmNameExpr to AggregateFuncExpr and collects AggregateFuncExpr.
type havingWindowAndOrderbyExprResolver struct {
	inAggFunc    bool
	inWindowFunc bool
	inWindowSpec bool
	inExpr       bool
	orderBy      bool
	err          error
	p            LogicalPlan
	selectFields []*ast.SelectField
	aggMapper    map[*ast.AggregateFuncExpr]int
	colMapper    map[*ast.ColumnNameExpr]int
	gbyItems     []*ast.ByItem
	outerSchemas []*expression.Schema
	outerNames   [][]*types.FieldName
	curClause    clauseCode
}

// Enter implements Visitor interface.
func (a *havingWindowAndOrderbyExprResolver) Enter(n ast.Node) (node ast.Node, skipChildren bool) {
	switch n.(type) {
	case *ast.AggregateFuncExpr:
		a.inAggFunc = true
	case *ast.WindowFuncExpr:
		a.inWindowFunc = true
	case *ast.WindowSpec:
		a.inWindowSpec = true
	case *driver.ParamMarkerExpr, *ast.ColumnNameExpr, *ast.ColumnName:
	case *ast.SubqueryExpr, *ast.ExistsSubqueryExpr:
		// Enter a new context, skip it.
		// For example: select sum(c) + c + exists(select c from t) from t;
		return n, true
	default:
		a.inExpr = true
	}
	return n, false
}

func (a *havingWindowAndOrderbyExprResolver) resolveFromPlan(v *ast.ColumnNameExpr, p LogicalPlan) (int, error) {
	idx, err := expression.FindFieldName(p.OutputNames(), v.Name)
	if err != nil {
		return -1, err
	}
	if idx < 0 {
		return -1, nil
	}
	col := p.Schema().Columns[idx]
	if col.IsHidden {
		return -1, ErrUnknownColumn.GenWithStackByArgs(v.Name, clauseMsg[a.curClause])
	}
	name := p.OutputNames()[idx]
	newColName := &ast.ColumnName{
		Schema: name.DBName,
		Table:  name.TblName,
		Name:   name.ColName,
	}
	for i, field := range a.selectFields {
		if c, ok := field.Expr.(*ast.ColumnNameExpr); ok && colMatch(c.Name, newColName) {
			return i, nil
		}
	}
	sf := &ast.SelectField{
		Expr:      &ast.ColumnNameExpr{Name: newColName},
		Auxiliary: true,
	}
	sf.Expr.SetType(col.GetType())
	a.selectFields = append(a.selectFields, sf)
	return len(a.selectFields) - 1, nil
}

// Leave implements Visitor interface.
func (a *havingWindowAndOrderbyExprResolver) Leave(n ast.Node) (node ast.Node, ok bool) {
	switch v := n.(type) {
	case *ast.AggregateFuncExpr:
		a.inAggFunc = false
		a.aggMapper[v] = len(a.selectFields)
		a.selectFields = append(a.selectFields, &ast.SelectField{
			Auxiliary: true,
			Expr:      v,
			AsName:    model.NewCIStr(fmt.Sprintf("sel_agg_%d", len(a.selectFields))),
		})
	case *ast.WindowFuncExpr:
		a.inWindowFunc = false
		if a.curClause == havingClause {
			a.err = ErrWindowInvalidWindowFuncUse.GenWithStackByArgs(strings.ToLower(v.F))
			return node, false
		}
		if a.curClause == orderByClause {
			a.selectFields = append(a.selectFields, &ast.SelectField{
				Auxiliary: true,
				Expr:      v,
				AsName:    model.NewCIStr(fmt.Sprintf("sel_window_%d", len(a.selectFields))),
			})
		}
	case *ast.WindowSpec:
		a.inWindowSpec = false
	case *ast.ColumnNameExpr:
		resolveFieldsFirst := true
		if a.inAggFunc || a.inWindowFunc || a.inWindowSpec || (a.orderBy && a.inExpr) || a.curClause == fieldList {
			resolveFieldsFirst = false
		}
		if !a.inAggFunc && !a.orderBy {
			for _, item := range a.gbyItems {
				if col, ok := item.Expr.(*ast.ColumnNameExpr); ok &&
					(colMatch(v.Name, col.Name) || colMatch(col.Name, v.Name)) {
					resolveFieldsFirst = false
					break
				}
			}
		}
		var index int
		if resolveFieldsFirst {
			index, a.err = resolveFromSelectFields(v, a.selectFields, false)
			if a.err != nil {
				return node, false
			}
			if index != -1 && a.curClause == havingClause && ast.HasWindowFlag(a.selectFields[index].Expr) {
				a.err = ErrWindowInvalidWindowFuncAliasUse.GenWithStackByArgs(v.Name.Name.O)
				return node, false
			}
			if index == -1 {
				if a.orderBy {
					index, a.err = a.resolveFromPlan(v, a.p)
				} else {
					index, a.err = resolveFromSelectFields(v, a.selectFields, true)
				}
			}
		} else {
			// We should ignore the err when resolving from schema. Because we could resolve successfully
			// when considering select fields.
			var err error
			index, err = a.resolveFromPlan(v, a.p)
			_ = err
			if index == -1 && a.curClause != fieldList {
				index, a.err = resolveFromSelectFields(v, a.selectFields, false)
				if index != -1 && a.curClause == havingClause && ast.HasWindowFlag(a.selectFields[index].Expr) {
					a.err = ErrWindowInvalidWindowFuncAliasUse.GenWithStackByArgs(v.Name.Name.O)
					return node, false
				}
			}
		}
		if a.err != nil {
			return node, false
		}
		if index == -1 {
			// If we can't find it any where, it may be a correlated columns.
			for _, names := range a.outerNames {
				idx, err1 := expression.FindFieldName(names, v.Name)
				if err1 != nil {
					a.err = err1
					return node, false
				}
				if idx >= 0 {
					return n, true
				}
			}
			a.err = ErrUnknownColumn.GenWithStackByArgs(v.Name.OrigColName(), clauseMsg[a.curClause])
			return node, false
		}
		if a.inAggFunc {
			return a.selectFields[index].Expr, true
		}
		a.colMapper[v] = index
	}
	return n, true
}

// resolveHavingAndOrderBy will process aggregate functions and resolve the columns that don't exist in select fields.
// If we found some columns that are not in select fields, we will append it to select fields and update the colMapper.
// When we rewrite the order by / having expression, we will find column in map at first.
func (b *PlanBuilder) resolveHavingAndOrderBy(sel *ast.SelectStmt, p LogicalPlan) (
	map[*ast.AggregateFuncExpr]int, map[*ast.AggregateFuncExpr]int, error) {
	extractor := &havingWindowAndOrderbyExprResolver{
		p:            p,
		selectFields: sel.Fields.Fields,
		aggMapper:    make(map[*ast.AggregateFuncExpr]int),
		colMapper:    b.colMapper,
		outerSchemas: b.outerSchemas,
		outerNames:   b.outerNames,
	}
	if sel.GroupBy != nil {
		extractor.gbyItems = sel.GroupBy.Items
	}
	// Extract agg funcs from having clause.
	if sel.Having != nil {
		extractor.curClause = havingClause
		n, ok := sel.Having.Expr.Accept(extractor)
		if !ok {
			return nil, nil, errors.Trace(extractor.err)
		}
		sel.Having.Expr = n.(ast.ExprNode)
	}
	havingAggMapper := extractor.aggMapper
	extractor.aggMapper = make(map[*ast.AggregateFuncExpr]int)
	extractor.orderBy = true
	extractor.inExpr = false
	// Extract agg funcs from order by clause.
	if sel.OrderBy != nil {
		extractor.curClause = orderByClause
		for _, item := range sel.OrderBy.Items {
			if ast.HasWindowFlag(item.Expr) {
				continue
			}
			n, ok := item.Expr.Accept(extractor)
			if !ok {
				return nil, nil, errors.Trace(extractor.err)
			}
			item.Expr = n.(ast.ExprNode)
		}
	}
	sel.Fields.Fields = extractor.selectFields
	return havingAggMapper, extractor.aggMapper, nil
}

func (b *PlanBuilder) extractAggFuncs(fields []*ast.SelectField) ([]*ast.AggregateFuncExpr, map[*ast.AggregateFuncExpr]int) {
	extractor := &AggregateFuncExtractor{}
	for _, f := range fields {
		n, _ := f.Expr.Accept(extractor)
		f.Expr = n.(ast.ExprNode)
	}
	aggList := extractor.AggFuncs
	totalAggMapper := make(map[*ast.AggregateFuncExpr]int)

	for i, agg := range aggList {
		totalAggMapper[agg] = i
	}
	return aggList, totalAggMapper
}

// resolveWindowFunction will process window functions and resolve the columns that don't exist in select fields.
func (b *PlanBuilder) resolveWindowFunction(sel *ast.SelectStmt, p LogicalPlan) (
	map[*ast.AggregateFuncExpr]int, error) {
	extractor := &havingWindowAndOrderbyExprResolver{
		p:            p,
		selectFields: sel.Fields.Fields,
		aggMapper:    make(map[*ast.AggregateFuncExpr]int),
		colMapper:    b.colMapper,
		outerSchemas: b.outerSchemas,
		outerNames:   b.outerNames,
	}
	extractor.curClause = fieldList
	for _, field := range sel.Fields.Fields {
		if !ast.HasWindowFlag(field.Expr) {
			continue
		}
		n, ok := field.Expr.Accept(extractor)
		if !ok {
			return nil, extractor.err
		}
		field.Expr = n.(ast.ExprNode)
	}
	for _, spec := range sel.WindowSpecs {
		_, ok := spec.Accept(extractor)
		if !ok {
			return nil, extractor.err
		}
	}
	if sel.OrderBy != nil {
		extractor.curClause = orderByClause
		for _, item := range sel.OrderBy.Items {
			if !ast.HasWindowFlag(item.Expr) {
				continue
			}
			n, ok := item.Expr.Accept(extractor)
			if !ok {
				return nil, extractor.err
			}
			item.Expr = n.(ast.ExprNode)
		}
	}
	sel.Fields.Fields = extractor.selectFields
	return extractor.aggMapper, nil
}

// gbyResolver resolves group by items from select fields.
type gbyResolver struct {
	ctx     sessionctx.Context
	fields  []*ast.SelectField
	schema  *expression.Schema
	names   []*types.FieldName
	err     error
	inExpr  bool
	isParam bool

	exprDepth int // exprDepth is the depth of current expression in expression tree.
}

func (g *gbyResolver) Enter(inNode ast.Node) (ast.Node, bool) {
	g.exprDepth++
	switch n := inNode.(type) {
	case *ast.SubqueryExpr, *ast.CompareSubqueryExpr, *ast.ExistsSubqueryExpr:
		return inNode, true
	case *driver.ParamMarkerExpr:
		g.isParam = true
		if g.exprDepth == 1 {
			_, isNull, isExpectedType := getUintFromNode(g.ctx, n)
			// For constant uint expression in top level, it should be treated as position expression.
			if !isNull && isExpectedType {
				return expression.ConstructPositionExpr(n), true
			}
		}
		return n, true
	case *driver.ValueExpr, *ast.ColumnNameExpr, *ast.ParenthesesExpr, *ast.ColumnName:
	default:
		g.inExpr = true
	}
	return inNode, false
}

func (g *gbyResolver) Leave(inNode ast.Node) (ast.Node, bool) {
	extractor := &AggregateFuncExtractor{}
	switch v := inNode.(type) {
	case *ast.ColumnNameExpr:
		idx, err := expression.FindFieldName(g.names, v.Name)
		if idx < 0 || !g.inExpr {
			var index int
			index, g.err = resolveFromSelectFields(v, g.fields, false)
			if g.err != nil {
				return inNode, false
			}
			if idx >= 0 {
				return inNode, true
			}
			if index != -1 {
				ret := g.fields[index].Expr
				ret.Accept(extractor)
				if len(extractor.AggFuncs) != 0 {
					err = ErrIllegalReference.GenWithStackByArgs(v.Name.OrigColName(), "reference to group function")
				} else if ast.HasWindowFlag(ret) {
					err = ErrIllegalReference.GenWithStackByArgs(v.Name.OrigColName(), "reference to window function")
				} else {
					return ret, true
				}
			}
			g.err = err
			return inNode, false
		}
	case *ast.PositionExpr:
		pos, isNull, err := expression.PosFromPositionExpr(g.ctx, v)
		if err != nil {
			g.err = ErrUnknown.GenWithStackByArgs()
		}
		if err != nil || isNull {
			return inNode, false
		}
		if pos < 1 || pos > len(g.fields) {
			g.err = errors.Errorf("Unknown column '%d' in 'group statement'", pos)
			return inNode, false
		}
		ret := g.fields[pos-1].Expr
		ret.Accept(extractor)
		if len(extractor.AggFuncs) != 0 {
			g.err = ErrWrongGroupField.GenWithStackByArgs(g.fields[pos-1].Text())
			return inNode, false
		}
		return ret, true
	case *ast.ValuesExpr:
		if v.Column == nil {
			g.err = ErrUnknownColumn.GenWithStackByArgs("", "VALUES() function")
		}
	}
	return inNode, true
}

func tblInfoFromCol(from ast.ResultSetNode, name *types.FieldName) *model.TableInfo {
	var tableList []*ast.TableName
	tableList = extractTableList(from, tableList, true)
	for _, field := range tableList {
		if field.Name.L == name.TblName.L {
			return field.TableInfo
		}
		if field.Name.L != name.TblName.L {
			continue
		}
		if field.Schema.L == name.DBName.L {
			return field.TableInfo
		}
	}
	return nil
}

func buildFuncDependCol(p LogicalPlan, cond ast.ExprNode) (*types.FieldName, *types.FieldName) {
	binOpExpr, ok := cond.(*ast.BinaryOperationExpr)
	if !ok {
		return nil, nil
	}
	if binOpExpr.Op != opcode.EQ {
		return nil, nil
	}
	lColExpr, ok := binOpExpr.L.(*ast.ColumnNameExpr)
	if !ok {
		return nil, nil
	}
	rColExpr, ok := binOpExpr.R.(*ast.ColumnNameExpr)
	if !ok {
		return nil, nil
	}
	lIdx, err := expression.FindFieldName(p.OutputNames(), lColExpr.Name)
	if err != nil {
		return nil, nil
	}
	rIdx, err := expression.FindFieldName(p.OutputNames(), rColExpr.Name)
	if err != nil {
		return nil, nil
	}
	return p.OutputNames()[lIdx], p.OutputNames()[rIdx]
}

func buildWhereFuncDepend(p LogicalPlan, where ast.ExprNode) map[*types.FieldName]*types.FieldName {
	whereConditions := splitWhere(where)
	colDependMap := make(map[*types.FieldName]*types.FieldName, 2*len(whereConditions))
	for _, cond := range whereConditions {
		lCol, rCol := buildFuncDependCol(p, cond)
		if lCol == nil || rCol == nil {
			continue
		}
		colDependMap[lCol] = rCol
		colDependMap[rCol] = lCol
	}
	return colDependMap
}

func buildJoinFuncDepend(p LogicalPlan, from ast.ResultSetNode) map[*types.FieldName]*types.FieldName {
	switch x := from.(type) {
	case *ast.Join:
		if x.On == nil {
			return nil
		}
		onConditions := splitWhere(x.On.Expr)
		colDependMap := make(map[*types.FieldName]*types.FieldName, len(onConditions))
		for _, cond := range onConditions {
			lCol, rCol := buildFuncDependCol(p, cond)
			if lCol == nil || rCol == nil {
				continue
			}
			lTbl := tblInfoFromCol(x.Left, lCol)
			if lTbl == nil {
				lCol, rCol = rCol, lCol
			}
			switch x.Tp {
			case ast.CrossJoin:
				colDependMap[lCol] = rCol
				colDependMap[rCol] = lCol
			case ast.LeftJoin:
				colDependMap[rCol] = lCol
			case ast.RightJoin:
				colDependMap[lCol] = rCol
			}
		}
		return colDependMap
	default:
		return nil
	}
}

func checkColFuncDepend(
	p LogicalPlan,
	name *types.FieldName,
	tblInfo *model.TableInfo,
	gbyColNames map[*types.FieldName]struct{},
	whereDependNames, joinDependNames map[*types.FieldName]*types.FieldName,
) bool {
	for _, index := range tblInfo.Indices {
		if !index.Unique {
			continue
		}
		funcDepend := true
		for _, indexCol := range index.Columns {
			iColInfo := tblInfo.Columns[indexCol.Offset]
			if !mysql.HasNotNullFlag(iColInfo.Flag) {
				funcDepend = false
				break
			}
			cn := &ast.ColumnName{
				Schema: name.DBName,
				Table:  name.TblName,
				Name:   iColInfo.Name,
			}
			iIdx, err := expression.FindFieldName(p.OutputNames(), cn)
			if err != nil || iIdx < 0 {
				funcDepend = false
				break
			}
			iName := p.OutputNames()[iIdx]
			if _, ok := gbyColNames[iName]; ok {
				continue
			}
			if wCol, ok := whereDependNames[iName]; ok {
				if _, ok = gbyColNames[wCol]; ok {
					continue
				}
			}
			if jCol, ok := joinDependNames[iName]; ok {
				if _, ok = gbyColNames[jCol]; ok {
					continue
				}
			}
			funcDepend = false
			break
		}
		if funcDepend {
			return true
		}
	}
	primaryFuncDepend := true
	hasPrimaryField := false
	for _, colInfo := range tblInfo.Columns {
		if !mysql.HasPriKeyFlag(colInfo.Flag) {
			continue
		}
		hasPrimaryField = true
		pkName := &ast.ColumnName{
			Schema: name.DBName,
			Table:  name.TblName,
			Name:   colInfo.Name,
		}
		pIdx, err := expression.FindFieldName(p.OutputNames(), pkName)
		if err != nil {
			primaryFuncDepend = false
			break
		}
		pCol := p.OutputNames()[pIdx]
		if _, ok := gbyColNames[pCol]; ok {
			continue
		}
		if wCol, ok := whereDependNames[pCol]; ok {
			if _, ok = gbyColNames[wCol]; ok {
				continue
			}
		}
		if jCol, ok := joinDependNames[pCol]; ok {
			if _, ok = gbyColNames[jCol]; ok {
				continue
			}
		}
		primaryFuncDepend = false
		break
	}
	return primaryFuncDepend && hasPrimaryField
}

// ErrExprLoc is for generate the ErrFieldNotInGroupBy error info
type ErrExprLoc struct {
	Offset int
	Loc    string
}

func checkExprInGroupBy(
	p LogicalPlan,
	expr ast.ExprNode,
	offset int,
	loc string,
	gbyColNames map[*types.FieldName]struct{},
	gbyExprs []ast.ExprNode,
	notInGbyColNames map[*types.FieldName]ErrExprLoc,
) {
	if _, ok := expr.(*ast.AggregateFuncExpr); ok {
		return
	}
	if _, ok := expr.(*ast.ColumnNameExpr); !ok {
		for _, gbyExpr := range gbyExprs {
			if reflect.DeepEqual(gbyExpr, expr) {
				return
			}
		}
	}
	// Function `any_value` can be used in aggregation, even `ONLY_FULL_GROUP_BY` is set.
	// See https://dev.mysql.com/doc/refman/5.7/en/miscellaneous-functions.html#function_any-value for details
	if f, ok := expr.(*ast.FuncCallExpr); ok {
		if f.FnName.L == ast.AnyValue {
			return
		}
	}
	colMap := make(map[*types.FieldName]struct{}, len(p.Schema().Columns))
	allColFromExprNode(p, expr, colMap)
	for col := range colMap {
		if _, ok := gbyColNames[col]; !ok {
			notInGbyColNames[col] = ErrExprLoc{Offset: offset, Loc: loc}
		}
	}
}

func (b *PlanBuilder) checkOnlyFullGroupBy(p LogicalPlan, sel *ast.SelectStmt) (err error) {
	if sel.GroupBy != nil {
		err = b.checkOnlyFullGroupByWithGroupClause(p, sel)
	} else {
		err = b.checkOnlyFullGroupByWithOutGroupClause(p, sel.Fields.Fields)
	}
	return err
}

func (b *PlanBuilder) checkOnlyFullGroupByWithGroupClause(p LogicalPlan, sel *ast.SelectStmt) error {
	gbyColNames := make(map[*types.FieldName]struct{}, len(sel.Fields.Fields))
	gbyExprs := make([]ast.ExprNode, 0, len(sel.Fields.Fields))
	for _, byItem := range sel.GroupBy.Items {
		expr := getInnerFromParenthesesAndUnaryPlus(byItem.Expr)
		if colExpr, ok := expr.(*ast.ColumnNameExpr); ok {
			idx, err := expression.FindFieldName(p.OutputNames(), colExpr.Name)
			if err != nil || idx < 0 {
				continue
			}
			gbyColNames[p.OutputNames()[idx]] = struct{}{}
		} else {
			gbyExprs = append(gbyExprs, expr)
		}
	}

	notInGbyColNames := make(map[*types.FieldName]ErrExprLoc, len(sel.Fields.Fields))
	for offset, field := range sel.Fields.Fields {
		if field.Auxiliary {
			continue
		}
		checkExprInGroupBy(p, field.Expr, offset, ErrExprInSelect, gbyColNames, gbyExprs, notInGbyColNames)
	}

	if sel.OrderBy != nil {
		for offset, item := range sel.OrderBy.Items {
			checkExprInGroupBy(p, item.Expr, offset, ErrExprInOrderBy, gbyColNames, gbyExprs, notInGbyColNames)
		}
	}
	if len(notInGbyColNames) == 0 {
		return nil
	}

	whereDepends := buildWhereFuncDepend(p, sel.Where)
	joinDepends := buildJoinFuncDepend(p, sel.From.TableRefs)
	tblMap := make(map[*model.TableInfo]struct{}, len(notInGbyColNames))
	for name, errExprLoc := range notInGbyColNames {
		tblInfo := tblInfoFromCol(sel.From.TableRefs, name)
		if tblInfo == nil {
			continue
		}
		if _, ok := tblMap[tblInfo]; ok {
			continue
		}
		if checkColFuncDepend(p, name, tblInfo, gbyColNames, whereDepends, joinDepends) {
			tblMap[tblInfo] = struct{}{}
			continue
		}
		switch errExprLoc.Loc {
		case ErrExprInSelect:
			return ErrFieldNotInGroupBy.GenWithStackByArgs(errExprLoc.Offset+1, errExprLoc.Loc, name.DBName.O+"."+name.TblName.O+"."+name.OrigColName.O)
		case ErrExprInOrderBy:
			return ErrFieldNotInGroupBy.GenWithStackByArgs(errExprLoc.Offset+1, errExprLoc.Loc, sel.OrderBy.Items[errExprLoc.Offset].Expr.Text())
		}
		return nil
	}
	return nil
}

func (b *PlanBuilder) checkOnlyFullGroupByWithOutGroupClause(p LogicalPlan, fields []*ast.SelectField) error {
	resolver := colResolverForOnlyFullGroupBy{}
	for idx, field := range fields {
		resolver.exprIdx = idx
		field.Accept(&resolver)
		err := resolver.Check()
		if err != nil {
			return err
		}
	}
	return nil
}

// colResolverForOnlyFullGroupBy visits Expr tree to find out if an Expr tree is an aggregation function.
// If so, find out the first column name that not in an aggregation function.
type colResolverForOnlyFullGroupBy struct {
	firstNonAggCol       *ast.ColumnName
	exprIdx              int
	firstNonAggColIdx    int
	hasAggFuncOrAnyValue bool
}

func (c *colResolverForOnlyFullGroupBy) Enter(node ast.Node) (ast.Node, bool) {
	switch t := node.(type) {
	case *ast.AggregateFuncExpr:
		c.hasAggFuncOrAnyValue = true
		return node, true
	case *ast.FuncCallExpr:
		// enable function `any_value` in aggregation even `ONLY_FULL_GROUP_BY` is set
		if t.FnName.L == ast.AnyValue {
			c.hasAggFuncOrAnyValue = true
			return node, true
		}
	case *ast.ColumnNameExpr:
		if c.firstNonAggCol == nil {
			c.firstNonAggCol, c.firstNonAggColIdx = t.Name, c.exprIdx
		}
		return node, true
	case *ast.SubqueryExpr:
		return node, true
	}
	return node, false
}

func (c *colResolverForOnlyFullGroupBy) Leave(node ast.Node) (ast.Node, bool) {
	return node, true
}

func (c *colResolverForOnlyFullGroupBy) Check() error {
	if c.hasAggFuncOrAnyValue && c.firstNonAggCol != nil {
		return ErrMixOfGroupFuncAndFields.GenWithStackByArgs(c.firstNonAggColIdx+1, c.firstNonAggCol.Name.O)
	}
	return nil
}

type colNameResolver struct {
	p     LogicalPlan
	names map[*types.FieldName]struct{}
}

func (c *colNameResolver) Enter(inNode ast.Node) (ast.Node, bool) {
	switch inNode.(type) {
	case *ast.ColumnNameExpr, *ast.SubqueryExpr, *ast.AggregateFuncExpr:
		return inNode, true
	}
	return inNode, false
}

func (c *colNameResolver) Leave(inNode ast.Node) (ast.Node, bool) {
	switch v := inNode.(type) {
	case *ast.ColumnNameExpr:
		idx, err := expression.FindFieldName(c.p.OutputNames(), v.Name)
		if err == nil && idx >= 0 {
			c.names[c.p.OutputNames()[idx]] = struct{}{}
		}
	}
	return inNode, true
}

func allColFromExprNode(p LogicalPlan, n ast.Node, names map[*types.FieldName]struct{}) {
	extractor := &colNameResolver{
		p:     p,
		names: names,
	}
	n.Accept(extractor)
}

func (b *PlanBuilder) resolveGbyExprs(ctx context.Context, p LogicalPlan, gby *ast.GroupByClause, fields []*ast.SelectField) (LogicalPlan, []expression.Expression, error) {
	b.curClause = groupByClause
	exprs := make([]expression.Expression, 0, len(gby.Items))
	resolver := &gbyResolver{
		ctx:    b.ctx,
		fields: fields,
		schema: p.Schema(),
		names:  p.OutputNames(),
	}
	for _, item := range gby.Items {
		resolver.inExpr = false
		retExpr, _ := item.Expr.Accept(resolver)
		if resolver.err != nil {
			return nil, nil, errors.Trace(resolver.err)
		}
		if !resolver.isParam {
			item.Expr = retExpr.(ast.ExprNode)
		}

		itemExpr := retExpr.(ast.ExprNode)
		expr, np, err := b.rewrite(ctx, itemExpr, p, nil, true)
		if err != nil {
			return nil, nil, err
		}

		exprs = append(exprs, expr)
		p = np
	}
	return p, exprs, nil
}

func (b *PlanBuilder) unfoldWildStar(p LogicalPlan, selectFields []*ast.SelectField) (resultList []*ast.SelectField, err error) {
	for i, field := range selectFields {
		if field.WildCard == nil {
			resultList = append(resultList, field)
			continue
		}
		if field.WildCard.Table.L == "" && i > 0 {
			return nil, ErrInvalidWildCard
		}
		dbName := field.WildCard.Schema
		tblName := field.WildCard.Table
		findTblNameInSchema := false
		for i, name := range p.OutputNames() {
			col := p.Schema().Columns[i]
			if col.IsHidden {
				continue
			}
			if (dbName.L == "" || dbName.L == name.DBName.L) &&
				(tblName.L == "" || tblName.L == name.TblName.L) &&
				col.ID != model.ExtraHandleID {
				findTblNameInSchema = true
				colName := &ast.ColumnNameExpr{
					Name: &ast.ColumnName{
						Schema: name.DBName,
						Table:  name.TblName,
						Name:   name.ColName,
					}}
				colName.SetType(col.GetType())
				field := &ast.SelectField{Expr: colName}
				field.SetText(name.ColName.O)
				resultList = append(resultList, field)
			}
		}
		if !findTblNameInSchema {
			return nil, ErrBadTable.GenWithStackByArgs(tblName)
		}
	}
	return resultList, nil
}

func (b *PlanBuilder) pushTableHints(hints []*ast.TableOptimizerHint, nodeType nodeType, currentLevel int) {
	hints = b.hintProcessor.getCurrentStmtHints(hints, nodeType, currentLevel)
	var (
		sortMergeTables, INLJTables, INLHJTables, INLMJTables, hashJoinTables []hintTableInfo
		indexHintList, indexMergeHintList                                     []indexHintInfo
		tiflashTables, tikvTables                                             []hintTableInfo
		aggHints                                                              aggHintInfo
		timeRangeHint                                                         ast.HintTimeRange
	)
	for _, hint := range hints {
		switch hint.HintName.L {
		case TiDBMergeJoin, HintSMJ:
			sortMergeTables = append(sortMergeTables, tableNames2HintTableInfo(b.ctx, hint.Tables, b.hintProcessor, nodeType, currentLevel)...)
		case TiDBIndexNestedLoopJoin, HintINLJ:
			INLJTables = append(INLJTables, tableNames2HintTableInfo(b.ctx, hint.Tables, b.hintProcessor, nodeType, currentLevel)...)
		case HintINLHJ:
			INLHJTables = append(INLHJTables, tableNames2HintTableInfo(b.ctx, hint.Tables, b.hintProcessor, nodeType, currentLevel)...)
		case HintINLMJ:
			INLMJTables = append(INLMJTables, tableNames2HintTableInfo(b.ctx, hint.Tables, b.hintProcessor, nodeType, currentLevel)...)
		case TiDBHashJoin, HintHJ:
			hashJoinTables = append(hashJoinTables, tableNames2HintTableInfo(b.ctx, hint.Tables, b.hintProcessor, nodeType, currentLevel)...)
		case HintHashAgg:
			aggHints.preferAggType |= preferHashAgg
		case HintStreamAgg:
			aggHints.preferAggType |= preferStreamAgg
		case HintAggToCop:
			aggHints.preferAggToCop = true
		case HintUseIndex:
			if len(hint.Tables) != 0 {
				dbName := hint.Tables[0].DBName
				if dbName.L == "" {
					dbName = model.NewCIStr(b.ctx.GetSessionVars().CurrentDB)
				}
				indexHintList = append(indexHintList, indexHintInfo{
					dbName:  dbName,
					tblName: hint.Tables[0].TableName,
					indexHint: &ast.IndexHint{
						IndexNames: hint.Indexes,
						HintType:   ast.HintUse,
						HintScope:  ast.HintForScan,
					},
				})
			}
		case HintIgnoreIndex:
			if len(hint.Tables) != 0 {
				dbName := hint.Tables[0].DBName
				if dbName.L == "" {
					dbName = model.NewCIStr(b.ctx.GetSessionVars().CurrentDB)
				}
				indexHintList = append(indexHintList, indexHintInfo{
					dbName:  dbName,
					tblName: hint.Tables[0].TableName,
					indexHint: &ast.IndexHint{
						IndexNames: hint.Indexes,
						HintType:   ast.HintIgnore,
						HintScope:  ast.HintForScan,
					},
				})
			}
		case HintReadFromStorage:
			switch hint.HintData.(model.CIStr).L {
			case HintTiFlash:
				tiflashTables = tableNames2HintTableInfo(b.ctx, hint.Tables, b.hintProcessor, nodeType, currentLevel)
			case HintTiKV:
				tikvTables = tableNames2HintTableInfo(b.ctx, hint.Tables, b.hintProcessor, nodeType, currentLevel)
			}
		case HintIndexMerge:
			if len(hint.Tables) != 0 {
				indexMergeHintList = append(indexMergeHintList, indexHintInfo{
					tblName: hint.Tables[0].TableName,
					indexHint: &ast.IndexHint{
						IndexNames: hint.Indexes,
						HintType:   ast.HintUse,
						HintScope:  ast.HintForScan,
					},
				})
			}
		case HintTimeRange:
			timeRangeHint = hint.HintData.(ast.HintTimeRange)
		default:
			// ignore hints that not implemented
		}
	}
	b.tableHintInfo = append(b.tableHintInfo, tableHintInfo{
		sortMergeJoinTables:       sortMergeTables,
		indexNestedLoopJoinTables: indexNestedLoopJoinTables{INLJTables, INLHJTables, INLMJTables},
		hashJoinTables:            hashJoinTables,
		indexHintList:             indexHintList,
		tiflashTables:             tiflashTables,
		tikvTables:                tikvTables,
		aggHints:                  aggHints,
		indexMergeHintList:        indexMergeHintList,
		timeRangeHint:             timeRangeHint,
	})
}

func (b *PlanBuilder) popTableHints() {
	hintInfo := b.tableHintInfo[len(b.tableHintInfo)-1]
	b.appendUnmatchedJoinHintWarning(HintINLJ, TiDBIndexNestedLoopJoin, hintInfo.indexNestedLoopJoinTables.inljTables)
	b.appendUnmatchedJoinHintWarning(HintINLHJ, "", hintInfo.indexNestedLoopJoinTables.inlhjTables)
	b.appendUnmatchedJoinHintWarning(HintINLMJ, "", hintInfo.indexNestedLoopJoinTables.inlmjTables)
	b.appendUnmatchedJoinHintWarning(HintSMJ, TiDBMergeJoin, hintInfo.sortMergeJoinTables)
	b.appendUnmatchedJoinHintWarning(HintHJ, TiDBHashJoin, hintInfo.hashJoinTables)
	b.tableHintInfo = b.tableHintInfo[:len(b.tableHintInfo)-1]
}

func (b *PlanBuilder) appendUnmatchedJoinHintWarning(joinType string, joinTypeAlias string, hintTables []hintTableInfo) {
	unMatchedTables := extractUnmatchedTables(hintTables)
	if len(unMatchedTables) == 0 {
		return
	}
	if len(joinTypeAlias) != 0 {
		joinTypeAlias = fmt.Sprintf(" or %s", restore2JoinHint(joinTypeAlias, hintTables))
	}

	errMsg := fmt.Sprintf("There are no matching table names for (%s) in optimizer hint %s%s. Maybe you can use the table alias name",
		strings.Join(unMatchedTables, ", "), restore2JoinHint(joinType, hintTables), joinTypeAlias)
	b.ctx.GetSessionVars().StmtCtx.AppendWarning(ErrInternal.GenWithStack(errMsg))
}

// TableHints returns the *tableHintInfo of PlanBuilder.
func (b *PlanBuilder) TableHints() *tableHintInfo {
	if len(b.tableHintInfo) == 0 {
		return nil
	}
	return &(b.tableHintInfo[len(b.tableHintInfo)-1])
}

func (b *PlanBuilder) buildSelect(ctx context.Context, sel *ast.SelectStmt) (p LogicalPlan, err error) {
	b.pushSelectOffset(sel.QueryBlockOffset)
	b.pushTableHints(sel.TableHints, typeSelect, sel.QueryBlockOffset)
	defer func() {
		b.popSelectOffset()
		// table hints are only visible in the current SELECT statement.
		b.popTableHints()
	}()

	if sel.SelectStmtOpts != nil {
		origin := b.inStraightJoin
		b.inStraightJoin = sel.SelectStmtOpts.StraightJoin
		defer func() { b.inStraightJoin = origin }()
	}

	var (
		aggFuncs                      []*ast.AggregateFuncExpr
		havingMap, orderMap, totalMap map[*ast.AggregateFuncExpr]int
		windowAggMap                  map[*ast.AggregateFuncExpr]int
		gbyCols                       []expression.Expression
	)

	if sel.From != nil {
		p, err = b.buildResultSetNode(ctx, sel.From.TableRefs)
		if err != nil {
			return nil, err
		}
	} else {
		p = b.buildTableDual()
	}

	originalFields := sel.Fields.Fields
	sel.Fields.Fields, err = b.unfoldWildStar(p, sel.Fields.Fields)
	if err != nil {
		return nil, err
	}
	if b.capFlag&canExpandAST != 0 {
		originalFields = sel.Fields.Fields
	}

	if sel.GroupBy != nil {
		p, gbyCols, err = b.resolveGbyExprs(ctx, p, sel.GroupBy, sel.Fields.Fields)
		if err != nil {
			return nil, err
		}
	}

	if b.ctx.GetSessionVars().SQLMode.HasOnlyFullGroupBy() && sel.From != nil {
		err = b.checkOnlyFullGroupBy(p, sel)
		if err != nil {
			return nil, err
		}
	}

	hasWindowFuncField := b.detectSelectWindow(sel)
	if hasWindowFuncField {
		windowAggMap, err = b.resolveWindowFunction(sel, p)
		if err != nil {
			return nil, err
		}
	}
	// We must resolve having and order by clause before build projection,
	// because when the query is "select a+1 as b from t having sum(b) < 0", we must replace sum(b) to sum(a+1),
	// which only can be done before building projection and extracting Agg functions.
	havingMap, orderMap, err = b.resolveHavingAndOrderBy(sel, p)
	if err != nil {
		return nil, err
	}

	if sel.Where != nil {
		p, err = b.buildSelection(ctx, p, sel.Where, nil)
		if err != nil {
			return nil, err
		}
	}

	if sel.LockTp != ast.SelectLockNone {
		p = b.buildSelectLock(p, sel.LockTp)
	}
	b.handleHelper.popMap()
	b.handleHelper.pushMap(nil)

	hasAgg := b.detectSelectAgg(sel)
	if hasAgg {
		aggFuncs, totalMap = b.extractAggFuncs(sel.Fields.Fields)
		var aggIndexMap map[int]int
		p, aggIndexMap, err = b.buildAggregation(ctx, p, aggFuncs, gbyCols)
		if err != nil {
			return nil, err
		}
		for k, v := range totalMap {
			totalMap[k] = aggIndexMap[v]
		}
	}

	var oldLen int
	// According to https://dev.mysql.com/doc/refman/8.0/en/window-functions-usage.html,
	// we can only process window functions after having clause, so `considerWindow` is false now.
	p, oldLen, err = b.buildProjection(ctx, p, sel.Fields.Fields, totalMap, nil, false, sel.OrderBy != nil)
	if err != nil {
		return nil, err
	}

	if sel.Having != nil {
		b.curClause = havingClause
		p, err = b.buildSelection(ctx, p, sel.Having.Expr, havingMap)
		if err != nil {
			return nil, err
		}
	}

	b.windowSpecs, err = buildWindowSpecs(sel.WindowSpecs)
	if err != nil {
		return nil, err
	}

	var windowMapper map[*ast.WindowFuncExpr]int
	if hasWindowFuncField {
		windowFuncs := extractWindowFuncs(sel.Fields.Fields)
		// we need to check the func args first before we check the window spec
		err := b.checkWindowFuncArgs(ctx, p, windowFuncs, windowAggMap)
		if err != nil {
			return nil, err
		}
		groupedFuncs, err := b.groupWindowFuncs(windowFuncs)
		if err != nil {
			return nil, err
		}
		p, windowMapper, err = b.buildWindowFunctions(ctx, p, groupedFuncs, windowAggMap)
		if err != nil {
			return nil, err
		}
		// Now we build the window function fields.
		p, oldLen, err = b.buildProjection(ctx, p, sel.Fields.Fields, windowAggMap, windowMapper, true, false)
		if err != nil {
			return nil, err
		}
	}

	if sel.Distinct {
		p, err = b.buildDistinct(p, oldLen)
		if err != nil {
			return nil, err
		}
	}

	if sel.OrderBy != nil {
		p, err = b.buildSort(ctx, p, sel.OrderBy.Items, orderMap, windowMapper)
		if err != nil {
			return nil, err
		}
	}

	if sel.Limit != nil {
		p, err = b.buildLimit(p, sel.Limit)
		if err != nil {
			return nil, err
		}
	}

	sel.Fields.Fields = originalFields
	if oldLen != p.Schema().Len() {
		proj := LogicalProjection{Exprs: expression.Column2Exprs(p.Schema().Columns[:oldLen])}.Init(b.ctx, b.getSelectOffset())
		proj.SetChildren(p)
		schema := expression.NewSchema(p.Schema().Clone().Columns[:oldLen]...)
		for _, col := range schema.Columns {
			col.UniqueID = b.ctx.GetSessionVars().AllocPlanColumnID()
		}
		proj.names = p.OutputNames()[:oldLen]
		proj.SetSchema(schema)
		return proj, nil
	}

	return p, nil
}

func (b *PlanBuilder) buildTableDual() *LogicalTableDual {
	b.handleHelper.pushMap(nil)
	return LogicalTableDual{RowCount: 1}.Init(b.ctx, b.getSelectOffset())
}

func (ds *DataSource) newExtraHandleSchemaCol() *expression.Column {
	return &expression.Column{
		RetType:  types.NewFieldType(mysql.TypeLonglong),
		UniqueID: ds.ctx.GetSessionVars().AllocPlanColumnID(),
		ID:       model.ExtraHandleID,
		OrigName: fmt.Sprintf("%v.%v.%v", ds.DBName, ds.tableInfo.Name, model.ExtraHandleName),
	}
}

// getStatsTable gets statistics information for a table specified by "tableID".
// A pseudo statistics table is returned in any of the following scenario:
// 1. tidb-server started and statistics handle has not been initialized.
// 2. table row count from statistics is zero.
// 3. statistics is outdated.
func getStatsTable(ctx sessionctx.Context, tblInfo *model.TableInfo, pid int64) *statistics.Table {
	statsHandle := domain.GetDomain(ctx).StatsHandle()

	// 1. tidb-server started and statistics handle has not been initialized.
	if statsHandle == nil {
		return statistics.PseudoTable(tblInfo)
	}

	var statsTbl *statistics.Table
	if pid != tblInfo.ID {
		statsTbl = statsHandle.GetPartitionStats(tblInfo, pid)
	} else {
		statsTbl = statsHandle.GetTableStats(tblInfo)
	}

	// 2. table row count from statistics is zero.
	if statsTbl.Count == 0 {
		return statistics.PseudoTable(tblInfo)
	}

	// 3. statistics is outdated.
	if statsTbl.IsOutdated() {
		tbl := *statsTbl
		tbl.Pseudo = true
		statsTbl = &tbl
		metrics.PseudoEstimation.Inc()
	}
	return statsTbl
}

func (b *PlanBuilder) buildDataSource(ctx context.Context, tn *ast.TableName, asName *model.CIStr) (LogicalPlan, error) {
	dbName := tn.Schema
	if dbName.L == "" {
		dbName = model.NewCIStr(b.ctx.GetSessionVars().CurrentDB)
	}

	tbl, err := b.is.TableByName(dbName, tn.Name)
	if err != nil {
		return nil, err
	}

	tableInfo := tbl.Meta()
	var authErr error
	if b.ctx.GetSessionVars().User != nil {
		authErr = ErrTableaccessDenied.FastGenByArgs("SELECT", b.ctx.GetSessionVars().User.Username, b.ctx.GetSessionVars().User.Hostname, tableInfo.Name.L)
	}
	b.visitInfo = appendVisitInfo(b.visitInfo, mysql.SelectPriv, dbName.L, tableInfo.Name.L, "", authErr)

	if tbl.Type().IsVirtualTable() {
		return b.buildMemTable(ctx, dbName, tableInfo)
	}

	if tableInfo.IsView() {
		return b.BuildDataSourceFromView(ctx, dbName, tableInfo)
	}

	if tableInfo.GetPartitionInfo() != nil {
		b.optFlag = b.optFlag | flagPartitionProcessor
		// check partition by name.
		for _, name := range tn.PartitionNames {
			_, err = tables.FindPartitionByName(tableInfo, name.L)
			if err != nil {
				return nil, err
			}
		}
	} else if len(tn.PartitionNames) != 0 {
		return nil, ErrPartitionClauseOnNonpartitioned
	}

	tblName := *asName
	if tblName.L == "" {
		tblName = tn.Name
	}
	possiblePaths, err := b.getPossibleAccessPaths(tn.IndexHints, tbl, dbName, tblName)
	if err != nil {
		return nil, err
	}
	possiblePaths, err = b.filterPathByIsolationRead(possiblePaths, dbName)
	if err != nil {
		return nil, err
	}

	// Try to substitute generate column only if there is an index on generate column.
	for _, index := range tableInfo.Indices {
		if index.State != model.StatePublic {
			continue
		}
		for _, indexCol := range index.Columns {
			colInfo := tbl.Cols()[indexCol.Offset]
			if colInfo.IsGenerated() && !colInfo.GeneratedStored {
				b.optFlag |= flagGcSubstitute
				break
			}
		}
	}

	var columns []*table.Column
	if b.inUpdateStmt {
		// create table t(a int, b int).
		// Imagine that, There are 2 TiDB instances in the cluster, name A, B. We add a column `c` to table t in the TiDB cluster.
		// One of the TiDB, A, the column type in its infoschema is changed to public. And in the other TiDB, the column type is
		// still StateWriteReorganization.
		// TiDB A: insert into t values(1, 2, 3);
		// TiDB B: update t set a = 2 where b = 2;
		// If we use tbl.Cols() here, the update statement, will ignore the col `c`, and the data `3` will lost.
		columns = tbl.WritableCols()
	} else if b.inDeleteStmt {
		columns = tbl.DeletableCols()
	} else {
		columns = tbl.Cols()
	}
	var statisticTable *statistics.Table
	if _, ok := tbl.(table.PartitionedTable); !ok {
		statisticTable = getStatsTable(b.ctx, tbl.Meta(), tbl.Meta().ID)
	}

	// extract the IndexMergeHint
	var indexMergeHints []*ast.IndexHint
	if hints := b.TableHints(); hints != nil {
		for _, hint := range hints.indexMergeHintList {
			if hint.tblName.L == tblName.L {
				indexMergeHints = append(indexMergeHints, hint.indexHint)
			}
		}
	}
	ds := DataSource{
		DBName:              dbName,
		TableAsName:         asName,
		table:               tbl,
		tableInfo:           tableInfo,
		statisticTable:      statisticTable,
		indexHints:          tn.IndexHints,
		indexMergeHints:     indexMergeHints,
		possibleAccessPaths: possiblePaths,
		Columns:             make([]*model.ColumnInfo, 0, len(columns)),
		partitionNames:      tn.PartitionNames,
		TblCols:             make([]*expression.Column, 0, len(columns)),
	}.Init(b.ctx, b.getSelectOffset())

	var handleCol *expression.Column
	schema := expression.NewSchema(make([]*expression.Column, 0, len(columns))...)
	names := make([]*types.FieldName, 0, len(columns))
	for i, col := range columns {
		ds.Columns = append(ds.Columns, col.ToInfo())
		names = append(names, &types.FieldName{
			DBName:      dbName,
			TblName:     tableInfo.Name,
			ColName:     col.Name,
			OrigTblName: tableInfo.Name,
			OrigColName: col.Name,
			Hidden:      col.Hidden,
		})
		newCol := &expression.Column{
			UniqueID: b.ctx.GetSessionVars().AllocPlanColumnID(),
			ID:       col.ID,
			RetType:  &col.FieldType,
			OrigName: names[i].String(),
			IsHidden: col.Hidden,
		}

		if tableInfo.PKIsHandle && mysql.HasPriKeyFlag(col.Flag) {
			handleCol = newCol
		}
		schema.Append(newCol)
		ds.TblCols = append(ds.TblCols, newCol)
	}
	// We append an extra handle column to the schema when the handle
	// column is not the primary key of "ds".
	if handleCol == nil {
		ds.Columns = append(ds.Columns, model.NewExtraHandleColInfo())
		handleCol = ds.newExtraHandleSchemaCol()
		schema.Append(handleCol)
		names = append(names, &types.FieldName{
			DBName:      dbName,
			TblName:     tableInfo.Name,
			ColName:     model.ExtraHandleName,
			OrigColName: model.ExtraHandleName,
		})
		ds.TblCols = append(ds.TblCols, handleCol)
	}
	if handleCol != nil {
		ds.handleCol = handleCol
		handleMap := make(map[int64][]*expression.Column)
		handleMap[tableInfo.ID] = []*expression.Column{handleCol}
		b.handleHelper.pushMap(handleMap)
	} else {
		b.handleHelper.pushMap(nil)
	}
	ds.SetSchema(schema)
	ds.names = names
	ds.setPreferredStoreType(b.TableHints())

	// Init FullIdxCols, FullIdxColLens for accessPaths.
	for _, path := range ds.possibleAccessPaths {
		if !path.IsTablePath {
			path.FullIdxCols, path.FullIdxColLens = expression.IndexInfo2Cols(ds.Columns, ds.schema.Columns, path.Index)
		}
	}

	var result LogicalPlan = ds

	needUS := false
	if pi := tableInfo.GetPartitionInfo(); pi == nil {
		if b.ctx.HasDirtyContent(tableInfo.ID) {
			needUS = true
		}
	} else {
		// Currently, we'll add a UnionScan on every partition even though only one partition's data is changed.
		// This is limited by current implementation of Partition Prune. It'll updated once we modify that part.
		for _, partition := range pi.Definitions {
			if b.ctx.HasDirtyContent(partition.ID) {
				needUS = true
				break
			}
		}
	}
	if needUS {
		us := LogicalUnionScan{handleCol: handleCol}.Init(b.ctx, b.getSelectOffset())
		us.SetChildren(ds)
		result = us
	}

	for i, colExpr := range ds.Schema().Columns {
		var expr expression.Expression
		if i < len(columns) {
			if columns[i].IsGenerated() && !columns[i].GeneratedStored {
				var err error
				expr, _, err = b.rewrite(ctx, columns[i].GeneratedExpr, ds, nil, true)
				if err != nil {
					return nil, err
				}
				colExpr.VirtualExpr = expr
			}
		}
	}

	return result, nil
}

func (b *PlanBuilder) timeRangeForSummaryTable() QueryTimeRange {
	const defaultSummaryDuration = 30 * time.Minute
	hints := b.TableHints()
	// User doesn't use TIME_RANGE hint
	if hints == nil || (hints.timeRangeHint.From == "" && hints.timeRangeHint.To == "") {
		to := time.Now()
		from := to.Add(-defaultSummaryDuration)
		return QueryTimeRange{From: from, To: to}
	}

	// Parse time specified by user via TIM_RANGE hint
	parse := func(s string) (time.Time, bool) {
		t, err := time.ParseInLocation(MetricTableTimeFormat, s, time.Local)
		if err != nil {
			b.ctx.GetSessionVars().StmtCtx.AppendWarning(err)
		}
		return t, err == nil
	}
	from, fromValid := parse(hints.timeRangeHint.From)
	to, toValid := parse(hints.timeRangeHint.To)
	switch {
	case !fromValid && !toValid:
		to = time.Now()
		from = to.Add(-defaultSummaryDuration)
	case fromValid && !toValid:
		to = from.Add(defaultSummaryDuration)
	case !fromValid && toValid:
		from = to.Add(-defaultSummaryDuration)
	}

	return QueryTimeRange{From: from, To: to}
}

func (b *PlanBuilder) buildMemTable(_ context.Context, dbName model.CIStr, tableInfo *model.TableInfo) (LogicalPlan, error) {
	// We can use the `tableInfo.Columns` directly because the memory table has
	// a stable schema and there is no online DDL on the memory table.
	schema := expression.NewSchema(make([]*expression.Column, 0, len(tableInfo.Columns))...)
	names := make([]*types.FieldName, 0, len(tableInfo.Columns))
	var handleCol *expression.Column
	for _, col := range tableInfo.Columns {
		names = append(names, &types.FieldName{
			DBName:      dbName,
			TblName:     tableInfo.Name,
			ColName:     col.Name,
			OrigTblName: tableInfo.Name,
			OrigColName: col.Name,
		})
		// NOTE: Rewrite the expression if memory table supports generated columns in the future
		newCol := &expression.Column{
			UniqueID: b.ctx.GetSessionVars().AllocPlanColumnID(),
			ID:       col.ID,
			RetType:  &col.FieldType,
		}
		if tableInfo.PKIsHandle && mysql.HasPriKeyFlag(col.Flag) {
			handleCol = newCol
		}
		schema.Append(newCol)
	}

	if handleCol != nil {
		handleMap := make(map[int64][]*expression.Column)
		handleMap[tableInfo.ID] = []*expression.Column{handleCol}
		b.handleHelper.pushMap(handleMap)
	} else {
		b.handleHelper.pushMap(nil)
	}

	// NOTE: Add a `LogicalUnionScan` if we support update memory table in the future
	p := LogicalMemTable{
		DBName:    dbName,
		TableInfo: tableInfo,
	}.Init(b.ctx, b.getSelectOffset())
	p.SetSchema(schema)
	p.names = names

	// Some memory tables can receive some predicates
	switch dbName.L {
	case util2.MetricSchemaName.L:
		p.Extractor = newMetricTableExtractor()
	case util2.InformationSchemaName.L:
		switch strings.ToUpper(tableInfo.Name.O) {
		case infoschema.TableClusterConfig, infoschema.TableClusterLoad, infoschema.TableClusterHardware, infoschema.TableClusterSystemInfo:
			p.Extractor = &ClusterTableExtractor{}
		case infoschema.TableClusterLog:
			p.Extractor = &ClusterLogTableExtractor{}
		case infoschema.TableInspectionResult:
			p.Extractor = &InspectionResultTableExtractor{}
<<<<<<< HEAD
		case infoschema.TableMetricSummary, infoschema.TableMetricSummaryByLabel, infoschema.TableMetricTotalTime:
			p.Extractor = newMetricTableExtractor()
=======
			p.QueryTimeRange = b.timeRangeForSummaryTable()
		case infoschema.TableInspectionSummary:
			p.Extractor = &InspectionSummaryTableExtractor{}
			p.QueryTimeRange = b.timeRangeForSummaryTable()
		case infoschema.TableMetricSummary, infoschema.TableMetricSummaryByLabel:
			p.Extractor = &MetricSummaryTableExtractor{}
			p.QueryTimeRange = b.timeRangeForSummaryTable()
		case infoschema.TableSlowQuery:
			p.Extractor = &SlowQueryExtractor{}
>>>>>>> 6d4e24f4
		}
	}
	return p, nil
}

// BuildDataSourceFromView is used to build LogicalPlan from view
func (b *PlanBuilder) BuildDataSourceFromView(ctx context.Context, dbName model.CIStr, tableInfo *model.TableInfo) (LogicalPlan, error) {
	charset, collation := b.ctx.GetSessionVars().GetCharsetInfo()
	viewParser := parser.New()
	viewParser.EnableWindowFunc(b.ctx.GetSessionVars().EnableWindowFunction)
	selectNode, err := viewParser.ParseOneStmt(tableInfo.View.SelectStmt, charset, collation)
	if err != nil {
		return nil, err
	}
	originalVisitInfo := b.visitInfo
	b.visitInfo = make([]visitInfo, 0)
	selectLogicalPlan, err := b.Build(ctx, selectNode)
	if err != nil {
		err = ErrViewInvalid.GenWithStackByArgs(dbName.O, tableInfo.Name.O)
		return nil, err
	}

	if tableInfo.View.Security == model.SecurityDefiner {
		if pm := privilege.GetPrivilegeManager(b.ctx); pm != nil {
			for _, v := range b.visitInfo {
				if !pm.RequestVerificationWithUser(v.db, v.table, v.column, v.privilege, tableInfo.View.Definer) {
					return nil, ErrViewInvalid.GenWithStackByArgs(dbName.O, tableInfo.Name.O)
				}
			}
		}
		b.visitInfo = b.visitInfo[:0]
	}
	b.visitInfo = append(originalVisitInfo, b.visitInfo...)

	if b.ctx.GetSessionVars().StmtCtx.InExplainStmt {
		b.visitInfo = appendVisitInfo(b.visitInfo, mysql.ShowViewPriv, dbName.L, tableInfo.Name.L, "", ErrViewNoExplain)
	}

	if len(tableInfo.Columns) != selectLogicalPlan.Schema().Len() {
		return nil, ErrViewInvalid.GenWithStackByArgs(dbName.O, tableInfo.Name.O)
	}

	return b.buildProjUponView(ctx, dbName, tableInfo, selectLogicalPlan)
}

func (b *PlanBuilder) buildProjUponView(ctx context.Context, dbName model.CIStr, tableInfo *model.TableInfo, selectLogicalPlan Plan) (LogicalPlan, error) {
	columnInfo := tableInfo.Cols()
	cols := selectLogicalPlan.Schema().Clone().Columns
	outputNamesOfUnderlyingSelect := selectLogicalPlan.OutputNames().Shallow()
	// In the old version of VIEW implementation, tableInfo.View.Cols is used to
	// store the origin columns' names of the underlying SelectStmt used when
	// creating the view.
	if tableInfo.View.Cols != nil {
		cols = cols[:0]
		outputNamesOfUnderlyingSelect = outputNamesOfUnderlyingSelect[:0]
		for _, info := range columnInfo {
			idx := expression.FindFieldNameIdxByColName(selectLogicalPlan.OutputNames(), info.Name.L)
			if idx == -1 {
				return nil, ErrViewInvalid.GenWithStackByArgs(dbName.O, tableInfo.Name.O)
			}
			cols = append(cols, selectLogicalPlan.Schema().Columns[idx])
			outputNamesOfUnderlyingSelect = append(outputNamesOfUnderlyingSelect, selectLogicalPlan.OutputNames()[idx])
		}
	}

	projSchema := expression.NewSchema(make([]*expression.Column, 0, len(tableInfo.Columns))...)
	projExprs := make([]expression.Expression, 0, len(tableInfo.Columns))
	projNames := make(types.NameSlice, 0, len(tableInfo.Columns))
	for i, name := range outputNamesOfUnderlyingSelect {
		origColName := name.ColName
		if tableInfo.View.Cols != nil {
			origColName = tableInfo.View.Cols[i]
		}
		projNames = append(projNames, &types.FieldName{
			// TblName is the of view instead of the name of the underlying table.
			TblName:     tableInfo.Name,
			OrigTblName: name.OrigTblName,
			ColName:     columnInfo[i].Name,
			OrigColName: origColName,
			DBName:      name.DBName,
		})
		projSchema.Append(&expression.Column{
			UniqueID: b.ctx.GetSessionVars().AllocPlanColumnID(),
			RetType:  cols[i].GetType(),
		})
		projExprs = append(projExprs, cols[i])
	}
	projUponView := LogicalProjection{Exprs: projExprs}.Init(b.ctx, b.getSelectOffset())
	projUponView.names = projNames
	projUponView.SetChildren(selectLogicalPlan.(LogicalPlan))
	projUponView.SetSchema(projSchema)
	return projUponView, nil
}

// buildApplyWithJoinType builds apply plan with outerPlan and innerPlan, which apply join with particular join type for
// every row from outerPlan and the whole innerPlan.
func (b *PlanBuilder) buildApplyWithJoinType(outerPlan, innerPlan LogicalPlan, tp JoinType) LogicalPlan {
	b.optFlag = b.optFlag | flagPredicatePushDown | flagBuildKeyInfo | flagDecorrelate
	ap := LogicalApply{LogicalJoin: LogicalJoin{JoinType: tp}}.Init(b.ctx, b.getSelectOffset())
	ap.SetChildren(outerPlan, innerPlan)
	ap.names = make([]*types.FieldName, outerPlan.Schema().Len()+innerPlan.Schema().Len())
	copy(ap.names, outerPlan.OutputNames())
	ap.SetSchema(expression.MergeSchema(outerPlan.Schema(), innerPlan.Schema()))
	// Note that, tp can only be LeftOuterJoin or InnerJoin, so we don't consider other outer joins.
	if tp == LeftOuterJoin {
		b.optFlag = b.optFlag | flagEliminateOuterJoin
		resetNotNullFlag(ap.schema, outerPlan.Schema().Len(), ap.schema.Len())
	}
	for i := outerPlan.Schema().Len(); i < ap.Schema().Len(); i++ {
		ap.names[i] = types.EmptyName
	}
	return ap
}

// buildSemiApply builds apply plan with outerPlan and innerPlan, which apply semi-join for every row from outerPlan and the whole innerPlan.
func (b *PlanBuilder) buildSemiApply(outerPlan, innerPlan LogicalPlan, condition []expression.Expression, asScalar, not bool) (LogicalPlan, error) {
	b.optFlag = b.optFlag | flagPredicatePushDown | flagBuildKeyInfo | flagDecorrelate

	join, err := b.buildSemiJoin(outerPlan, innerPlan, condition, asScalar, not)
	if err != nil {
		return nil, err
	}

	ap := &LogicalApply{LogicalJoin: *join}
	ap.tp = plancodec.TypeApply
	ap.self = ap
	return ap, nil
}

func (b *PlanBuilder) buildMaxOneRow(p LogicalPlan) LogicalPlan {
	maxOneRow := LogicalMaxOneRow{}.Init(b.ctx, b.getSelectOffset())
	maxOneRow.SetChildren(p)
	return maxOneRow
}

func (b *PlanBuilder) buildSemiJoin(outerPlan, innerPlan LogicalPlan, onCondition []expression.Expression, asScalar bool, not bool) (*LogicalJoin, error) {
	joinPlan := LogicalJoin{}.Init(b.ctx, b.getSelectOffset())
	for i, expr := range onCondition {
		onCondition[i] = expr.Decorrelate(outerPlan.Schema())
	}
	joinPlan.SetChildren(outerPlan, innerPlan)
	joinPlan.AttachOnConds(onCondition)
	joinPlan.names = make([]*types.FieldName, outerPlan.Schema().Len(), outerPlan.Schema().Len()+innerPlan.Schema().Len()+1)
	copy(joinPlan.names, outerPlan.OutputNames())
	if asScalar {
		newSchema := outerPlan.Schema().Clone()
		newSchema.Append(&expression.Column{
			RetType:  types.NewFieldType(mysql.TypeTiny),
			UniqueID: b.ctx.GetSessionVars().AllocPlanColumnID(),
		})
		joinPlan.names = append(joinPlan.names, types.EmptyName)
		joinPlan.SetSchema(newSchema)
		if not {
			joinPlan.JoinType = AntiLeftOuterSemiJoin
		} else {
			joinPlan.JoinType = LeftOuterSemiJoin
		}
	} else {
		joinPlan.SetSchema(outerPlan.Schema().Clone())
		if not {
			joinPlan.JoinType = AntiSemiJoin
		} else {
			joinPlan.JoinType = SemiJoin
		}
	}
	// Apply forces to choose hash join currently, so don't worry the hints will take effect if the semi join is in one apply.
	if b.TableHints() != nil {
		outerAlias := extractTableAlias(outerPlan, joinPlan.blockOffset)
		innerAlias := extractTableAlias(innerPlan, joinPlan.blockOffset)
		if b.TableHints().ifPreferMergeJoin(outerAlias, innerAlias) {
			joinPlan.preferJoinType |= preferMergeJoin
		}
		if b.TableHints().ifPreferHashJoin(outerAlias, innerAlias) {
			joinPlan.preferJoinType |= preferHashJoin
		}
		if b.TableHints().ifPreferINLJ(innerAlias) {
			joinPlan.preferJoinType = preferRightAsINLJInner
		}
		if b.TableHints().ifPreferINLHJ(innerAlias) {
			joinPlan.preferJoinType = preferRightAsINLHJInner
		}
		if b.TableHints().ifPreferINLMJ(innerAlias) {
			joinPlan.preferJoinType = preferRightAsINLMJInner
		}
		// If there're multiple join hints, they're conflict.
		if bits.OnesCount(joinPlan.preferJoinType) > 1 {
			return nil, errors.New("Join hints are conflict, you can only specify one type of join")
		}
	}
	return joinPlan, nil
}

func getTableOffset(names []*types.FieldName, handleName *types.FieldName) (int, error) {
	for i, name := range names {
		if name.DBName.L == handleName.DBName.L && name.TblName.L == handleName.TblName.L {
			return i, nil
		}
	}
	return -1, errors.Errorf("Couldn't get column information when do update/delete")
}

// TblColPosInfo represents an mapper from column index to handle index.
type TblColPosInfo struct {
	TblID int64
	// Start and End represent the ordinal range [Start, End) of the consecutive columns.
	Start, End int
	// HandleOrdinal represents the ordinal of the handle column.
	HandleOrdinal int
}

// TblColPosInfoSlice attaches the methods of sort.Interface to []TblColPosInfos sorting in increasing order.
type TblColPosInfoSlice []TblColPosInfo

// Len implements sort.Interface#Len.
func (c TblColPosInfoSlice) Len() int {
	return len(c)
}

// Swap implements sort.Interface#Swap.
func (c TblColPosInfoSlice) Swap(i, j int) {
	c[i], c[j] = c[j], c[i]
}

// Less implements sort.Interface#Less.
func (c TblColPosInfoSlice) Less(i, j int) bool {
	return c[i].Start < c[j].Start
}

// FindHandle finds the ordinal of the corresponding handle column.
func (c TblColPosInfoSlice) FindHandle(colOrdinal int) (int, bool) {
	if len(c) == 0 {
		return 0, false
	}
	// find the smallest index of the range that its start great than colOrdinal.
	// @see https://godoc.org/sort#Search
	rangeBehindOrdinal := sort.Search(len(c), func(i int) bool { return c[i].Start > colOrdinal })
	if rangeBehindOrdinal == 0 {
		return 0, false
	}
	return c[rangeBehindOrdinal-1].HandleOrdinal, true
}

// buildColumns2Handle builds columns to handle mapping.
func buildColumns2Handle(
	names []*types.FieldName,
	tblID2Handle map[int64][]*expression.Column,
	tblID2Table map[int64]table.Table,
	onlyWritableCol bool,
) (TblColPosInfoSlice, error) {
	var cols2Handles TblColPosInfoSlice
	for tblID, handleCols := range tblID2Handle {
		tbl := tblID2Table[tblID]
		var tblLen int
		if onlyWritableCol {
			tblLen = len(tbl.WritableCols())
		} else {
			tblLen = len(tbl.Cols())
		}
		for _, handleCol := range handleCols {
			offset, err := getTableOffset(names, names[handleCol.Index])
			if err != nil {
				return nil, err
			}
			end := offset + tblLen
			cols2Handles = append(cols2Handles, TblColPosInfo{tblID, offset, end, handleCol.Index})
		}
	}
	sort.Sort(cols2Handles)
	return cols2Handles, nil
}

func (b *PlanBuilder) buildUpdate(ctx context.Context, update *ast.UpdateStmt) (Plan, error) {
	b.pushSelectOffset(0)
	b.pushTableHints(update.TableHints, typeUpdate, 0)
	defer func() {
		b.popSelectOffset()
		// table hints are only visible in the current UPDATE statement.
		b.popTableHints()
	}()

	// update subquery table should be forbidden
	var asNameList []string
	asNameList = extractTableSourceAsNames(update.TableRefs.TableRefs, asNameList, true)
	for _, asName := range asNameList {
		for _, assign := range update.List {
			if assign.Column.Table.L == asName {
				return nil, ErrNonUpdatableTable.GenWithStackByArgs(asName, "UPDATE")
			}
		}
	}

	b.inUpdateStmt = true

	p, err := b.buildResultSetNode(ctx, update.TableRefs.TableRefs)
	if err != nil {
		return nil, err
	}

	var tableList []*ast.TableName
	tableList = extractTableList(update.TableRefs.TableRefs, tableList, false)
	for _, t := range tableList {
		dbName := t.Schema.L
		if dbName == "" {
			dbName = b.ctx.GetSessionVars().CurrentDB
		}
		if t.TableInfo.IsView() {
			return nil, errors.Errorf("update view %s is not supported now.", t.Name.O)
		}
		b.visitInfo = appendVisitInfo(b.visitInfo, mysql.SelectPriv, dbName, t.Name.L, "", nil)
	}

	oldSchemaLen := p.Schema().Len()
	if update.Where != nil {
		p, err = b.buildSelection(ctx, p, update.Where, nil)
		if err != nil {
			return nil, err
		}
	}

	if update.Order != nil {
		p, err = b.buildSort(ctx, p, update.Order.Items, nil, nil)
		if err != nil {
			return nil, err
		}
	}
	if update.Limit != nil {
		p, err = b.buildLimit(p, update.Limit)
		if err != nil {
			return nil, err
		}
	}

	// Add project to freeze the order of output columns.
	proj := LogicalProjection{Exprs: expression.Column2Exprs(p.Schema().Columns[:oldSchemaLen])}.Init(b.ctx, b.getSelectOffset())
	proj.SetSchema(expression.NewSchema(make([]*expression.Column, oldSchemaLen)...))
	proj.names = make(types.NameSlice, len(p.OutputNames()))
	copy(proj.names, p.OutputNames())
	copy(proj.schema.Columns, p.Schema().Columns[:oldSchemaLen])
	proj.SetChildren(p)
	p = proj

	var updateTableList []*ast.TableName
	updateTableList = extractTableList(update.TableRefs.TableRefs, updateTableList, true)
	orderedList, np, allAssignmentsAreConstant, err := b.buildUpdateLists(ctx, updateTableList, update.List, p)
	if err != nil {
		return nil, err
	}
	p = np

	updt := Update{
		OrderedList:               orderedList,
		AllAssignmentsAreConstant: allAssignmentsAreConstant,
	}.Init(b.ctx)
	updt.names = p.OutputNames()
	// We cannot apply projection elimination when building the subplan, because
	// columns in orderedList cannot be resolved.
	updt.SelectPlan, _, err = DoOptimize(ctx, b.optFlag&^flagEliminateProjection, p)
	if err != nil {
		return nil, err
	}
	err = updt.ResolveIndices()
	if err != nil {
		return nil, err
	}
	tblID2Handle, err := resolveIndicesForTblID2Handle(b.handleHelper.tailMap(), updt.SelectPlan.Schema())
	if err != nil {
		return nil, err
	}
	tblID2table := make(map[int64]table.Table)
	for id := range tblID2Handle {
		tblID2table[id], _ = b.is.TableByID(id)
	}
	updt.TblColPosInfos, err = buildColumns2Handle(updt.OutputNames(), tblID2Handle, tblID2table, true)
	return updt, err
}

func (b *PlanBuilder) buildUpdateLists(
	ctx context.Context,
	tableList []*ast.TableName,
	list []*ast.Assignment,
	p LogicalPlan,
) (newList []*expression.Assignment,
	po LogicalPlan,
	allAssignmentsAreConstant bool,
	e error,
) {
	b.curClause = fieldList
	// modifyColumns indicates which columns are in set list,
	// and if it is set to `DEFAULT`
	modifyColumns := make(map[string]bool, p.Schema().Len())
	var columnsIdx map[*ast.ColumnName]int
	cacheColumnsIdx := false
	if len(p.OutputNames()) > 16 {
		cacheColumnsIdx = true
		columnsIdx = make(map[*ast.ColumnName]int, len(list))
	}
	for _, assign := range list {
		idx, err := expression.FindFieldName(p.OutputNames(), assign.Column)
		if err != nil {
			return nil, nil, false, err
		}
		if idx < 0 {
			return nil, nil, false, ErrUnknownColumn.GenWithStackByArgs(assign.Column.Name, "field_list")
		}
		if cacheColumnsIdx {
			columnsIdx[assign.Column] = idx
		}
		name := p.OutputNames()[idx]
		columnFullName := fmt.Sprintf("%s.%s.%s", name.DBName.L, name.TblName.L, name.ColName.L)
		// We save a flag for the column in map `modifyColumns`
		// This flag indicated if assign keyword `DEFAULT` to the column
		if extractDefaultExpr(assign.Expr) != nil {
			modifyColumns[columnFullName] = true
		} else {
			modifyColumns[columnFullName] = false
		}
	}

	// If columns in set list contains generated columns, raise error.
	// And, fill virtualAssignments here; that's for generated columns.
	virtualAssignments := make([]*ast.Assignment, 0)

	for _, tn := range tableList {
		tableInfo := tn.TableInfo
		tableVal, found := b.is.TableByID(tableInfo.ID)
		if !found {
			return nil, nil, false, infoschema.ErrTableNotExists.GenWithStackByArgs(tn.DBInfo.Name.O, tableInfo.Name.O)
		}
		for i, colInfo := range tableInfo.Columns {
			if !colInfo.IsGenerated() {
				continue
			}
			columnFullName := fmt.Sprintf("%s.%s.%s", tn.Schema.L, tn.Name.L, colInfo.Name.L)
			isDefault, ok := modifyColumns[columnFullName]
			if ok && colInfo.Hidden {
				return nil, nil, false, ErrUnknownColumn.GenWithStackByArgs(colInfo.Name, clauseMsg[fieldList])
			}
			// Note: For INSERT, REPLACE, and UPDATE, if a generated column is inserted into, replaced, or updated explicitly, the only permitted value is DEFAULT.
			// see https://dev.mysql.com/doc/refman/8.0/en/create-table-generated-columns.html
			if ok && !isDefault {
				return nil, nil, false, ErrBadGeneratedColumn.GenWithStackByArgs(colInfo.Name.O, tableInfo.Name.O)
			}
			virtualAssignments = append(virtualAssignments, &ast.Assignment{
				Column: &ast.ColumnName{Schema: tn.Schema, Table: tn.Name, Name: colInfo.Name},
				Expr:   tableVal.Cols()[i].GeneratedExpr,
			})
		}
	}

	allAssignmentsAreConstant = true
	newList = make([]*expression.Assignment, 0, p.Schema().Len())
	tblDbMap := make(map[string]string, len(tableList))
	for _, tbl := range tableList {
		tblDbMap[tbl.Name.L] = tbl.DBInfo.Name.L
	}

	allAssignments := append(list, virtualAssignments...)
	for i, assign := range allAssignments {
		var idx int
		var err error
		if cacheColumnsIdx {
			if i, ok := columnsIdx[assign.Column]; ok {
				idx = i
			} else {
				idx, err = expression.FindFieldName(p.OutputNames(), assign.Column)
			}
		} else {
			idx, err = expression.FindFieldName(p.OutputNames(), assign.Column)
		}
		if err != nil {
			return nil, nil, false, err
		}
		col := p.Schema().Columns[idx]
		name := p.OutputNames()[idx]
		var newExpr expression.Expression
		var np LogicalPlan
		if i < len(list) {
			// If assign `DEFAULT` to column, fill the `defaultExpr.Name` before rewrite expression
			if expr := extractDefaultExpr(assign.Expr); expr != nil {
				expr.Name = assign.Column
			}
			newExpr, np, err = b.rewrite(ctx, assign.Expr, p, nil, false)
		} else {
			// rewrite with generation expression
			rewritePreprocess := func(expr ast.Node) ast.Node {
				switch x := expr.(type) {
				case *ast.ColumnName:
					return &ast.ColumnName{
						Schema: assign.Column.Schema,
						Table:  assign.Column.Table,
						Name:   x.Name,
					}
				default:
					return expr
				}
			}
			newExpr, np, err = b.rewriteWithPreprocess(ctx, assign.Expr, p, nil, nil, false, rewritePreprocess)
		}
		if err != nil {
			return nil, nil, false, err
		}
		if _, isConst := newExpr.(*expression.Constant); !isConst {
			allAssignmentsAreConstant = false
		}
		p = np
		newList = append(newList, &expression.Assignment{Col: col, ColName: name.ColName, Expr: newExpr})
		dbName := name.DBName.L
		// To solve issue#10028, we need to get database name by the table alias name.
		if dbNameTmp, ok := tblDbMap[name.TblName.L]; ok {
			dbName = dbNameTmp
		}
		if dbName == "" {
			dbName = b.ctx.GetSessionVars().CurrentDB
		}
		b.visitInfo = appendVisitInfo(b.visitInfo, mysql.UpdatePriv, dbName, name.OrigTblName.L, "", nil)
	}
	return newList, p, allAssignmentsAreConstant, nil
}

// extractDefaultExpr extract a `DefaultExpr` from `ExprNode`,
// If it is a `DEFAULT` function like `DEFAULT(a)`, return nil.
// Only if it is `DEFAULT` keyword, it will return the `DefaultExpr`.
func extractDefaultExpr(node ast.ExprNode) *ast.DefaultExpr {
	if expr, ok := node.(*ast.DefaultExpr); ok && expr.Name == nil {
		return expr
	}
	return nil
}

func (b *PlanBuilder) buildDelete(ctx context.Context, delete *ast.DeleteStmt) (Plan, error) {
	b.pushSelectOffset(0)
	b.pushTableHints(delete.TableHints, typeDelete, 0)
	defer func() {
		b.popSelectOffset()
		// table hints are only visible in the current DELETE statement.
		b.popTableHints()
	}()

	b.inDeleteStmt = true

	p, err := b.buildResultSetNode(ctx, delete.TableRefs.TableRefs)
	if err != nil {
		return nil, err
	}
	oldSchema := p.Schema()
	oldLen := oldSchema.Len()

	if delete.Where != nil {
		p, err = b.buildSelection(ctx, p, delete.Where, nil)
		if err != nil {
			return nil, err
		}
	}

	if delete.Order != nil {
		p, err = b.buildSort(ctx, p, delete.Order.Items, nil, nil)
		if err != nil {
			return nil, err
		}
	}

	if delete.Limit != nil {
		p, err = b.buildLimit(p, delete.Limit)
		if err != nil {
			return nil, err
		}
	}

	proj := LogicalProjection{Exprs: expression.Column2Exprs(p.Schema().Columns[:oldLen])}.Init(b.ctx, b.getSelectOffset())
	proj.SetChildren(p)
	proj.SetSchema(oldSchema.Clone())
	proj.names = p.OutputNames()[:oldLen]
	p = proj

	del := Delete{
		IsMultiTable: delete.IsMultiTable,
	}.Init(b.ctx)

	del.names = p.OutputNames()
	del.SelectPlan, _, err = DoOptimize(ctx, b.optFlag, p)
	if err != nil {
		return nil, err
	}

	var tableList []*ast.TableName
	tableList = extractTableList(delete.TableRefs.TableRefs, tableList, true)

	// Collect visitInfo.
	if delete.Tables != nil {
		// Delete a, b from a, b, c, d... add a and b.
		for _, tn := range delete.Tables.Tables {
			foundMatch := false
			for _, v := range tableList {
				dbName := v.Schema.L
				if dbName == "" {
					dbName = b.ctx.GetSessionVars().CurrentDB
				}
				if (tn.Schema.L == "" || tn.Schema.L == dbName) && tn.Name.L == v.Name.L {
					tn.Schema.L = dbName
					tn.DBInfo = v.DBInfo
					tn.TableInfo = v.TableInfo
					foundMatch = true
					break
				}
			}
			if !foundMatch {
				var asNameList []string
				asNameList = extractTableSourceAsNames(delete.TableRefs.TableRefs, asNameList, false)
				for _, asName := range asNameList {
					tblName := tn.Name.L
					if tn.Schema.L != "" {
						tblName = tn.Schema.L + "." + tblName
					}
					if asName == tblName {
						// check sql like: `delete a from (select * from t) as a, t`
						return nil, ErrNonUpdatableTable.GenWithStackByArgs(tn.Name.O, "DELETE")
					}
				}
				// check sql like: `delete b from (select * from t) as a, t`
				return nil, ErrUnknownTable.GenWithStackByArgs(tn.Name.O, "MULTI DELETE")
			}
			if tn.TableInfo.IsView() {
				return nil, errors.Errorf("delete view %s is not supported now.", tn.Name.O)
			}
			b.visitInfo = appendVisitInfo(b.visitInfo, mysql.DeletePriv, tn.Schema.L, tn.TableInfo.Name.L, "", nil)
		}
	} else {
		// Delete from a, b, c, d.
		for _, v := range tableList {
			if v.TableInfo.IsView() {
				return nil, errors.Errorf("delete view %s is not supported now.", v.Name.O)
			}
			dbName := v.Schema.L
			if dbName == "" {
				dbName = b.ctx.GetSessionVars().CurrentDB
			}
			b.visitInfo = appendVisitInfo(b.visitInfo, mysql.DeletePriv, dbName, v.Name.L, "", nil)
		}
	}

	tblID2Handle, err := resolveIndicesForTblID2Handle(b.handleHelper.tailMap(), del.SelectPlan.Schema())
	if err != nil {
		return nil, err
	}
	if del.IsMultiTable {
		// tblID2TableName is the table map value is an array which contains table aliases.
		// Table ID may not be unique for deleting multiple tables, for statements like
		// `delete from t as t1, t as t2`, the same table has two alias, we have to identify a table
		// by its alias instead of ID.
		tblID2TableName := make(map[int64][]*ast.TableName, len(delete.Tables.Tables))
		for _, tn := range delete.Tables.Tables {
			tblID2TableName[tn.TableInfo.ID] = append(tblID2TableName[tn.TableInfo.ID], tn)
		}
		tblID2Handle = del.cleanTblID2HandleMap(tblID2TableName, tblID2Handle, del.names)
	}
	tblID2table := make(map[int64]table.Table)
	for id := range tblID2Handle {
		tblID2table[id], _ = b.is.TableByID(id)
	}
	del.TblColPosInfos, err = buildColumns2Handle(del.names, tblID2Handle, tblID2table, false)
	return del, err
}

func resolveIndicesForTblID2Handle(tblID2Handle map[int64][]*expression.Column, schema *expression.Schema) (map[int64][]*expression.Column, error) {
	newMap := make(map[int64][]*expression.Column, len(tblID2Handle))
	for i, cols := range tblID2Handle {
		for _, col := range cols {
			resolvedCol, err := col.ResolveIndices(schema)
			if err != nil {
				return nil, err
			}
			newMap[i] = append(newMap[i], resolvedCol.(*expression.Column))
		}
	}
	return newMap, nil
}

func (p *Delete) cleanTblID2HandleMap(
	tablesToDelete map[int64][]*ast.TableName,
	tblID2Handle map[int64][]*expression.Column,
	outputNames []*types.FieldName,
) map[int64][]*expression.Column {
	for id, cols := range tblID2Handle {
		names, ok := tablesToDelete[id]
		if !ok {
			delete(tblID2Handle, id)
			continue
		}
		for i := len(cols) - 1; i >= 0; i-- {
			if !p.matchingDeletingTable(names, outputNames[cols[i].Index]) {
				cols = append(cols[:i], cols[i+1:]...)
			}
		}
		if len(cols) == 0 {
			delete(tblID2Handle, id)
			continue
		}
		tblID2Handle[id] = cols
	}
	return tblID2Handle
}

// matchingDeletingTable checks whether this column is from the table which is in the deleting list.
func (p *Delete) matchingDeletingTable(names []*ast.TableName, name *types.FieldName) bool {
	for _, n := range names {
		if (name.DBName.L == "" || name.DBName.L == n.Schema.L) && name.TblName.L == n.Name.L {
			return true
		}
	}
	return false
}

func getWindowName(name string) string {
	if name == "" {
		return "<unnamed window>"
	}
	return name
}

// buildProjectionForWindow builds the projection for expressions in the window specification that is not an column,
// so after the projection, window functions only needs to deal with columns.
func (b *PlanBuilder) buildProjectionForWindow(ctx context.Context, p LogicalPlan, spec *ast.WindowSpec, args []ast.ExprNode, aggMap map[*ast.AggregateFuncExpr]int) (LogicalPlan, []property.Item, []property.Item, []expression.Expression, error) {
	b.optFlag |= flagEliminateProjection

	var partitionItems, orderItems []*ast.ByItem
	if spec.PartitionBy != nil {
		partitionItems = spec.PartitionBy.Items
	}
	if spec.OrderBy != nil {
		orderItems = spec.OrderBy.Items
	}

	projLen := len(p.Schema().Columns) + len(partitionItems) + len(orderItems) + len(args)
	proj := LogicalProjection{Exprs: make([]expression.Expression, 0, projLen)}.Init(b.ctx, b.getSelectOffset())
	proj.SetSchema(expression.NewSchema(make([]*expression.Column, 0, projLen)...))
	proj.names = make([]*types.FieldName, p.Schema().Len(), projLen)
	for _, col := range p.Schema().Columns {
		proj.Exprs = append(proj.Exprs, col)
		proj.schema.Append(col)
	}
	copy(proj.names, p.OutputNames())

	propertyItems := make([]property.Item, 0, len(partitionItems)+len(orderItems))
	var err error
	p, propertyItems, err = b.buildByItemsForWindow(ctx, p, proj, partitionItems, propertyItems, aggMap)
	if err != nil {
		return nil, nil, nil, nil, err
	}
	lenPartition := len(propertyItems)
	p, propertyItems, err = b.buildByItemsForWindow(ctx, p, proj, orderItems, propertyItems, aggMap)
	if err != nil {
		return nil, nil, nil, nil, err
	}

	newArgList := make([]expression.Expression, 0, len(args))
	for _, arg := range args {
		newArg, np, err := b.rewrite(ctx, arg, p, aggMap, true)
		if err != nil {
			return nil, nil, nil, nil, err
		}
		p = np
		switch newArg.(type) {
		case *expression.Column, *expression.Constant:
			newArgList = append(newArgList, newArg)
			continue
		}
		proj.Exprs = append(proj.Exprs, newArg)
		proj.names = append(proj.names, types.EmptyName)
		col := &expression.Column{
			UniqueID: b.ctx.GetSessionVars().AllocPlanColumnID(),
			RetType:  newArg.GetType(),
		}
		proj.schema.Append(col)
		newArgList = append(newArgList, col)
	}

	proj.SetChildren(p)
	return proj, propertyItems[:lenPartition], propertyItems[lenPartition:], newArgList, nil
}

func (b *PlanBuilder) buildArgs4WindowFunc(ctx context.Context, p LogicalPlan, args []ast.ExprNode, aggMap map[*ast.AggregateFuncExpr]int) ([]expression.Expression, error) {
	b.optFlag |= flagEliminateProjection

	newArgList := make([]expression.Expression, 0, len(args))
	// use below index for created a new col definition
	// it's okay here because we only want to return the args used in window function
	newColIndex := 0
	for _, arg := range args {
		newArg, np, err := b.rewrite(ctx, arg, p, aggMap, true)
		if err != nil {
			return nil, err
		}
		p = np
		switch newArg.(type) {
		case *expression.Column, *expression.Constant:
			newArgList = append(newArgList, newArg)
			continue
		}
		col := &expression.Column{
			UniqueID: b.ctx.GetSessionVars().AllocPlanColumnID(),
			RetType:  newArg.GetType(),
		}
		newColIndex += 1
		newArgList = append(newArgList, col)
	}
	return newArgList, nil
}

func (b *PlanBuilder) buildByItemsForWindow(
	ctx context.Context,
	p LogicalPlan,
	proj *LogicalProjection,
	items []*ast.ByItem,
	retItems []property.Item,
	aggMap map[*ast.AggregateFuncExpr]int,
) (LogicalPlan, []property.Item, error) {
	transformer := &itemTransformer{}
	for _, item := range items {
		newExpr, _ := item.Expr.Accept(transformer)
		item.Expr = newExpr.(ast.ExprNode)
		it, np, err := b.rewrite(ctx, item.Expr, p, aggMap, true)
		if err != nil {
			return nil, nil, err
		}
		p = np
		if it.GetType().Tp == mysql.TypeNull {
			continue
		}
		if col, ok := it.(*expression.Column); ok {
			retItems = append(retItems, property.Item{Col: col, Desc: item.Desc})
			continue
		}
		proj.Exprs = append(proj.Exprs, it)
		proj.names = append(proj.names, types.EmptyName)
		col := &expression.Column{
			UniqueID: b.ctx.GetSessionVars().AllocPlanColumnID(),
			RetType:  it.GetType(),
		}
		proj.schema.Append(col)
		retItems = append(retItems, property.Item{Col: col, Desc: item.Desc})
	}
	return p, retItems, nil
}

// buildWindowFunctionFrameBound builds the bounds of window function frames.
// For type `Rows`, the bound expr must be an unsigned integer.
// For type `Range`, the bound expr must be temporal or numeric types.
func (b *PlanBuilder) buildWindowFunctionFrameBound(ctx context.Context, spec *ast.WindowSpec, orderByItems []property.Item, boundClause *ast.FrameBound) (*FrameBound, error) {
	frameType := spec.Frame.Type
	bound := &FrameBound{Type: boundClause.Type, UnBounded: boundClause.UnBounded}
	if bound.UnBounded {
		return bound, nil
	}

	if frameType == ast.Rows {
		if bound.Type == ast.CurrentRow {
			return bound, nil
		}
		numRows, _, _ := getUintFromNode(b.ctx, boundClause.Expr)
		bound.Num = numRows
		return bound, nil
	}

	bound.CalcFuncs = make([]expression.Expression, len(orderByItems))
	bound.CmpFuncs = make([]expression.CompareFunc, len(orderByItems))
	if bound.Type == ast.CurrentRow {
		for i, item := range orderByItems {
			col := item.Col
			bound.CalcFuncs[i] = col
			bound.CmpFuncs[i] = expression.GetCmpFunction(col, col)
		}
		return bound, nil
	}

	col := orderByItems[0].Col
	// TODO: We also need to raise error for non-deterministic expressions, like rand().
	val, err := evalAstExpr(b.ctx, boundClause.Expr)
	if err != nil {
		return nil, ErrWindowRangeBoundNotConstant.GenWithStackByArgs(getWindowName(spec.Name.O))
	}
	expr := expression.Constant{Value: val, RetType: boundClause.Expr.GetType()}

	checker := &paramMarkerInPrepareChecker{}
	boundClause.Expr.Accept(checker)

	// If it has paramMarker and is in prepare stmt. We don't need to eval it since its value is not decided yet.
	if !checker.inPrepareStmt {
		// Do not raise warnings for truncate.
		oriIgnoreTruncate := b.ctx.GetSessionVars().StmtCtx.IgnoreTruncate
		b.ctx.GetSessionVars().StmtCtx.IgnoreTruncate = true
		uVal, isNull, err := expr.EvalInt(b.ctx, chunk.Row{})
		b.ctx.GetSessionVars().StmtCtx.IgnoreTruncate = oriIgnoreTruncate
		if uVal < 0 || isNull || err != nil {
			return nil, ErrWindowFrameIllegal.GenWithStackByArgs(getWindowName(spec.Name.O))
		}
	}

	desc := orderByItems[0].Desc
	if boundClause.Unit != ast.TimeUnitInvalid {
		// TODO: Perhaps we don't need to transcode this back to generic string
		unitVal := boundClause.Unit.String()
		unit := expression.Constant{
			Value:   types.NewStringDatum(unitVal),
			RetType: types.NewFieldType(mysql.TypeVarchar),
		}

		// When the order is asc:
		//   `+` for following, and `-` for the preceding
		// When the order is desc, `+` becomes `-` and vice-versa.
		funcName := ast.DateAdd
		if (!desc && bound.Type == ast.Preceding) || (desc && bound.Type == ast.Following) {
			funcName = ast.DateSub
		}
		bound.CalcFuncs[0], err = expression.NewFunctionBase(b.ctx, funcName, col.RetType, col, &expr, &unit)
		if err != nil {
			return nil, err
		}
		bound.CmpFuncs[0] = expression.GetCmpFunction(orderByItems[0].Col, bound.CalcFuncs[0])
		return bound, nil
	}
	// When the order is asc:
	//   `+` for following, and `-` for the preceding
	// When the order is desc, `+` becomes `-` and vice-versa.
	funcName := ast.Plus
	if (!desc && bound.Type == ast.Preceding) || (desc && bound.Type == ast.Following) {
		funcName = ast.Minus
	}
	bound.CalcFuncs[0], err = expression.NewFunctionBase(b.ctx, funcName, col.RetType, col, &expr)
	if err != nil {
		return nil, err
	}
	bound.CmpFuncs[0] = expression.GetCmpFunction(orderByItems[0].Col, bound.CalcFuncs[0])
	return bound, nil
}

// paramMarkerInPrepareChecker checks whether the given ast tree has paramMarker and is in prepare statement.
type paramMarkerInPrepareChecker struct {
	inPrepareStmt bool
}

// Enter implements Visitor Interface.
func (pc *paramMarkerInPrepareChecker) Enter(in ast.Node) (out ast.Node, skipChildren bool) {
	switch v := in.(type) {
	case *driver.ParamMarkerExpr:
		pc.inPrepareStmt = !v.InExecute
		return v, true
	}
	return in, false
}

// Leave implements Visitor Interface.
func (pc *paramMarkerInPrepareChecker) Leave(in ast.Node) (out ast.Node, ok bool) {
	return in, true
}

// buildWindowFunctionFrame builds the window function frames.
// See https://dev.mysql.com/doc/refman/8.0/en/window-functions-frames.html
func (b *PlanBuilder) buildWindowFunctionFrame(ctx context.Context, spec *ast.WindowSpec, orderByItems []property.Item) (*WindowFrame, error) {
	frameClause := spec.Frame
	if frameClause == nil {
		return nil, nil
	}
	frame := &WindowFrame{Type: frameClause.Type}
	var err error
	frame.Start, err = b.buildWindowFunctionFrameBound(ctx, spec, orderByItems, &frameClause.Extent.Start)
	if err != nil {
		return nil, err
	}
	frame.End, err = b.buildWindowFunctionFrameBound(ctx, spec, orderByItems, &frameClause.Extent.End)
	return frame, err
}

func (b *PlanBuilder) checkWindowFuncArgs(ctx context.Context, p LogicalPlan, windowFuncExprs []*ast.WindowFuncExpr, windowAggMap map[*ast.AggregateFuncExpr]int) error {
	for _, windowFuncExpr := range windowFuncExprs {
		args, err := b.buildArgs4WindowFunc(ctx, p, windowFuncExpr.Args, windowAggMap)
		if err != nil {
			return err
		}
		desc, err := aggregation.NewWindowFuncDesc(b.ctx, windowFuncExpr.F, args)
		if err != nil {
			return err
		}
		if desc == nil {
			return ErrWrongArguments.GenWithStackByArgs(strings.ToLower(windowFuncExpr.F))
		}
	}
	return nil
}

func getAllByItems(itemsBuf []*ast.ByItem, spec *ast.WindowSpec) []*ast.ByItem {
	itemsBuf = itemsBuf[:0]
	if spec.PartitionBy != nil {
		itemsBuf = append(itemsBuf, spec.PartitionBy.Items...)
	}
	if spec.OrderBy != nil {
		itemsBuf = append(itemsBuf, spec.OrderBy.Items...)
	}
	return itemsBuf
}

func restoreByItemText(item *ast.ByItem) string {
	var sb strings.Builder
	ctx := format.NewRestoreCtx(0, &sb)
	err := item.Expr.Restore(ctx)
	if err != nil {
		return ""
	}
	return sb.String()
}

func compareItems(lItems []*ast.ByItem, rItems []*ast.ByItem) bool {
	minLen := mathutil.Min(len(lItems), len(rItems))
	for i := 0; i < minLen; i++ {
		res := strings.Compare(restoreByItemText(lItems[i]), restoreByItemText(rItems[i]))
		if res != 0 {
			return res < 0
		}
		res = compareBool(lItems[i].Desc, rItems[i].Desc)
		if res != 0 {
			return res < 0
		}
	}
	return len(lItems) < len(rItems)
}

type windowFuncs struct {
	spec  *ast.WindowSpec
	funcs []*ast.WindowFuncExpr
}

// sortWindowSpecs sorts the window specifications by reversed alphabetical order, then we could add less `Sort` operator
// in physical plan because the window functions with the same partition by and order by clause will be at near places.
func sortWindowSpecs(groupedFuncs map[*ast.WindowSpec][]*ast.WindowFuncExpr) []windowFuncs {
	windows := make([]windowFuncs, 0, len(groupedFuncs))
	for spec, funcs := range groupedFuncs {
		windows = append(windows, windowFuncs{spec, funcs})
	}
	lItemsBuf := make([]*ast.ByItem, 0, 4)
	rItemsBuf := make([]*ast.ByItem, 0, 4)
	sort.SliceStable(windows, func(i, j int) bool {
		lItemsBuf = getAllByItems(lItemsBuf, windows[i].spec)
		rItemsBuf = getAllByItems(rItemsBuf, windows[j].spec)
		return !compareItems(lItemsBuf, rItemsBuf)
	})
	return windows
}

func (b *PlanBuilder) buildWindowFunctions(ctx context.Context, p LogicalPlan, groupedFuncs map[*ast.WindowSpec][]*ast.WindowFuncExpr, aggMap map[*ast.AggregateFuncExpr]int) (LogicalPlan, map[*ast.WindowFuncExpr]int, error) {
	args := make([]ast.ExprNode, 0, 4)
	windowMap := make(map[*ast.WindowFuncExpr]int)
	for _, window := range sortWindowSpecs(groupedFuncs) {
		args = args[:0]
		spec, funcs := window.spec, window.funcs
		for _, windowFunc := range funcs {
			args = append(args, windowFunc.Args...)
		}
		np, partitionBy, orderBy, args, err := b.buildProjectionForWindow(ctx, p, spec, args, aggMap)
		if err != nil {
			return nil, nil, err
		}
		err = b.checkOriginWindowSpecs(funcs, orderBy)
		if err != nil {
			return nil, nil, err
		}
		frame, err := b.buildWindowFunctionFrame(ctx, spec, orderBy)
		if err != nil {
			return nil, nil, err
		}

		window := LogicalWindow{
			PartitionBy: partitionBy,
			OrderBy:     orderBy,
			Frame:       frame,
		}.Init(b.ctx, b.getSelectOffset())
		window.names = make([]*types.FieldName, np.Schema().Len())
		copy(window.names, np.OutputNames())
		schema := np.Schema().Clone()
		descs := make([]*aggregation.WindowFuncDesc, 0, len(funcs))
		preArgs := 0
		for _, windowFunc := range funcs {
			desc, err := aggregation.NewWindowFuncDesc(b.ctx, windowFunc.F, args[preArgs:preArgs+len(windowFunc.Args)])
			if err != nil {
				return nil, nil, err
			}
			if desc == nil {
				return nil, nil, ErrWrongArguments.GenWithStackByArgs(strings.ToLower(windowFunc.F))
			}
			preArgs += len(windowFunc.Args)
			desc.WrapCastForAggArgs(b.ctx)
			descs = append(descs, desc)
			windowMap[windowFunc] = schema.Len()
			schema.Append(&expression.Column{
				UniqueID: b.ctx.GetSessionVars().AllocPlanColumnID(),
				RetType:  desc.RetTp,
			})
			window.names = append(window.names, types.EmptyName)
		}
		window.WindowFuncDescs = descs
		window.SetChildren(np)
		window.SetSchema(schema)
		p = window
	}
	return p, windowMap, nil
}

// checkOriginWindowSpecs checks the validation for origin window specifications for a group of functions.
// Because of the grouped specification is different from it, we should especially check them before build window frame.
func (b *PlanBuilder) checkOriginWindowSpecs(funcs []*ast.WindowFuncExpr, orderByItems []property.Item) error {
	for _, f := range funcs {
		if f.IgnoreNull {
			return ErrNotSupportedYet.GenWithStackByArgs("IGNORE NULLS")
		}
		if f.Distinct {
			return ErrNotSupportedYet.GenWithStackByArgs("<window function>(DISTINCT ..)")
		}
		if f.FromLast {
			return ErrNotSupportedYet.GenWithStackByArgs("FROM LAST")
		}
		spec := &f.Spec
		if f.Spec.Name.L != "" {
			spec = b.windowSpecs[f.Spec.Name.L]
		}
		if spec.Frame == nil {
			continue
		}
		if spec.Frame.Type == ast.Groups {
			return ErrNotSupportedYet.GenWithStackByArgs("GROUPS")
		}
		start, end := spec.Frame.Extent.Start, spec.Frame.Extent.End
		if start.Type == ast.Following && start.UnBounded {
			return ErrWindowFrameStartIllegal.GenWithStackByArgs(getWindowName(spec.Name.O))
		}
		if end.Type == ast.Preceding && end.UnBounded {
			return ErrWindowFrameEndIllegal.GenWithStackByArgs(getWindowName(spec.Name.O))
		}
		if start.Type == ast.Following && (end.Type == ast.Preceding || end.Type == ast.CurrentRow) {
			return ErrWindowFrameIllegal.GenWithStackByArgs(getWindowName(spec.Name.O))
		}
		if (start.Type == ast.Following || start.Type == ast.CurrentRow) && end.Type == ast.Preceding {
			return ErrWindowFrameIllegal.GenWithStackByArgs(getWindowName(spec.Name.O))
		}

		err := b.checkOriginWindowFrameBound(&start, spec, orderByItems)
		if err != nil {
			return err
		}
		err = b.checkOriginWindowFrameBound(&end, spec, orderByItems)
		if err != nil {
			return err
		}
	}
	return nil
}

func (b *PlanBuilder) checkOriginWindowFrameBound(bound *ast.FrameBound, spec *ast.WindowSpec, orderByItems []property.Item) error {
	if bound.Type == ast.CurrentRow || bound.UnBounded {
		return nil
	}

	frameType := spec.Frame.Type
	if frameType == ast.Rows {
		if bound.Unit != ast.TimeUnitInvalid {
			return ErrWindowRowsIntervalUse.GenWithStackByArgs(getWindowName(spec.Name.O))
		}
		_, isNull, isExpectedType := getUintFromNode(b.ctx, bound.Expr)
		if isNull || !isExpectedType {
			return ErrWindowFrameIllegal.GenWithStackByArgs(getWindowName(spec.Name.O))
		}
		return nil
	}

	if len(orderByItems) != 1 {
		return ErrWindowRangeFrameOrderType.GenWithStackByArgs(getWindowName(spec.Name.O))
	}
	orderItemType := orderByItems[0].Col.RetType.Tp
	isNumeric, isTemporal := types.IsTypeNumeric(orderItemType), types.IsTypeTemporal(orderItemType)
	if !isNumeric && !isTemporal {
		return ErrWindowRangeFrameOrderType.GenWithStackByArgs(getWindowName(spec.Name.O))
	}
	if bound.Unit != ast.TimeUnitInvalid && !isTemporal {
		return ErrWindowRangeFrameNumericType.GenWithStackByArgs(getWindowName(spec.Name.O))
	}
	if bound.Unit == ast.TimeUnitInvalid && !isNumeric {
		return ErrWindowRangeFrameTemporalType.GenWithStackByArgs(getWindowName(spec.Name.O))
	}
	return nil
}

func extractWindowFuncs(fields []*ast.SelectField) []*ast.WindowFuncExpr {
	extractor := &WindowFuncExtractor{}
	for _, f := range fields {
		n, _ := f.Expr.Accept(extractor)
		f.Expr = n.(ast.ExprNode)
	}
	return extractor.windowFuncs
}

func (b *PlanBuilder) handleDefaultFrame(spec *ast.WindowSpec, windowFuncName string) (*ast.WindowSpec, bool) {
	needFrame := aggregation.NeedFrame(windowFuncName)
	// According to MySQL, In the absence of a frame clause, the default frame depends on whether an ORDER BY clause is present:
	//   (1) With order by, the default frame is equivalent to "RANGE BETWEEN UNBOUNDED PRECEDING AND CURRENT ROW";
	//   (2) Without order by, the default frame is equivalent to "RANGE BETWEEN UNBOUNDED PRECEDING AND UNBOUNDED FOLLOWING",
	//       which is the same as an empty frame.
	if needFrame && spec.Frame == nil && spec.OrderBy != nil {
		newSpec := *spec
		newSpec.Frame = &ast.FrameClause{
			Type: ast.Ranges,
			Extent: ast.FrameExtent{
				Start: ast.FrameBound{Type: ast.Preceding, UnBounded: true},
				End:   ast.FrameBound{Type: ast.CurrentRow},
			},
		}
		return &newSpec, true
	}
	// For functions that operate on the entire partition, the frame clause will be ignored.
	if !needFrame && spec.Frame != nil {
		specName := spec.Name.O
		b.ctx.GetSessionVars().StmtCtx.AppendNote(ErrWindowFunctionIgnoresFrame.GenWithStackByArgs(windowFuncName, getWindowName(specName)))
		newSpec := *spec
		newSpec.Frame = nil
		return &newSpec, true
	}
	return spec, false
}

// groupWindowFuncs groups the window functions according to the window specification name.
// TODO: We can group the window function by the definition of window specification.
func (b *PlanBuilder) groupWindowFuncs(windowFuncs []*ast.WindowFuncExpr) (map[*ast.WindowSpec][]*ast.WindowFuncExpr, error) {
	// updatedSpecMap is used to handle the specifications that have frame clause changed.
	updatedSpecMap := make(map[string]*ast.WindowSpec)
	groupedWindow := make(map[*ast.WindowSpec][]*ast.WindowFuncExpr)
	for _, windowFunc := range windowFuncs {
		if windowFunc.Spec.Name.L == "" {
			spec := &windowFunc.Spec
			if spec.Ref.L != "" {
				ref, ok := b.windowSpecs[spec.Ref.L]
				if !ok {
					return nil, ErrWindowNoSuchWindow.GenWithStackByArgs(getWindowName(spec.Ref.O))
				}
				err := mergeWindowSpec(spec, ref)
				if err != nil {
					return nil, err
				}
			}
			spec, _ = b.handleDefaultFrame(spec, windowFunc.F)
			groupedWindow[spec] = append(groupedWindow[spec], windowFunc)
			continue
		}

		name := windowFunc.Spec.Name.L
		spec, ok := b.windowSpecs[name]
		if !ok {
			return nil, ErrWindowNoSuchWindow.GenWithStackByArgs(windowFunc.Spec.Name.O)
		}
		newSpec, updated := b.handleDefaultFrame(spec, windowFunc.F)
		if !updated {
			groupedWindow[spec] = append(groupedWindow[spec], windowFunc)
		} else {
			if _, ok := updatedSpecMap[name]; !ok {
				updatedSpecMap[name] = newSpec
			}
			updatedSpec := updatedSpecMap[name]
			groupedWindow[updatedSpec] = append(groupedWindow[updatedSpec], windowFunc)
		}
	}
	return groupedWindow, nil
}

// resolveWindowSpec resolve window specifications for sql like `select ... from t window w1 as (w2), w2 as (partition by a)`.
// We need to resolve the referenced window to get the definition of current window spec.
func resolveWindowSpec(spec *ast.WindowSpec, specs map[string]*ast.WindowSpec, inStack map[string]bool) error {
	if inStack[spec.Name.L] {
		return errors.Trace(ErrWindowCircularityInWindowGraph)
	}
	if spec.Ref.L == "" {
		return nil
	}
	ref, ok := specs[spec.Ref.L]
	if !ok {
		return ErrWindowNoSuchWindow.GenWithStackByArgs(spec.Ref.O)
	}
	inStack[spec.Name.L] = true
	err := resolveWindowSpec(ref, specs, inStack)
	if err != nil {
		return err
	}
	inStack[spec.Name.L] = false
	return mergeWindowSpec(spec, ref)
}

func mergeWindowSpec(spec, ref *ast.WindowSpec) error {
	if ref.Frame != nil {
		return ErrWindowNoInherentFrame.GenWithStackByArgs(ref.Name.O)
	}
	if spec.PartitionBy != nil {
		return errors.Trace(ErrWindowNoChildPartitioning)
	}
	if ref.OrderBy != nil {
		if spec.OrderBy != nil {
			return ErrWindowNoRedefineOrderBy.GenWithStackByArgs(getWindowName(spec.Name.O), ref.Name.O)
		}
		spec.OrderBy = ref.OrderBy
	}
	spec.PartitionBy = ref.PartitionBy
	spec.Ref = model.NewCIStr("")
	return nil
}

func buildWindowSpecs(specs []ast.WindowSpec) (map[string]*ast.WindowSpec, error) {
	specsMap := make(map[string]*ast.WindowSpec, len(specs))
	for _, spec := range specs {
		if _, ok := specsMap[spec.Name.L]; ok {
			return nil, ErrWindowDuplicateName.GenWithStackByArgs(spec.Name.O)
		}
		newSpec := spec
		specsMap[spec.Name.L] = &newSpec
	}
	inStack := make(map[string]bool, len(specs))
	for _, spec := range specsMap {
		err := resolveWindowSpec(spec, specsMap, inStack)
		if err != nil {
			return nil, err
		}
	}
	return specsMap, nil
}

// extractTableList extracts all the TableNames from node.
// If asName is true, extract AsName prior to OrigName.
// Privilege check should use OrigName, while expression may use AsName.
func extractTableList(node ast.ResultSetNode, input []*ast.TableName, asName bool) []*ast.TableName {
	switch x := node.(type) {
	case *ast.Join:
		input = extractTableList(x.Left, input, asName)
		input = extractTableList(x.Right, input, asName)
	case *ast.TableSource:
		if s, ok := x.Source.(*ast.TableName); ok {
			if x.AsName.L != "" && asName {
				newTableName := *s
				newTableName.Name = x.AsName
				newTableName.Schema = model.NewCIStr("")
				input = append(input, &newTableName)
			} else {
				input = append(input, s)
			}
		}
	}
	return input
}

// extractTableSourceAsNames extracts TableSource.AsNames from node.
// if onlySelectStmt is set to be true, only extracts AsNames when TableSource.Source.(type) == *ast.SelectStmt
func extractTableSourceAsNames(node ast.ResultSetNode, input []string, onlySelectStmt bool) []string {
	switch x := node.(type) {
	case *ast.Join:
		input = extractTableSourceAsNames(x.Left, input, onlySelectStmt)
		input = extractTableSourceAsNames(x.Right, input, onlySelectStmt)
	case *ast.TableSource:
		if _, ok := x.Source.(*ast.SelectStmt); !ok && onlySelectStmt {
			break
		}
		if s, ok := x.Source.(*ast.TableName); ok {
			if x.AsName.L == "" {
				input = append(input, s.Name.L)
				break
			}
		}
		input = append(input, x.AsName.L)
	}
	return input
}

func appendVisitInfo(vi []visitInfo, priv mysql.PrivilegeType, db, tbl, col string, err error) []visitInfo {
	return append(vi, visitInfo{
		privilege: priv,
		db:        db,
		table:     tbl,
		column:    col,
		err:       err,
	})
}

func getInnerFromParenthesesAndUnaryPlus(expr ast.ExprNode) ast.ExprNode {
	if pexpr, ok := expr.(*ast.ParenthesesExpr); ok {
		return getInnerFromParenthesesAndUnaryPlus(pexpr.Expr)
	}
	if uexpr, ok := expr.(*ast.UnaryOperationExpr); ok && uexpr.Op == opcode.Plus {
		return getInnerFromParenthesesAndUnaryPlus(uexpr.V)
	}
	return expr
}

// containDifferentJoinTypes checks whether `preferJoinType` contains different
// join types.
func containDifferentJoinTypes(preferJoinType uint) bool {
	inlMask := preferRightAsINLJInner ^ preferLeftAsINLJInner
	inlhjMask := preferRightAsINLHJInner ^ preferLeftAsINLHJInner
	inlmjMask := preferRightAsINLMJInner ^ preferLeftAsINLMJInner

	mask := inlMask ^ inlhjMask ^ inlmjMask
	onesCount := bits.OnesCount(preferJoinType & ^mask)
	if onesCount > 1 || onesCount == 1 && preferJoinType&mask > 0 {
		return true
	}

	cnt := 0
	if preferJoinType&inlMask > 0 {
		cnt++
	}
	if preferJoinType&inlhjMask > 0 {
		cnt++
	}
	if preferJoinType&inlmjMask > 0 {
		cnt++
	}
	return cnt > 1
}<|MERGE_RESOLUTION|>--- conflicted
+++ resolved
@@ -2833,20 +2833,17 @@
 			p.Extractor = &ClusterLogTableExtractor{}
 		case infoschema.TableInspectionResult:
 			p.Extractor = &InspectionResultTableExtractor{}
-<<<<<<< HEAD
-		case infoschema.TableMetricSummary, infoschema.TableMetricSummaryByLabel, infoschema.TableMetricTotalTime:
-			p.Extractor = newMetricTableExtractor()
-=======
 			p.QueryTimeRange = b.timeRangeForSummaryTable()
 		case infoschema.TableInspectionSummary:
 			p.Extractor = &InspectionSummaryTableExtractor{}
 			p.QueryTimeRange = b.timeRangeForSummaryTable()
+		case infoschema.TableMetricTotalTime:
+			p.Extractor = newMetricTableExtractor()
 		case infoschema.TableMetricSummary, infoschema.TableMetricSummaryByLabel:
 			p.Extractor = &MetricSummaryTableExtractor{}
 			p.QueryTimeRange = b.timeRangeForSummaryTable()
 		case infoschema.TableSlowQuery:
 			p.Extractor = &SlowQueryExtractor{}
->>>>>>> 6d4e24f4
 		}
 	}
 	return p, nil
