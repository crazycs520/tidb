// Copyright 2017 PingCAP, Inc.
//
// Licensed under the Apache License, Version 2.0 (the "License");
// you may not use this file except in compliance with the License.
// You may obtain a copy of the License at
//
//     http://www.apache.org/licenses/LICENSE-2.0
//
// Unless required by applicable law or agreed to in writing, software
// distributed under the License is distributed on an "AS IS" BASIS,
// See the License for the specific language governing permissions and
// limitations under the License.

package core

import (
	"math"

	"github.com/pingcap/parser/ast"
	"github.com/pingcap/parser/model"
	"github.com/pingcap/parser/mysql"
	"github.com/pingcap/tidb/expression"
	"github.com/pingcap/tidb/infoschema"
	"github.com/pingcap/tidb/kv"
	"github.com/pingcap/tidb/planner/property"
	"github.com/pingcap/tidb/sessionctx/stmtctx"
	"github.com/pingcap/tidb/statistics"
	"github.com/pingcap/tidb/types"
	"github.com/pingcap/tidb/util/chunk"
	"github.com/pingcap/tidb/util/logutil"
	"github.com/pingcap/tidb/util/plancodec"
	"github.com/pingcap/tidb/util/ranger"
	"github.com/pingcap/tidb/util/set"
	"go.uber.org/zap"
	"golang.org/x/tools/container/intsets"
)

const (
	selectionFactor = 0.8
	distinctFactor  = 0.8
)

var aggFuncFactor = map[string]float64{
	ast.AggFuncCount:       1.0,
	ast.AggFuncSum:         1.0,
	ast.AggFuncAvg:         2.0,
	ast.AggFuncFirstRow:    0.1,
	ast.AggFuncMax:         1.0,
	ast.AggFuncMin:         1.0,
	ast.AggFuncGroupConcat: 1.0,
	ast.AggFuncBitOr:       0.9,
	ast.AggFuncBitXor:      0.9,
	ast.AggFuncBitAnd:      0.9,
	ast.AggFuncVarPop:      3.0,
	ast.AggFuncVarSamp:     3.0,
	ast.AggFuncStddevPop:   3.0,
	ast.AggFuncStddevSamp:  3.0,
	"default":              1.5,
}

// wholeTaskTypes records all possible kinds of task that a plan can return. For Agg, TopN and Limit, we will try to get
// these tasks one by one.
var wholeTaskTypes = [...]property.TaskType{property.CopSingleReadTaskType, property.CopDoubleReadTaskType, property.RootTaskType}

var invalidTask = &rootTask{cst: math.MaxFloat64}

// GetPropByOrderByItems will check if this sort property can be pushed or not. In order to simplify the problem, we only
// consider the case that all expression are columns.
func GetPropByOrderByItems(items []*ByItems) (*property.PhysicalProperty, bool) {
	propItems := make([]property.Item, 0, len(items))
	for _, item := range items {
		col, ok := item.Expr.(*expression.Column)
		if !ok {
			return nil, false
		}
		propItems = append(propItems, property.Item{Col: col, Desc: item.Desc})
	}
	return &property.PhysicalProperty{Items: propItems}, true
}

func (p *LogicalTableDual) findBestTask(prop *property.PhysicalProperty) (task, error) {
	if !prop.IsEmpty() {
		return invalidTask, nil
	}
	dual := PhysicalTableDual{
		RowCount: p.RowCount,
	}.Init(p.ctx, p.stats, p.blockOffset)
	dual.SetSchema(p.schema)
	return &rootTask{p: dual}, nil
}

func (p *LogicalShow) findBestTask(prop *property.PhysicalProperty) (task, error) {
	if !prop.IsEmpty() {
		return invalidTask, nil
	}
	pShow := PhysicalShow{ShowContents: p.ShowContents}.Init(p.ctx)
	pShow.SetSchema(p.schema)
	return &rootTask{p: pShow}, nil
}

func (p *LogicalShowDDLJobs) findBestTask(prop *property.PhysicalProperty) (task, error) {
	if !prop.IsEmpty() {
		return invalidTask, nil
	}
	pShow := PhysicalShowDDLJobs{JobNumber: p.JobNumber}.Init(p.ctx)
	pShow.SetSchema(p.schema)
	return &rootTask{p: pShow}, nil
}

// findBestTask implements LogicalPlan interface.
func (p *baseLogicalPlan) findBestTask(prop *property.PhysicalProperty) (bestTask task, err error) {
	// If p is an inner plan in an IndexJoin, the IndexJoin will generate an inner plan by itself,
	// and set inner child prop nil, so here we do nothing.
	if prop == nil {
		return nil, nil
	}
	// Look up the task with this prop in the task map.
	// It's used to reduce double counting.
	bestTask = p.getTask(prop)
	if bestTask != nil {
		return bestTask, nil
	}

	if prop.TaskTp != property.RootTaskType {
		// Currently all plan cannot totally push down.
		p.storeTask(prop, invalidTask)
		return invalidTask, nil
	}

	bestTask = invalidTask
	childTasks := make([]task, 0, len(p.children))

	// If prop.enforced is true, cols of prop as parameter in exhaustPhysicalPlans should be nil
	// And reset it for enforcing task prop and storing map<prop,task>
	oldPropCols := prop.Items
	if prop.Enforced {
		// First, get the bestTask without enforced prop
		prop.Enforced = false
		bestTask, err = p.findBestTask(prop)
		if err != nil {
			return nil, err
		}
		prop.Enforced = true
		// Next, get the bestTask with enforced prop
		prop.Items = []property.Item{}
	}
	physicalPlans := p.self.exhaustPhysicalPlans(prop)
	prop.Items = oldPropCols

	for _, pp := range physicalPlans {
		// find best child tasks firstly.
		childTasks = childTasks[:0]
		for i, child := range p.children {
			childTask, err := child.findBestTask(pp.GetChildReqProps(i))
			if err != nil {
				return nil, err
			}
			if childTask != nil && childTask.invalid() {
				break
			}
			childTasks = append(childTasks, childTask)
		}

		// This check makes sure that there is no invalid child task.
		if len(childTasks) != len(p.children) {
			continue
		}

		// combine best child tasks with parent physical plan.
		curTask := pp.attach2Task(childTasks...)

		// enforce curTask property
		if prop.Enforced {
			curTask = enforceProperty(prop, curTask, p.basePlan.ctx)
		}

		// get the most efficient one.
		if curTask.cost() < bestTask.cost() {
			bestTask = curTask
		}
	}

	p.storeTask(prop, bestTask)
	return bestTask, nil
}

// tryToGetMemTask will check if this table is a mem table. If it is, it will produce a task.
func (ds *DataSource) tryToGetMemTask(prop *property.PhysicalProperty) (task task, err error) {
	if !prop.IsEmpty() {
		return nil, nil
	}
	if !infoschema.IsMemoryDB(ds.DBName.L) {
		return nil, nil
	}

	if infoschema.IsClusterTable(ds.table.Meta().Name.O) {
		return nil, nil
	}

	memTable := PhysicalMemTable{
		DBName:      ds.DBName,
		Table:       ds.tableInfo,
		Columns:     ds.Columns,
		TableAsName: ds.TableAsName,
	}.Init(ds.ctx, ds.stats, ds.blockOffset)
	memTable.SetSchema(ds.schema)

	// Stop to push down these conditions.
	var retPlan PhysicalPlan = memTable
	if len(ds.pushedDownConds) > 0 {
		sel := PhysicalSelection{
			Conditions: ds.pushedDownConds,
		}.Init(ds.ctx, ds.stats, ds.blockOffset)
		sel.SetChildren(memTable)
		retPlan = sel
	}
	return &rootTask{p: retPlan}, nil
}

// tryToGetDualTask will check if the push down predicate has false constant. If so, it will return table dual.
func (ds *DataSource) tryToGetDualTask() (task, error) {
	for _, cond := range ds.pushedDownConds {
		if con, ok := cond.(*expression.Constant); ok && con.DeferredExpr == nil && con.ParamMarker == nil {
			result, _, err := expression.EvalBool(ds.ctx, []expression.Expression{cond}, chunk.Row{})
			if err != nil {
				return nil, err
			}
			if !result {
				dual := PhysicalTableDual{}.Init(ds.ctx, ds.stats, ds.blockOffset)
				dual.SetSchema(ds.schema)
				return &rootTask{
					p: dual,
				}, nil
			}
		}
	}
	return nil, nil
}

// candidatePath is used to maintain required info for skyline pruning.
type candidatePath struct {
	path         *accessPath
	columnSet    *intsets.Sparse // columnSet is the set of columns that occurred in the access conditions.
	isSingleScan bool
	isMatchProp  bool
}

// compareColumnSet will compares the two set. The last return value is used to indicate
// if they are comparable, it is false when both two sets have columns that do not occur in the other.
// When the second return value is true, the value of first:
// (1) -1 means that `l` is a strict subset of `r`;
// (2) 0 means that `l` equals to `r`;
// (3) 1 means that `l` is a strict superset of `r`.
func compareColumnSet(l, r *intsets.Sparse) (int, bool) {
	lLen, rLen := l.Len(), r.Len()
	if lLen < rLen {
		// -1 is meaningful only when l.SubsetOf(r) is true.
		return -1, l.SubsetOf(r)
	}
	if lLen == rLen {
		// 0 is meaningful only when l.SubsetOf(r) is true.
		return 0, l.SubsetOf(r)
	}
	// 1 is meaningful only when r.SubsetOf(l) is true.
	return 1, r.SubsetOf(l)
}

func compareBool(l, r bool) int {
	if l == r {
		return 0
	}
	if l == false {
		return -1
	}
	return 1
}

// compareCandidates is the core of skyline pruning. It compares the two candidate paths on three dimensions:
// (1): the set of columns that occurred in the access condition,
// (2): whether or not it matches the physical property
// (3): does it require a double scan.
// If `x` is not worse than `y` at all factors,
// and there exists one factor that `x` is better than `y`, then `x` is better than `y`.
func compareCandidates(lhs, rhs *candidatePath) int {
	setsResult, comparable := compareColumnSet(lhs.columnSet, rhs.columnSet)
	if !comparable {
		return 0
	}
	scanResult := compareBool(lhs.isSingleScan, rhs.isSingleScan)
	matchResult := compareBool(lhs.isMatchProp, rhs.isMatchProp)
	sum := setsResult + scanResult + matchResult
	if setsResult >= 0 && scanResult >= 0 && matchResult >= 0 && sum > 0 {
		return 1
	}
	if setsResult <= 0 && scanResult <= 0 && matchResult <= 0 && sum < 0 {
		return -1
	}
	return 0
}

func (ds *DataSource) getTableCandidate(path *accessPath, prop *property.PhysicalProperty) *candidatePath {
	candidate := &candidatePath{path: path}
	pkCol := ds.getPKIsHandleCol()
	candidate.isMatchProp = len(prop.Items) == 1 && pkCol != nil && prop.Items[0].Col.Equal(nil, pkCol)
	candidate.columnSet = expression.ExtractColumnSet(path.accessConds)
	candidate.isSingleScan = true
	return candidate
}

func (ds *DataSource) getIndexCandidate(path *accessPath, prop *property.PhysicalProperty, isSingleScan bool) *candidatePath {
	candidate := &candidatePath{path: path}
	all, _ := prop.AllSameOrder()
	// When the prop is empty or `all` is false, `isMatchProp` is better to be `false` because
	// it needs not to keep order for index scan.
	if !prop.IsEmpty() && all {
		for i, col := range path.idxCols {
			if col.Equal(nil, prop.Items[0].Col) {
				candidate.isMatchProp = matchIndicesProp(path.idxCols[i:], path.idxColLens[i:], prop.Items)
				break
			} else if i >= path.eqCondCount {
				break
			}
		}
	}
	candidate.columnSet = expression.ExtractColumnSet(path.accessConds)
	candidate.isSingleScan = isSingleScan
	return candidate
}

func (ds *DataSource) getIndexMergeCandidate(path *accessPath) *candidatePath {
	candidate := &candidatePath{path: path}
	return candidate
}

// skylinePruning prunes access paths according to different factors. An access path can be pruned only if
// there exists a path that is not worse than it at all factors and there is at least one better factor.
func (ds *DataSource) skylinePruning(prop *property.PhysicalProperty) []*candidatePath {
	candidates := make([]*candidatePath, 0, 4)
	for _, path := range ds.possibleAccessPaths {
		if path.partialIndexPaths != nil {
			candidates = append(candidates, ds.getIndexMergeCandidate(path))
			continue
		}
		// if we already know the range of the scan is empty, just return a TableDual
		if len(path.ranges) == 0 && !ds.ctx.GetSessionVars().StmtCtx.UseCache {
			return []*candidatePath{{path: path}}
		}
		var currentCandidate *candidatePath
		if path.isTablePath {
			currentCandidate = ds.getTableCandidate(path, prop)
		} else {
			coveredByIdx := isCoveringIndex(ds.schema.Columns, path.fullIdxCols, path.fullIdxColLens, ds.tableInfo.PKIsHandle)
			if len(path.accessConds) > 0 || !prop.IsEmpty() || path.forced || coveredByIdx {
				// We will use index to generate physical plan if any of the following conditions is satisfied:
				// 1. This path's access cond is not nil.
				// 2. We have a non-empty prop to match.
				// 3. This index is forced to choose.
				// 4. The needed columns are all covered by index columns(and handleCol).
				currentCandidate = ds.getIndexCandidate(path, prop, coveredByIdx)
			} else {
				continue
			}
		}
		pruned := false
		for i := len(candidates) - 1; i >= 0; i-- {
			if candidates[i].path.storeType == kv.TiFlash {
				continue
			}
			result := compareCandidates(candidates[i], currentCandidate)
			if result == 1 {
				pruned = true
				// We can break here because the current candidate cannot prune others anymore.
				break
			} else if result == -1 {
				candidates = append(candidates[:i], candidates[i+1:]...)
			}
		}
		if !pruned {
			candidates = append(candidates, currentCandidate)
		}
	}
	return candidates
}

// findBestTask implements the PhysicalPlan interface.
// It will enumerate all the available indices and choose a plan with least cost.
func (ds *DataSource) findBestTask(prop *property.PhysicalProperty) (t task, err error) {
	// If ds is an inner plan in an IndexJoin, the IndexJoin will generate an inner plan by itself,
	// and set inner child prop nil, so here we do nothing.
	if prop == nil {
		return nil, nil
	}

	t = ds.getTask(prop)
	if t != nil {
		return
	}
	// If prop.enforced is true, the prop.cols need to be set nil for ds.findBestTask.
	// Before function return, reset it for enforcing task prop and storing map<prop,task>.
	oldPropCols := prop.Items
	if prop.Enforced {
		// First, get the bestTask without enforced prop
		prop.Enforced = false
		t, err = ds.findBestTask(prop)
		if err != nil {
			return nil, err
		}
		prop.Enforced = true
		if t != invalidTask {
			ds.storeTask(prop, t)
			return
		}
		// Next, get the bestTask with enforced prop
		prop.Items = []property.Item{}
	}
	defer func() {
		if err != nil {
			return
		}
		if prop.Enforced {
			prop.Items = oldPropCols
			t = enforceProperty(prop, t, ds.basePlan.ctx)
		}
		ds.storeTask(prop, t)
	}()

	t, err = ds.tryToGetDualTask()
	if err != nil || t != nil {
		return t, err
	}
	t, err = ds.tryToGetMemTask(prop)
	if err != nil || t != nil {
		return t, err
	}

	t = invalidTask
	candidates := ds.skylinePruning(prop)
	for _, candidate := range candidates {
		path := candidate.path
		if path.partialIndexPaths != nil {
			idxMergeTask, err := ds.convertToIndexMergeScan(prop, candidate)
			if err != nil {
				return nil, err
			}
			if idxMergeTask.cost() < t.cost() {
				t = idxMergeTask
			}
			continue
		}
		// if we already know the range of the scan is empty, just return a TableDual
		if len(path.ranges) == 0 && !ds.ctx.GetSessionVars().StmtCtx.UseCache {
			dual := PhysicalTableDual{}.Init(ds.ctx, ds.stats, ds.blockOffset)
			dual.SetSchema(ds.schema)
			return &rootTask{
				p: dual,
			}, nil
		}
		if path.isTablePath {
			tblTask, err := ds.convertToTableScan(prop, candidate)
			if err != nil {
				return nil, err
			}
			if tblTask.cost() < t.cost() {
				t = tblTask
			}
			continue
		}
		// TiFlash storage do not support index scan.
		if ds.preferStoreType&preferTiFlash != 0 {
			continue
		}
		idxTask, err := ds.convertToIndexScan(prop, candidate)
		if err != nil {
			return nil, err
		}
		if idxTask.cost() < t.cost() {
			t = idxTask
		}
	}
	return
}

func (ds *DataSource) convertToIndexMergeScan(prop *property.PhysicalProperty, candidate *candidatePath) (task task, err error) {
	if prop.TaskTp != property.RootTaskType || !prop.IsEmpty() {
		return invalidTask, nil
	}
	path := candidate.path
	var totalCost, totalRowCount float64
	scans := make([]PhysicalPlan, 0, len(path.partialIndexPaths))
	cop := &copTask{
		indexPlanFinished: true,
		tblColHists:       ds.TblColHists,
	}
	allCovered := true
	for _, partPath := range path.partialIndexPaths {
		var scan PhysicalPlan
		var partialCost, rowCount float64
		var tempCovered bool
		if partPath.isTablePath {
			scan, partialCost, rowCount, tempCovered = ds.convertToPartialTableScan(prop, partPath)
		} else {
			scan, partialCost, rowCount, tempCovered = ds.convertToPartialIndexScan(prop, partPath)
		}
		scans = append(scans, scan)
		totalCost += partialCost
		totalRowCount += rowCount
		allCovered = allCovered && tempCovered
	}

	if !allCovered || len(path.tableFilters) > 0 {
		ts, partialCost := ds.buildIndexMergeTableScan(prop, path.tableFilters, totalRowCount)
		totalCost += partialCost
		cop.tablePlan = ts
	}
	cop.idxMergePartPlans = scans
	cop.cst = totalCost
	task = finishCopTask(ds.ctx, cop)
	return task, nil
}

func (ds *DataSource) convertToPartialIndexScan(prop *property.PhysicalProperty, path *accessPath) (
	indexPlan PhysicalPlan,
	partialCost float64,
	rowCount float64,
	isCovered bool) {
	idx := path.index
	is, partialCost, rowCount := ds.getOriginalPhysicalIndexScan(prop, path, false, false)
	rowSize := is.indexScanRowSize(idx, ds, false)
	isCovered = isCoveringIndex(ds.schema.Columns, path.fullIdxCols, path.fullIdxColLens, ds.tableInfo.PKIsHandle)
	indexConds := path.indexFilters
	sessVars := ds.ctx.GetSessionVars()
	if indexConds != nil {
		var selectivity float64
		partialCost += rowCount * sessVars.CopCPUFactor
		if path.countAfterAccess > 0 {
			selectivity = path.countAfterIndex / path.countAfterAccess
		}
		rowCount = is.stats.RowCount * selectivity
		stats := &property.StatsInfo{RowCount: rowCount}
		stats.StatsVersion = ds.statisticTable.Version
		if ds.statisticTable.Pseudo {
			stats.StatsVersion = statistics.PseudoVersion
		}
		indexPlan := PhysicalSelection{Conditions: indexConds}.Init(is.ctx, stats, ds.blockOffset)
		indexPlan.SetChildren(is)
		partialCost += rowCount * rowSize * sessVars.NetworkFactor
		return indexPlan, partialCost, rowCount, isCovered
	}
	partialCost += rowCount * rowSize * sessVars.NetworkFactor
	indexPlan = is
	return indexPlan, partialCost, rowCount, isCovered
}

func (ds *DataSource) convertToPartialTableScan(prop *property.PhysicalProperty, path *accessPath) (
	tablePlan PhysicalPlan,
	partialCost float64,
	rowCount float64,
	isCovered bool) {
	ts, partialCost, rowCount := ds.getOriginalPhysicalTableScan(prop, path, false)
	rowSize := ds.TblColHists.GetAvgRowSize(ds.TblCols, false)
	sessVars := ds.ctx.GetSessionVars()
	if len(ts.filterCondition) > 0 {
		selectivity, _, err := ds.tableStats.HistColl.Selectivity(ds.ctx, ts.filterCondition)
		if err != nil {
			logutil.BgLogger().Debug("calculate selectivity failed, use selection factor", zap.Error(err))
			selectivity = selectionFactor
		}
		tablePlan = PhysicalSelection{Conditions: ts.filterCondition}.Init(ts.ctx, ts.stats.ScaleByExpectCnt(selectivity*rowCount), ds.blockOffset)
		tablePlan.SetChildren(ts)
		partialCost += rowCount * sessVars.CopCPUFactor
		partialCost += selectivity * rowCount * rowSize * sessVars.NetworkFactor
		return tablePlan, partialCost, rowCount, true
	}
	partialCost += rowCount * rowSize * sessVars.NetworkFactor
	tablePlan = ts
	return tablePlan, partialCost, rowCount, true
}

func (ds *DataSource) buildIndexMergeTableScan(prop *property.PhysicalProperty, tableFilters []expression.Expression, totalRowCount float64) (PhysicalPlan, float64) {
	var partialCost float64
	sessVars := ds.ctx.GetSessionVars()
	ts := PhysicalTableScan{
		Table:           ds.tableInfo,
		Columns:         ds.Columns,
		TableAsName:     ds.TableAsName,
		DBName:          ds.DBName,
		isPartition:     ds.isPartition,
		physicalTableID: ds.physicalTableID,
	}.Init(ds.ctx, ds.blockOffset)
	ts.SetSchema(ds.schema.Clone())
	if ts.Table.PKIsHandle {
		if pkColInfo := ts.Table.GetPkColInfo(); pkColInfo != nil {
			if ds.statisticTable.Columns[pkColInfo.ID] != nil {
				ts.Hist = &ds.statisticTable.Columns[pkColInfo.ID].Histogram
			}
		}
	}
	rowSize := ds.TblColHists.GetTableAvgRowSize(ds.TblCols, ts.StoreType, true)
	partialCost += totalRowCount * rowSize * sessVars.ScanFactor
	ts.stats = ds.tableStats.ScaleByExpectCnt(totalRowCount)
	if ds.statisticTable.Pseudo {
		ts.stats.StatsVersion = statistics.PseudoVersion
	}
	if len(tableFilters) > 0 {
		partialCost += totalRowCount * sessVars.CopCPUFactor
		selectivity, _, err := ds.tableStats.HistColl.Selectivity(ds.ctx, tableFilters)
		if err != nil {
			logutil.BgLogger().Debug("calculate selectivity failed, use selection factor", zap.Error(err))
			selectivity = selectionFactor
		}
		sel := PhysicalSelection{Conditions: tableFilters}.Init(ts.ctx, ts.stats.ScaleByExpectCnt(selectivity*totalRowCount), ts.blockOffset)
		sel.SetChildren(ts)
		return sel, partialCost
	}
	return ts, partialCost
}

func isCoveringIndex(columns, indexColumns []*expression.Column, idxColLens []int, pkIsHandle bool) bool {
	for _, col := range columns {
		if pkIsHandle && mysql.HasPriKeyFlag(col.RetType.Flag) {
			continue
		}
		if col.ID == model.ExtraHandleID {
			continue
		}
		isIndexColumn := false
		for i, indexCol := range indexColumns {
			isFullLen := idxColLens[i] == types.UnspecifiedLength || idxColLens[i] == col.RetType.Flen
			// We use col.OrigColName instead of col.ColName.
			// Related issue: https://github.com/pingcap/tidb/issues/9636.
			if indexCol != nil && col.Equal(nil, indexCol) && isFullLen {
				isIndexColumn = true
				break
			}
		}
		if !isIndexColumn {
			return false
		}
	}
	return true
}

// If there is a table reader which needs to keep order, we should append a pk to table scan.
func (ts *PhysicalTableScan) appendExtraHandleCol(ds *DataSource) (*expression.Column, bool) {
	handleCol := ds.handleCol
	if handleCol != nil {
		return handleCol, false
	}
	handleCol = ds.newExtraHandleSchemaCol()
	ts.schema.Append(handleCol)
	ts.Columns = append(ts.Columns, model.NewExtraHandleColInfo())
	return handleCol, true
}

// convertToIndexScan converts the DataSource to index scan with idx.
func (ds *DataSource) convertToIndexScan(prop *property.PhysicalProperty, candidate *candidatePath) (task task, err error) {
	if !candidate.isSingleScan {
		// If it's parent requires single read task, return max cost.
		if prop.TaskTp == property.CopSingleReadTaskType {
			return invalidTask, nil
		}
	} else if prop.TaskTp == property.CopDoubleReadTaskType {
		// If it's parent requires double read task, return max cost.
		return invalidTask, nil
	}
	if !prop.IsEmpty() && !candidate.isMatchProp {
		return invalidTask, nil
	}
	path := candidate.path
	is, cost, _ := ds.getOriginalPhysicalIndexScan(prop, path, candidate.isMatchProp, candidate.isSingleScan)
	cop := &copTask{
		indexPlan:   is,
		tblColHists: ds.TblColHists,
		tblCols:     ds.TblCols,
	}
	if !candidate.isSingleScan {
		// On this way, it's double read case.
		ts := PhysicalTableScan{
			Columns:         ds.Columns,
			Table:           is.Table,
			TableAsName:     ds.TableAsName,
			isPartition:     ds.isPartition,
			physicalTableID: ds.physicalTableID,
		}.Init(ds.ctx, is.blockOffset)
		ts.SetSchema(ds.schema.Clone())
		ts.ExpandVirtualColumn()
		cop.tablePlan = ts
	}
	cop.cst = cost
	task = cop
	if candidate.isMatchProp {
		if cop.tablePlan != nil {
			col, isNew := cop.tablePlan.(*PhysicalTableScan).appendExtraHandleCol(ds)
			cop.extraHandleCol = col
			cop.doubleReadNeedProj = isNew
		}
		cop.keepOrder = true
	}
	// prop.IsEmpty() would always return true when coming to here,
	// so we can just use prop.ExpectedCnt as parameter of addPushedDownSelection.
	finalStats := ds.stats.ScaleByExpectCnt(prop.ExpectedCnt)
	is.addPushedDownSelection(cop, ds, path, finalStats)
	if prop.TaskTp == property.RootTaskType {
		task = finishCopTask(ds.ctx, task)
	} else if _, ok := task.(*rootTask); ok {
		return invalidTask, nil
	}
	return task, nil
}

func (is *PhysicalIndexScan) indexScanRowSize(idx *model.IndexInfo, ds *DataSource, isForScan bool) float64 {
	scanCols := make([]*expression.Column, 0, len(idx.Columns)+1)
	// If `initSchema` has already appended the handle column in schema, just use schema columns, otherwise, add extra handle column.
	if len(idx.Columns) == len(is.schema.Columns) {
		scanCols = append(scanCols, is.schema.Columns...)
		handleCol := ds.getPKIsHandleCol()
		if handleCol != nil {
			scanCols = append(scanCols, handleCol)
		}
	} else {
		scanCols = is.schema.Columns
	}
	if isForScan {
		return ds.TblColHists.GetIndexAvgRowSize(scanCols, is.Index.Unique)
	}
	return ds.TblColHists.GetAvgRowSize(scanCols, true)
}

func (is *PhysicalIndexScan) initSchema(idx *model.IndexInfo, idxExprCols []*expression.Column, isDoubleRead bool) {
	indexCols := make([]*expression.Column, len(is.IdxCols), len(idx.Columns)+1)
	copy(indexCols, is.IdxCols)
	for i := len(is.IdxCols); i < len(idx.Columns); i++ {
		if idxExprCols[i] != nil {
			indexCols = append(indexCols, idxExprCols[i])
		} else {
			// TODO: try to reuse the col generated when building the DataSource.
			indexCols = append(indexCols, &expression.Column{
				ID:       is.Table.Columns[idx.Columns[i].Offset].ID,
				RetType:  &is.Table.Columns[idx.Columns[i].Offset].FieldType,
				UniqueID: is.ctx.GetSessionVars().AllocPlanColumnID(),
			})
		}
	}
	setHandle := len(indexCols) > len(idx.Columns)
	if !setHandle {
		for i, col := range is.Columns {
			if (mysql.HasPriKeyFlag(col.Flag) && is.Table.PKIsHandle) || col.ID == model.ExtraHandleID {
				indexCols = append(indexCols, is.dataSourceSchema.Columns[i])
				setHandle = true
				break
			}
		}
	}
	// If it's double read case, the first index must return handle. So we should add extra handle column
	// if there isn't a handle column.
	if isDoubleRead && !setHandle {
		indexCols = append(indexCols, &expression.Column{ID: model.ExtraHandleID, UniqueID: is.ctx.GetSessionVars().AllocPlanColumnID()})
	}
	is.SetSchema(expression.NewSchema(indexCols...))
}

func (is *PhysicalIndexScan) addPushedDownSelection(copTask *copTask, p *DataSource, path *accessPath, finalStats *property.StatsInfo) {
	// Add filter condition to table plan now.
	indexConds, tableConds := path.indexFilters, path.tableFilters

	tableConds, copTask.rootTaskConds = splitSelCondsWithVirtualColumn(tableConds)

	sessVars := is.ctx.GetSessionVars()
	if indexConds != nil {
		copTask.cst += copTask.count() * sessVars.CopCPUFactor
		var selectivity float64
		if path.countAfterAccess > 0 {
			selectivity = path.countAfterIndex / path.countAfterAccess
		}
		count := is.stats.RowCount * selectivity
		stats := p.tableStats.ScaleByExpectCnt(count)
		indexSel := PhysicalSelection{Conditions: indexConds}.Init(is.ctx, stats, is.blockOffset)
		indexSel.SetChildren(is)
		copTask.indexPlan = indexSel
	}
	if len(tableConds) > 0 {
		copTask.finishIndexPlan()
		copTask.cst += copTask.count() * sessVars.CopCPUFactor
		tableSel := PhysicalSelection{Conditions: tableConds}.Init(is.ctx, finalStats, is.blockOffset)
		tableSel.SetChildren(copTask.tablePlan)
		copTask.tablePlan = tableSel
	}
}

// splitSelCondsWithVirtualColumn filter the select conditions which contain virtual column
func splitSelCondsWithVirtualColumn(conds []expression.Expression) ([]expression.Expression, []expression.Expression) {
	var filterConds []expression.Expression
	for i := len(conds) - 1; i >= 0; i-- {
		if expression.ContainVirtualColumn(conds[i : i+1]) {
			filterConds = append(filterConds, conds[i])
			conds = append(conds[:i], conds[i+1:]...)
		}
	}
	return conds, filterConds
}

func matchIndicesProp(idxCols []*expression.Column, colLens []int, propItems []property.Item) bool {
	if len(idxCols) < len(propItems) {
		return false
	}
	for i, item := range propItems {
		if colLens[i] != types.UnspecifiedLength || !item.Col.Equal(nil, idxCols[i]) {
			return false
		}
	}
	return true
}

func splitIndexFilterConditions(conditions []expression.Expression, indexColumns []*expression.Column, idxColLens []int,
	table *model.TableInfo) (indexConds, tableConds []expression.Expression) {
	var indexConditions, tableConditions []expression.Expression
	for _, cond := range conditions {
		if isCoveringIndex(expression.ExtractColumns(cond), indexColumns, idxColLens, table.PKIsHandle) {
			indexConditions = append(indexConditions, cond)
		} else {
			tableConditions = append(tableConditions, cond)
		}
	}
	return indexConditions, tableConditions
}

// getMostCorrColFromExprs checks if column in the condition is correlated enough with handle. If the condition
// contains multiple columns, return nil and get the max correlation, which would be used in the heuristic estimation.
func getMostCorrColFromExprs(exprs []expression.Expression, histColl *statistics.Table, threshold float64) (*expression.Column, float64) {
	var cols []*expression.Column
	cols = expression.ExtractColumnsFromExpressions(cols, exprs, nil)
	if len(cols) == 0 {
		return nil, 0
	}
	colSet := set.NewInt64Set()
	var corr float64
	var corrCol *expression.Column
	for _, col := range cols {
		if colSet.Exist(col.UniqueID) {
			continue
		}
		colSet.Insert(col.UniqueID)
		hist, ok := histColl.Columns[col.ID]
		if !ok {
			continue
		}
		curCorr := math.Abs(hist.Correlation)
		if corrCol == nil || corr < curCorr {
			corrCol = col
			corr = curCorr
		}
	}
	if len(colSet) == 1 && corr >= threshold {
		return corrCol, corr
	}
	return nil, corr
}

// getColumnRangeCounts estimates row count for each range respectively.
func getColumnRangeCounts(sc *stmtctx.StatementContext, colID int64, ranges []*ranger.Range, histColl *statistics.Table, idxID int64) ([]float64, bool) {
	var err error
	var count float64
	rangeCounts := make([]float64, len(ranges))
	for i, ran := range ranges {
		if idxID >= 0 {
			idxHist := histColl.Indices[idxID]
			if idxHist == nil || idxHist.IsInvalid(false) {
				return nil, false
			}
			count, err = histColl.GetRowCountByIndexRanges(sc, idxID, []*ranger.Range{ran})
		} else {
			colHist, ok := histColl.Columns[colID]
			if !ok || colHist.IsInvalid(sc, false) {
				return nil, false
			}
			count, err = histColl.GetRowCountByColumnRanges(sc, colID, []*ranger.Range{ran})
		}
		if err != nil {
			return nil, false
		}
		rangeCounts[i] = count
	}
	return rangeCounts, true
}

// convertRangeFromExpectedCnt builds new ranges used to estimate row count we need to scan in table scan before finding specified
// number of tuples which fall into input ranges.
func convertRangeFromExpectedCnt(ranges []*ranger.Range, rangeCounts []float64, expectedCnt float64, desc bool) ([]*ranger.Range, float64, bool) {
	var i int
	var count float64
	var convertedRanges []*ranger.Range
	if desc {
		for i = len(ranges) - 1; i >= 0; i-- {
			if count+rangeCounts[i] >= expectedCnt {
				break
			}
			count += rangeCounts[i]
		}
		if i < 0 {
			return nil, 0, true
		}
		convertedRanges = []*ranger.Range{{LowVal: ranges[i].HighVal, HighVal: []types.Datum{types.MaxValueDatum()}, LowExclude: !ranges[i].HighExclude}}
	} else {
		for i = 0; i < len(ranges); i++ {
			if count+rangeCounts[i] >= expectedCnt {
				break
			}
			count += rangeCounts[i]
		}
		if i == len(ranges) {
			return nil, 0, true
		}
		convertedRanges = []*ranger.Range{{LowVal: []types.Datum{{}}, HighVal: ranges[i].LowVal, HighExclude: !ranges[i].LowExclude}}
	}
	return convertedRanges, count, false
}

// crossEstimateRowCount estimates row count of table scan using histogram of another column which is in tableFilters
// and has high order correlation with handle column. For example, if the query is like:
// `select * from tbl where a = 1 order by pk limit 1`
// if order of column `a` is strictly correlated with column `pk`, the row count of table scan should be:
// `1 + row_count(a < 1 or a is null)`
func (ds *DataSource) crossEstimateRowCount(path *accessPath, expectedCnt float64, desc bool) (float64, bool, float64) {
	if ds.statisticTable.Pseudo || len(path.tableFilters) == 0 {
		return 0, false, 0
	}
	col, corr := getMostCorrColFromExprs(path.tableFilters, ds.statisticTable, ds.ctx.GetSessionVars().CorrelationThreshold)
	// If table scan is not full range scan, we cannot use histogram of other columns for estimation, because
	// the histogram reflects value distribution in the whole table level.
	if col == nil || len(path.accessConds) > 0 {
		return 0, false, corr
	}
	colInfoID := col.ID
	colID := col.UniqueID
	colHist := ds.statisticTable.Columns[colInfoID]
	if colHist.Correlation < 0 {
		desc = !desc
	}
	accessConds, remained := ranger.DetachCondsForColumn(ds.ctx, path.tableFilters, col)
	if len(accessConds) == 0 {
		return 0, false, corr
	}
	sc := ds.ctx.GetSessionVars().StmtCtx
	ranges, err := ranger.BuildColumnRange(accessConds, sc, col.RetType, types.UnspecifiedLength)
	if len(ranges) == 0 || err != nil {
		return 0, err == nil, corr
	}
	idxID, idxExists := ds.stats.HistColl.ColID2IdxID[colID]
	if !idxExists {
		idxID = -1
	}
	rangeCounts, ok := getColumnRangeCounts(sc, colInfoID, ranges, ds.statisticTable, idxID)
	if !ok {
		return 0, false, corr
	}
	convertedRanges, count, isFull := convertRangeFromExpectedCnt(ranges, rangeCounts, expectedCnt, desc)
	if isFull {
		return path.countAfterAccess, true, 0
	}
	var rangeCount float64
	if idxExists {
		rangeCount, err = ds.statisticTable.GetRowCountByIndexRanges(sc, idxID, convertedRanges)
	} else {
		rangeCount, err = ds.statisticTable.GetRowCountByColumnRanges(sc, colInfoID, convertedRanges)
	}
	if err != nil {
		return 0, false, corr
	}
	scanCount := rangeCount + expectedCnt - count
	if len(remained) > 0 {
		scanCount = scanCount / selectionFactor
	}
	scanCount = math.Min(scanCount, path.countAfterAccess)
	return scanCount, true, 0
}

// GetPhysicalScan returns PhysicalTableScan for the logical TableScan.
func (s *TableScan) GetPhysicalScan(schema *expression.Schema, stats *property.StatsInfo) *PhysicalTableScan {
	ds := s.Source
	ts := PhysicalTableScan{
		Table:           ds.tableInfo,
		Columns:         ds.Columns,
		TableAsName:     ds.TableAsName,
		DBName:          ds.DBName,
		isPartition:     ds.isPartition,
		physicalTableID: ds.physicalTableID,
		Ranges:          s.Ranges,
		AccessCondition: s.AccessConds,
	}.Init(s.ctx, s.blockOffset)
	ts.stats = stats
	ts.SetSchema(schema.Clone())
	if ts.Table.PKIsHandle {
		if pkColInfo := ts.Table.GetPkColInfo(); pkColInfo != nil {
			if ds.statisticTable.Columns[pkColInfo.ID] != nil {
				ts.Hist = &ds.statisticTable.Columns[pkColInfo.ID].Histogram
			}
		}
	}
	return ts
}

// convertToTableScan converts the DataSource to table scan.
func (ds *DataSource) convertToTableScan(prop *property.PhysicalProperty, candidate *candidatePath) (task task, err error) {
	// It will be handled in convertToIndexScan.
	if prop.TaskTp == property.CopDoubleReadTaskType {
		return invalidTask, nil
	}
	if !prop.IsEmpty() && !candidate.isMatchProp {
		return invalidTask, nil
	}
	ts, cost, _ := ds.getOriginalPhysicalTableScan(prop, candidate.path, candidate.isMatchProp)
	copTask := &copTask{
		tablePlan:         ts,
		indexPlanFinished: true,
		tblColHists:       ds.TblColHists,
		cst:               cost,
	}
	task = copTask
	if candidate.isMatchProp {
		copTask.keepOrder = true
	}
	ts.addPushedDownSelection(copTask, ds.stats.ScaleByExpectCnt(prop.ExpectedCnt))
	if prop.TaskTp == property.RootTaskType {
		task = finishCopTask(ds.ctx, task)
	} else if _, ok := task.(*rootTask); ok {
		return invalidTask, nil
	}
	return task, nil
}

func (ts *PhysicalTableScan) addPushedDownSelection(copTask *copTask, stats *property.StatsInfo) {
	ts.filterCondition, copTask.rootTaskConds = splitSelCondsWithVirtualColumn(ts.filterCondition)

	// Add filter condition to table plan now.
	sessVars := ts.ctx.GetSessionVars()
	if len(ts.filterCondition) > 0 {
		copTask.cst += copTask.count() * sessVars.CopCPUFactor
		sel := PhysicalSelection{Conditions: ts.filterCondition}.Init(ts.ctx, stats, ts.blockOffset)
		sel.SetChildren(ts)
		copTask.tablePlan = sel
	}
}

func (ds *DataSource) getOriginalPhysicalTableScan(prop *property.PhysicalProperty, path *accessPath, isMatchProp bool) (*PhysicalTableScan, float64, float64) {
	ts := PhysicalTableScan{
		Table:           ds.tableInfo,
		Columns:         ds.Columns,
		TableAsName:     ds.TableAsName,
		DBName:          ds.DBName,
		isPartition:     ds.isPartition,
		physicalTableID: ds.physicalTableID,
		Ranges:          path.ranges,
		AccessCondition: path.accessConds,
		filterCondition: path.tableFilters,
		StoreType:       path.storeType,
	}.Init(ds.ctx, ds.blockOffset)
	if ds.preferStoreType&preferTiFlash != 0 {
		ts.StoreType = kv.TiFlash
	}
	if ds.preferStoreType&preferTiKV != 0 {
		ts.StoreType = kv.TiKV
	}
	if ts.StoreType == kv.TiFlash {
		// Append the AccessCondition to filterCondition because TiFlash only support full range scan for each
		// region, do not reset ts.Ranges as it will help prune regions during `buildCopTasks`
		ts.filterCondition = append(ts.filterCondition, ts.AccessCondition...)
		ts.AccessCondition = nil
	}
<<<<<<< HEAD
	if infoschema.IsMemoryDB(ds.DBName.L) && infoschema.IsClusterTable(ds.tableInfo.Name.O) {
		ts.StoreType = kv.TiDBMem
		ts.Init(ds.ctx, ds.blockOffset)
		ts.tp = plancodec.TypeMemTableScan
	}

	ts.SetSchema(ds.schema)
=======
	ts.SetSchema(ds.schema.Clone())
>>>>>>> 77faf646
	if ts.Table.PKIsHandle {
		if pkColInfo := ts.Table.GetPkColInfo(); pkColInfo != nil {
			if ds.statisticTable.Columns[pkColInfo.ID] != nil {
				ts.Hist = &ds.statisticTable.Columns[pkColInfo.ID].Histogram
			}
		}
	}
	rowCount := path.countAfterAccess
	if prop.ExpectedCnt < ds.stats.RowCount {
		count, ok, corr := ds.crossEstimateRowCount(path, prop.ExpectedCnt, isMatchProp && prop.Items[0].Desc)
		if ok {
			// TODO: actually, before using this count as the estimated row count of table scan, we need additionally
			// check if count < row_count(first_region | last_region), and use the larger one since we build one copTask
			// for one region now, so even if it is `limit 1`, we have to scan at least one region in table scan.
			// Currently, we can use `tikvrpc.CmdDebugGetRegionProperties` interface as `getSampRegionsRowCount()` does
			// to get the row count in a region, but that result contains MVCC old version rows, so it is not that accurate.
			// Considering that when this scenario happens, the execution time is close between IndexScan and TableScan,
			// we do not add this check temporarily.
			rowCount = count
		} else if corr < 1 {
			correlationFactor := math.Pow(1-corr, float64(ds.ctx.GetSessionVars().CorrelationExpFactor))
			selectivity := ds.stats.RowCount / rowCount
			rowCount = math.Min(prop.ExpectedCnt/selectivity/correlationFactor, rowCount)
		}
	}
	// We need NDV of columns since it may be used in cost estimation of join. Precisely speaking,
	// we should track NDV of each histogram bucket, and sum up the NDV of buckets we actually need
	// to scan, but this would only help improve accuracy of NDV for one column, for other columns,
	// we still need to assume values are uniformly distributed. For simplicity, we use uniform-assumption
	// for all columns now, as we do in `deriveStatsByFilter`.
	ts.stats = ds.tableStats.ScaleByExpectCnt(rowCount)
	var rowSize float64
	if ts.StoreType == kv.TiKV {
		rowSize = ds.TblColHists.GetTableAvgRowSize(ds.TblCols, ts.StoreType, true)
	} else {
		// If `ds.handleCol` is nil, then the schema of tableScan doesn't have handle column.
		// This logic can be ensured in column pruning.
		rowSize = ds.TblColHists.GetTableAvgRowSize(ts.Schema().Columns, ts.StoreType, ds.handleCol != nil)
	}
	sessVars := ds.ctx.GetSessionVars()
	cost := rowCount * rowSize * sessVars.ScanFactor
	if isMatchProp {
		if prop.Items[0].Desc {
			ts.Desc = true
			cost = rowCount * rowSize * sessVars.DescScanFactor
		}
		ts.KeepOrder = true
	}
	switch ts.StoreType {
	case kv.TiKV:
		cost += float64(len(ts.Ranges)) * sessVars.SeekFactor
	case kv.TiFlash:
		cost += float64(len(ts.Ranges)) * float64(len(ts.Columns)) * sessVars.SeekFactor
	}
	return ts, cost, rowCount
}

func (ds *DataSource) getOriginalPhysicalIndexScan(prop *property.PhysicalProperty, path *accessPath, isMatchProp bool, isSingleScan bool) (*PhysicalIndexScan, float64, float64) {
	idx := path.index
	is := PhysicalIndexScan{
		Table:            ds.tableInfo,
		TableAsName:      ds.TableAsName,
		DBName:           ds.DBName,
		Columns:          ds.Columns,
		Index:            idx,
		IdxCols:          path.idxCols,
		IdxColLens:       path.idxColLens,
		AccessCondition:  path.accessConds,
		Ranges:           path.ranges,
		dataSourceSchema: ds.schema,
		isPartition:      ds.isPartition,
		physicalTableID:  ds.physicalTableID,
	}.Init(ds.ctx, ds.blockOffset)
	statsTbl := ds.statisticTable
	if statsTbl.Indices[idx.ID] != nil {
		is.Hist = &statsTbl.Indices[idx.ID].Histogram
	}
	rowCount := path.countAfterAccess
	is.initSchema(idx, path.fullIdxCols, !isSingleScan)
	// Only use expectedCnt when it's smaller than the count we calculated.
	// e.g. IndexScan(count1)->After Filter(count2). The `ds.stats.RowCount` is count2. count1 is the one we need to calculate
	// If expectedCnt and count2 are both zero and we go into the below `if` block, the count1 will be set to zero though it's shouldn't be.
	if (isMatchProp || prop.IsEmpty()) && prop.ExpectedCnt < ds.stats.RowCount {
		selectivity := ds.stats.RowCount / path.countAfterAccess
		rowCount = math.Min(prop.ExpectedCnt/selectivity, rowCount)
	}
	is.stats = ds.tableStats.ScaleByExpectCnt(rowCount)
	rowSize := is.indexScanRowSize(idx, ds, true)
	sessVars := ds.ctx.GetSessionVars()
	cost := rowCount * rowSize * sessVars.ScanFactor
	if isMatchProp {
		if prop.Items[0].Desc {
			is.Desc = true
			cost = rowCount * rowSize * sessVars.DescScanFactor
		}
		is.KeepOrder = true
	}
	cost += float64(len(is.Ranges)) * sessVars.SeekFactor
	return is, cost, rowCount
}<|MERGE_RESOLUTION|>--- conflicted
+++ resolved
@@ -1066,17 +1066,13 @@
 		ts.filterCondition = append(ts.filterCondition, ts.AccessCondition...)
 		ts.AccessCondition = nil
 	}
-<<<<<<< HEAD
 	if infoschema.IsMemoryDB(ds.DBName.L) && infoschema.IsClusterTable(ds.tableInfo.Name.O) {
 		ts.StoreType = kv.TiDBMem
 		ts.Init(ds.ctx, ds.blockOffset)
 		ts.tp = plancodec.TypeMemTableScan
 	}
 
-	ts.SetSchema(ds.schema)
-=======
 	ts.SetSchema(ds.schema.Clone())
->>>>>>> 77faf646
 	if ts.Table.PKIsHandle {
 		if pkColInfo := ts.Table.GetPkColInfo(); pkColInfo != nil {
 			if ds.statisticTable.Columns[pkColInfo.ID] != nil {
