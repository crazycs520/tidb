--- conflicted
+++ resolved
@@ -585,31 +585,7 @@
 		return nil
 	}
 
-<<<<<<< HEAD
 	allRemained := remained
-	// Extract the label columns.
-	for _, name := range names {
-		switch name.ColName.L {
-		case "quantile", "time", "value":
-			continue
-		}
-		var values set.StringSet
-		remained, skipRequest, values = e.extractCol(schema, names, remained, name.ColName.L, false)
-		if skipRequest {
-			e.SkipRequest = skipRequest
-			return nil
-		}
-		if len(values) == 0 {
-			continue
-		}
-		if e.LabelConditions == nil {
-			e.LabelConditions = make(map[string]set.StringSet)
-		}
-		e.LabelConditions[name.ColName.L] = values
-	}
-	// For some metric, the metric reader can't use the predicate, so keep all label conditions remained.
-	return allRemained
-=======
 	excludeCols := set.NewStringSet("quantile", "time", "value")
 	remained, skipRequest, extractCols := e.extractCols(schema, names, remained, excludeCols, false)
 	e.SkipRequest = skipRequest
@@ -617,8 +593,8 @@
 		return nil
 	}
 	e.LabelConditions = extractCols
-	return remained
->>>>>>> dc2889de
+	// For some metric, the metric reader can't use the predicate, so keep all label conditions remained.
+	return allRemained
 }
 
 func (e *MetricTableExtractor) getTimeRange(start, end int64) (time.Time, time.Time) {
