// Copyright 2019 PingCAP, Inc.
//
// Licensed under the Apache License, Version 2.0 (the "License");
// you may not use this file except in compliance with the License.
// You may obtain a copy of the License at
//
//     http://www.apache.org/licenses/LICENSE-2.0
//
// Unless required by applicable law or agreed to in writing, software
// distributed under the License is distributed on an "AS IS" BASIS,
// See the License for the specific language governing permissions and
// limitations under the License.

package core

import (
	"math"
	"regexp"
	"sort"
	"strconv"
	"strings"
	"time"

	"github.com/pingcap/parser/ast"
	"github.com/pingcap/parser/mysql"
	"github.com/pingcap/tidb/expression"
	"github.com/pingcap/tidb/sessionctx"
	"github.com/pingcap/tidb/types"
	"github.com/pingcap/tidb/util/mathutil"
	"github.com/pingcap/tidb/util/set"
	"github.com/pingcap/tidb/util/stringutil"
)

// MemTablePredicateExtractor is used to extract some predicates from `WHERE` clause
// and push the predicates down to the data retrieving on reading memory table stage.
//
// e.g:
// SELECT * FROM cluster_config WHERE type='tikv' AND address='192.168.1.9:2379'
// We must request all components in the cluster via HTTP API for retrieving
// configurations and filter them by `type/address` columns.
//
// The purpose of defining a `MemTablePredicateExtractor` is to optimize this
// 1. Define a `ClusterConfigTablePredicateExtractor`
// 2. Extract the `type/address` columns on the logic optimizing stage and save them via fields.
// 3. Passing the extractor to the `ClusterReaderExecExec` executor
// 4. Executor sends requests to the target components instead of all of the components
type MemTablePredicateExtractor interface {
	// Extracts predicates which can be pushed down and returns the remained predicates
	Extract(sessionctx.Context, *expression.Schema, []*types.FieldName, []expression.Expression) (remained []expression.Expression)
}

// extractHelper contains some common utililty functions for all extractor.
// define an individual struct instead of a bunch of un-exported functions
// to avoid polluting the global scope of current package.
type extractHelper struct{}

func (helper extractHelper) extractColInConsExpr(extractCols map[int64]*types.FieldName, expr *expression.ScalarFunction) (string, []types.Datum) {
	args := expr.GetArgs()
	col, isCol := args[0].(*expression.Column)
	if !isCol {
		return "", nil
	}
	name, found := extractCols[col.UniqueID]
	if !found {
		return "", nil
	}
	// All expressions in IN must be a constant
	// SELECT * FROM t1 WHERE c IN ('1', '2')
	var results []types.Datum
	for _, arg := range args[1:] {
		constant, ok := arg.(*expression.Constant)
		if !ok || constant.DeferredExpr != nil || constant.ParamMarker != nil {
			return "", nil
		}
		results = append(results, constant.Value)
	}
	return name.ColName.L, results
}

func (helper extractHelper) extractColBinaryOpConsExpr(extractCols map[int64]*types.FieldName, expr *expression.ScalarFunction) (string, []types.Datum) {
	args := expr.GetArgs()
	var col *expression.Column
	var colIdx int
	// c = 'rhs'
	// 'lhs' = c
	for i := 0; i < 2; i++ {
		var isCol bool
		col, isCol = args[i].(*expression.Column)
		if isCol {
			colIdx = i
			break
		}
	}
	if col == nil {
		return "", nil
	}

	name, found := extractCols[col.UniqueID]
	if !found {
		return "", nil
	}
	// The `lhs/rhs` of EQ expression must be a constant
	// SELECT * FROM t1 WHERE c='rhs'
	// SELECT * FROM t1 WHERE 'lhs'=c
	constant, ok := args[1-colIdx].(*expression.Constant)
	if !ok || constant.DeferredExpr != nil || constant.ParamMarker != nil {
		return "", nil
	}
	return name.ColName.L, []types.Datum{constant.Value}
}

// extract the OR expression, e.g:
// SELECT * FROM t1 WHERE c1='a' OR c1='b' OR c1='c'
func (helper extractHelper) extractColOrExpr(extractCols map[int64]*types.FieldName, expr *expression.ScalarFunction) (string, []types.Datum) {
	args := expr.GetArgs()
	lhs, ok := args[0].(*expression.ScalarFunction)
	if !ok {
		return "", nil
	}
	rhs, ok := args[1].(*expression.ScalarFunction)
	if !ok {
		return "", nil
	}
	// Define an inner function to avoid populate the outer scope
	var extract = func(extractCols map[int64]*types.FieldName, fn *expression.ScalarFunction) (string, []types.Datum) {
		switch fn.FuncName.L {
		case ast.EQ:
			return helper.extractColBinaryOpConsExpr(extractCols, fn)
		case ast.LogicOr:
			return helper.extractColOrExpr(extractCols, fn)
		case ast.In:
			return helper.extractColInConsExpr(extractCols, fn)
		default:
			return "", nil
		}
	}
	lhsColName, lhsDatums := extract(extractCols, lhs)
	if lhsColName == "" {
		return "", nil
	}
	rhsColName, rhsDatums := extract(extractCols, rhs)
	if lhsColName == rhsColName {
		return lhsColName, append(lhsDatums, rhsDatums...)
	}
	return "", nil
}

// merges `lhs` and `datums` with CNF logic
// 1. Returns `datums` set if the `lhs` is an empty set
// 2. Returns the intersection of `datums` and `lhs` if the `lhs` is not an empty set
func (helper extractHelper) merge(lhs set.StringSet, datums []types.Datum, toLower bool) set.StringSet {
	tmpNodeTypes := set.NewStringSet()
	for _, datum := range datums {
		s, err := datum.ToString()
		if err != nil {
			return nil
		}
		if toLower {
			s = strings.ToLower(s)
		}
		tmpNodeTypes.Insert(s)
	}
	if len(lhs) > 0 {
		return lhs.Intersection(tmpNodeTypes)
	}
	return tmpNodeTypes
}

func (helper extractHelper) extractCol(
	schema *expression.Schema,
	names []*types.FieldName,
	predicates []expression.Expression,
	extractColName string,
	valueToLower bool,
) (
	remained []expression.Expression,
	skipRequest bool,
	result set.StringSet,
) {
	remained = make([]expression.Expression, 0, len(predicates))
	result = set.NewStringSet()
	extractCols := helper.findColumn(schema, names, extractColName)
	if len(extractCols) == 0 {
		return predicates, false, result
	}

	// We should use INTERSECTION of sets because of the predicates is CNF array
	for _, expr := range predicates {
		fn, ok := expr.(*expression.ScalarFunction)
		if !ok {
			continue
		}
		var colName string
		var datums []types.Datum
		switch fn.FuncName.L {
		case ast.EQ:
			colName, datums = helper.extractColBinaryOpConsExpr(extractCols, fn)
		case ast.In:
			colName, datums = helper.extractColInConsExpr(extractCols, fn)
		case ast.LogicOr:
			colName, datums = helper.extractColOrExpr(extractCols, fn)
		}
		if colName == extractColName {
			result = helper.merge(result, datums, valueToLower)
			skipRequest = len(result) == 0
		} else {
			remained = append(remained, expr)
		}
		// There are no data if the low-level executor skip request, so the filter can be droped
		if skipRequest {
			remained = remained[:0]
			break
		}
	}
	return
}

// extracts the string pattern column, e.g:
// SELECT * FROM t WHERE c LIKE '%a%'
// SELECT * FROM t WHERE c LIKE '%a%' AND c REGEXP '.*xxx.*'
func (helper extractHelper) extractLikePatternCol(
	schema *expression.Schema,
	names []*types.FieldName,
	predicates []expression.Expression,
	extractColName string,
) (
	remained []expression.Expression,
	patterns []string,
) {
	remained = make([]expression.Expression, 0, len(predicates))
	extractCols := helper.findColumn(schema, names, extractColName)
	if len(extractCols) == 0 {
		return predicates, nil
	}

	// We use a string array to save multiple patterns because the Golang and Rust don't
	// support perl-like CNF regular expression: (?=expr1)(?=expr2).
	// e.g:
	// SELECT * FROM t WHERE c LIKE '%a%' AND c LIKE '%b%' AND c REGEXP 'gc.*[0-9]{10,20}'
	for _, expr := range predicates {
		fn, ok := expr.(*expression.ScalarFunction)
		if !ok {
			remained = append(remained, expr)
			continue
		}
		var colName string
		var datums []types.Datum

		switch fn.FuncName.L {
		case ast.EQ, ast.Like, ast.Regexp:
			colName, datums = helper.extractColBinaryOpConsExpr(extractCols, fn)
		}
		if colName == extractColName {
			switch fn.FuncName.L {
			case ast.EQ:
				patterns = append(patterns, "^"+regexp.QuoteMeta(datums[0].GetString())+"$")
			case ast.Like:
				patterns = append(patterns, stringutil.CompileLike2Regexp(datums[0].GetString()))
			case ast.Regexp:
				patterns = append(patterns, datums[0].GetString())
			default:
				remained = append(remained, expr)
			}
		} else {
			remained = append(remained, expr)
		}
	}
	return
}

func (helper extractHelper) findColumn(schema *expression.Schema, names []*types.FieldName, colName string) map[int64]*types.FieldName {
	extractCols := make(map[int64]*types.FieldName)
	for i, name := range names {
		if name.ColName.L == colName {
			extractCols[schema.Columns[i].UniqueID] = name
		}
	}
	return extractCols
}

// extracts the time range column, e.g:
// SELECT * FROM t WHERE time='2019-10-10 10:10:10'
// SELECT * FROM t WHERE time>'2019-10-10 10:10:10' AND time<'2019-10-11 10:10:10'
func (helper extractHelper) extractTimeRange(
	ctx sessionctx.Context,
	schema *expression.Schema,
	names []*types.FieldName,
	predicates []expression.Expression,
	extractColName string,
	timezone *time.Location,
) (
	remained []expression.Expression,
	// unix timestamp in millisecond
	startTime int64,
	endTime int64,
) {
	remained = make([]expression.Expression, 0, len(predicates))
	extractCols := helper.findColumn(schema, names, extractColName)
	if len(extractCols) == 0 {
		return predicates, startTime, endTime
	}

	for _, expr := range predicates {
		fn, ok := expr.(*expression.ScalarFunction)
		if !ok {
			remained = append(remained, expr)
			continue
		}

		var colName string
		var datums []types.Datum
		switch fn.FuncName.L {
		case ast.GT, ast.GE, ast.LT, ast.LE, ast.EQ:
			colName, datums = helper.extractColBinaryOpConsExpr(extractCols, fn)
		}

		if colName == extractColName {
			timeType := types.NewFieldType(mysql.TypeDatetime)
			timeType.Decimal = 3
			timeDatum, err := datums[0].ConvertTo(ctx.GetSessionVars().StmtCtx, timeType)
			if err != nil {
				remained = append(remained, expr)
				continue
			}

			mysqlTime := timeDatum.GetMysqlTime()
			timestamp := time.Date(mysqlTime.Year(),
				time.Month(mysqlTime.Month()),
				mysqlTime.Day(),
				mysqlTime.Hour(),
				mysqlTime.Minute(),
				mysqlTime.Second(),
				mysqlTime.Microsecond()*1000,
				timezone,
			).UnixNano() / int64(time.Millisecond)

			switch fn.FuncName.L {
			case ast.EQ:
				startTime = mathutil.MaxInt64(startTime, timestamp)
				if endTime == 0 {
					endTime = timestamp
				} else {
					endTime = mathutil.MinInt64(endTime, timestamp)
				}
			case ast.GT:
				startTime = mathutil.MaxInt64(startTime, timestamp+1)
			case ast.GE:
				startTime = mathutil.MaxInt64(startTime, timestamp)
			case ast.LT:
				if endTime == 0 {
					endTime = timestamp - 1
				} else {
					endTime = mathutil.MinInt64(endTime, timestamp-1)
				}
			case ast.LE:
				if endTime == 0 {
					endTime = timestamp
				} else {
					endTime = mathutil.MinInt64(endTime, timestamp)
				}
			default:
				remained = append(remained, expr)
			}
		} else {
			remained = append(remained, expr)
		}
	}
	return
}

// ClusterTableExtractor is used to extract some predicates of cluster table.
type ClusterTableExtractor struct {
	extractHelper

	// SkipRequest means the where clause always false, we don't need to request any component
	SkipRequest bool

	// NodeTypes represents all components types we should send request to.
	// e.g:
	// 1. SELECT * FROM cluster_config WHERE type='tikv'
	// 2. SELECT * FROM cluster_config WHERE type in ('tikv', 'tidb')
	NodeTypes set.StringSet

	// Addresses represents all components addresses we should send request to.
	// e.g:
	// 1. SELECT * FROM cluster_config WHERE address='192.168.1.7:2379'
	// 2. SELECT * FROM cluster_config WHERE type in ('192.168.1.7:2379', '192.168.1.9:2379')
	Addresses set.StringSet
}

// Extract implements the MemTablePredicateExtractor Extract interface
func (e *ClusterTableExtractor) Extract(_ sessionctx.Context,
	schema *expression.Schema,
	names []*types.FieldName,
	predicates []expression.Expression,
) []expression.Expression {
	remained, typeSkipRequest, nodeTypes := e.extractCol(schema, names, predicates, "type", true)
	remained, addrSkipRequest, addresses := e.extractCol(schema, names, remained, "address", false)
	e.SkipRequest = typeSkipRequest || addrSkipRequest
	e.NodeTypes = nodeTypes
	e.Addresses = addresses
	return remained
}

// ClusterLogTableExtractor is used to extract some predicates of `cluster_config`
type ClusterLogTableExtractor struct {
	extractHelper

	// SkipRequest means the where clause always false, we don't need to request any component
	SkipRequest bool

	// NodeTypes represents all components types we should send request to.
	// e.g:
	// 1. SELECT * FROM cluster_log WHERE type='tikv'
	// 2. SELECT * FROM cluster_log WHERE type in ('tikv', 'tidb')
	NodeTypes set.StringSet

	// Addresses represents all components addresses we should send request to.
	// e.g:
	// 1. SELECT * FROM cluster_log WHERE address='192.168.1.7:2379'
	// 2. SELECT * FROM cluster_log WHERE address in ('192.168.1.7:2379', '192.168.1.9:2379')
	Addresses set.StringSet

	// StartTime represents the beginning time of log message
	// e.g: SELECT * FROM cluster_log WHERE time>'2019-10-10 10:10:10.999'
	StartTime int64
	// EndTime represents the ending time of log message
	// e.g: SELECT * FROM cluster_log WHERE time<'2019-10-11 10:10:10.999'
	EndTime int64
	// Pattern is used to filter the log message
	// e.g:
	// 1. SELECT * FROM cluster_log WHERE message like '%gc%'
	// 2. SELECT * FROM cluster_log WHERE message regexp '.*'
	Patterns  []string
	LogLevels set.StringSet
}

// Extract implements the MemTablePredicateExtractor Extract interface
func (e *ClusterLogTableExtractor) Extract(
	ctx sessionctx.Context,
	schema *expression.Schema,
	names []*types.FieldName,
	predicates []expression.Expression,
) []expression.Expression {
	// Extract the `type/address` columns
	remained, typeSkipRequest, nodeTypes := e.extractCol(schema, names, predicates, "type", true)
	remained, addrSkipRequest, addresses := e.extractCol(schema, names, remained, "address", false)
	remained, levlSkipRequest, logLevels := e.extractCol(schema, names, remained, "level", true)
	e.SkipRequest = typeSkipRequest || addrSkipRequest || levlSkipRequest
	e.NodeTypes = nodeTypes
	e.Addresses = addresses
	e.LogLevels = logLevels
	if e.SkipRequest {
		return nil
	}

	remained, startTime, endTime := e.extractTimeRange(ctx, schema, names, remained, "time", time.Local)
	if endTime == 0 {
		endTime = math.MaxInt64
	}
	e.StartTime = startTime
	e.EndTime = endTime
	e.SkipRequest = startTime > endTime

	if e.SkipRequest {
		return nil
	}

	remained, patterns := e.extractLikePatternCol(schema, names, remained, "message")
	e.Patterns = patterns
	return remained
}

<<<<<<< HEAD
// SlowQueryExtractor is used to extract some predicates of `slow_query`
type SlowQueryExtractor struct {
	extractHelper

	SkipRequest bool
	StartTime   time.Time
	EndTime     time.Time
	enable      bool
}

// Extract implements the MemTablePredicateExtractor Extract interface
func (e *SlowQueryExtractor) Extract(
=======
// MetricTableExtractor is used to extract some predicates of metric_schema tables.
type MetricTableExtractor struct {
	extractHelper
	// SkipRequest means the where clause always false, we don't need to request any component
	SkipRequest bool
	// StartTime represents the beginning time of metric data.
	StartTime time.Time
	// EndTime represents the ending time of metric data.
	EndTime time.Time
	// LabelConditions represents the label conditions of metric data.
	LabelConditions map[string]set.StringSet
	Quantiles       []float64
}

// Extract implements the MemTablePredicateExtractor Extract interface
func (e *MetricTableExtractor) Extract(
>>>>>>> 4dfbb14c
	ctx sessionctx.Context,
	schema *expression.Schema,
	names []*types.FieldName,
	predicates []expression.Expression,
) []expression.Expression {
<<<<<<< HEAD
	remained, startTime, endTime := e.extractTimeRange(ctx, schema, names, predicates, "time")
	if endTime == 0 {
		endTime = math.MaxInt64
	}
	//e.StartTime = startTime
	//e.EndTime = endTime
	e.SkipRequest = startTime > endTime
	if e.SkipRequest {
		return nil
	}
=======
	// Extract the `quantile` columns
	remained, skipRequest, quantileSet := e.extractCol(schema, names, predicates, "quantile", true)
	e.Quantiles = e.parseQuantiles(quantileSet)
	e.SkipRequest = skipRequest
	if e.SkipRequest {
		return nil
	}

	// Extract the `time` columns
	remained, startTime, endTime := e.extractTimeRange(ctx, schema, names, remained, "time", ctx.GetSessionVars().StmtCtx.TimeZone)
	e.StartTime, e.EndTime = e.getTimeRange(startTime, endTime)
	e.SkipRequest = e.StartTime.After(e.EndTime)
	if e.SkipRequest {
		return nil
	}

	// Extract the label columns.
	for _, name := range names {
		switch name.ColName.L {
		case "quantile", "time", "value":
			continue
		}
		var values set.StringSet
		remained, skipRequest, values = e.extractCol(schema, names, remained, name.ColName.L, false)
		if skipRequest {
			e.SkipRequest = skipRequest
			return nil
		}
		if len(values) == 0 {
			continue
		}
		if e.LabelConditions == nil {
			e.LabelConditions = make(map[string]set.StringSet)
		}
		e.LabelConditions[name.ColName.L] = values
	}
	return remained
}

func (e *MetricTableExtractor) getTimeRange(start, end int64) (time.Time, time.Time) {
	const defaultMetricQueryDuration = 10 * time.Minute
	var startTime, endTime time.Time
	if start == 0 && end == 0 {
		endTime = time.Now()
		return endTime.Add(-defaultMetricQueryDuration), endTime
	}
	if start != 0 {
		startTime = e.convertToTime(start)
	}
	if end != 0 {
		endTime = e.convertToTime(end)
	}
	if start == 0 {
		startTime = endTime.Add(-defaultMetricQueryDuration)
	}
	if end == 0 {
		endTime = startTime.Add(defaultMetricQueryDuration)
	}
	return startTime, endTime
}

func (e *MetricTableExtractor) parseQuantiles(quantileSet set.StringSet) []float64 {
	quantiles := make([]float64, 0, len(quantileSet))
	for k := range quantileSet {
		v, err := strconv.ParseFloat(k, 64)
		if err != nil {
			// ignore the parse error won't affect result.
			continue
		}
		quantiles = append(quantiles, v)
	}
	sort.Float64s(quantiles)
	return quantiles
}

func (e *MetricTableExtractor) convertToTime(t int64) time.Time {
	if t == 0 || t == math.MaxInt64 {
		return time.Now()
	}
	return time.Unix(t/1000, (t%1000)*int64(time.Millisecond))
}

// InspectionResultTableExtractor is used to extract some predicates of `inspection_result`
type InspectionResultTableExtractor struct {
	extractHelper
	// SkipInspection means the where clause always false, we don't need to request any component
	SkipInspection bool
	// Rules represents rules applied to, and we should apply all inspection rules if there is no rules specified
	// e.g: SELECT * FROM inspection_result WHERE rule in ('ddl', 'config')
	Rules set.StringSet
	// Items represents items applied to, and we should apply all inspection item if there is no rules specified
	// e.g: SELECT * FROM inspection_result WHERE item in ('ddl.lease', 'raftstore.threadpool')
	Items set.StringSet
}

// Extract implements the MemTablePredicateExtractor Extract interface
func (e *InspectionResultTableExtractor) Extract(
	ctx sessionctx.Context,
	schema *expression.Schema,
	names []*types.FieldName,
	predicates []expression.Expression,
) (remained []expression.Expression) {
	// Extract the `type/address` columns
	remained, ruleSkip, rules := e.extractCol(schema, names, predicates, "rule", true)
	remained, itemSkip, items := e.extractCol(schema, names, remained, "item", true)
	e.SkipInspection = ruleSkip || itemSkip
	e.Rules = rules
	e.Items = items
>>>>>>> 4dfbb14c
	return remained
}<|MERGE_RESOLUTION|>--- conflicted
+++ resolved
@@ -471,20 +471,6 @@
 	return remained
 }
 
-<<<<<<< HEAD
-// SlowQueryExtractor is used to extract some predicates of `slow_query`
-type SlowQueryExtractor struct {
-	extractHelper
-
-	SkipRequest bool
-	StartTime   time.Time
-	EndTime     time.Time
-	enable      bool
-}
-
-// Extract implements the MemTablePredicateExtractor Extract interface
-func (e *SlowQueryExtractor) Extract(
-=======
 // MetricTableExtractor is used to extract some predicates of metric_schema tables.
 type MetricTableExtractor struct {
 	extractHelper
@@ -501,24 +487,11 @@
 
 // Extract implements the MemTablePredicateExtractor Extract interface
 func (e *MetricTableExtractor) Extract(
->>>>>>> 4dfbb14c
 	ctx sessionctx.Context,
 	schema *expression.Schema,
 	names []*types.FieldName,
 	predicates []expression.Expression,
 ) []expression.Expression {
-<<<<<<< HEAD
-	remained, startTime, endTime := e.extractTimeRange(ctx, schema, names, predicates, "time")
-	if endTime == 0 {
-		endTime = math.MaxInt64
-	}
-	//e.StartTime = startTime
-	//e.EndTime = endTime
-	e.SkipRequest = startTime > endTime
-	if e.SkipRequest {
-		return nil
-	}
-=======
 	// Extract the `quantile` columns
 	remained, skipRequest, quantileSet := e.extractCol(schema, names, predicates, "quantile", true)
 	e.Quantiles = e.parseQuantiles(quantileSet)
@@ -627,6 +600,70 @@
 	e.SkipInspection = ruleSkip || itemSkip
 	e.Rules = rules
 	e.Items = items
->>>>>>> 4dfbb14c
 	return remained
+}
+
+// SlowQueryExtractor is used to extract some predicates of `slow_query`
+type SlowQueryExtractor struct {
+	extractHelper
+
+	SkipRequest bool
+	StartTime   time.Time
+	EndTime     time.Time
+	enable      bool
+}
+
+// Extract implements the MemTablePredicateExtractor Extract interface
+func (e *SlowQueryExtractor) Extract(
+	ctx sessionctx.Context,
+	schema *expression.Schema,
+	names []*types.FieldName,
+	predicates []expression.Expression,
+) []expression.Expression {
+	remained, startTime, endTime := e.extractTimeRange(ctx, schema, names, predicates, "time", ctx.GetSessionVars().StmtCtx.TimeZone)
+	if startTime == 0 && endTime == 0 {
+		return remained
+	}
+
+	e.SkipRequest = startTime > endTime
+	if e.SkipRequest {
+		return nil
+	}
+	return remained
+}
+
+func (e *SlowQueryExtractor) setTimeRange(start, end int64) {
+	const defaultSlowQueryDuration = 24 * time.Hour
+	var startTime, endTime time.Time
+	if start == 0 && end == 0 {
+		return
+	}
+	if start != 0 {
+		startTime = e.convertToTime(start)
+	}
+	if end != 0 {
+		endTime = e.convertToTime(end)
+	}
+	if start == 0 {
+		startTime = endTime.Add(-defaultSlowQueryDuration)
+	}
+	if end == 0 {
+		endTime = startTime.Add(defaultSlowQueryDuration)
+	}
+	e.StartTime, e.EndTime = startTime, endTime
+	e.enable = true
+}
+
+func (e *SlowQueryExtractor) CheckTimeInvalid(t time.Time) bool {
+	if !e.enable || t.Before(e.StartTime) || t.After(e.EndTime) {
+		return true
+	}
+	return false
+}
+
+func (e *SlowQueryExtractor) convertToTime(t int64) time.Time {
+	if t == 0 || t == math.MaxInt64 {
+		return time.Now()
+	}
+	return time.Unix(t/1000, (t%1000)*int64(time.Millisecond))
 }