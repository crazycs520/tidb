--- conflicted
+++ resolved
@@ -1396,32 +1396,10 @@
 
 	// Wait the top sql collector to collect profile data.
 	collector.WaitCollectCnt(1)
-<<<<<<< HEAD
-=======
-
-	timeoutCtx, cancel := context.WithTimeout(context.Background(), time.Second*20)
-	defer cancel()
-	checkFn := func(sql, planRegexp string) {
-		c.Assert(timeoutCtx.Err(), IsNil)
-		commentf := Commentf("sql: %v", sql)
-		stats := collector.GetSQLStatsBySQLWithRetry(sql, len(planRegexp) > 0)
-		// since 1 sql may has many plan, check `len(stats) > 0` instead of `len(stats) == 1`.
-		c.Assert(len(stats) > 0, IsTrue, commentf)
-
-		for _, s := range stats {
-			sqlStr := collector.GetSQL(s.SQLDigest)
-			encodedPlan := collector.GetPlan(s.PlanDigest)
-			// Normalize the user SQL before check.
-			normalizedSQL := parser.Normalize(sql)
-			c.Assert(sqlStr, Equals, normalizedSQL, commentf)
-			// decode plan before check.
-			normalizedPlan, err := plancodec.DecodeNormalizedPlan(encodedPlan)
-			c.Assert(err, IsNil)
-			// remove '\n' '\t' before do regexp match.
-			normalizedPlan = strings.Replace(normalizedPlan, "\n", " ", -1)
-			normalizedPlan = strings.Replace(normalizedPlan, "\t", " ", -1)
-			c.Assert(normalizedPlan, Matches, planRegexp, commentf)
-		}
+	// Check result of test case 3.
+	for _, ca := range cases3 {
+		checkFn(ca.prepare, ca.planRegexp)
+		ca.cancel()
 	}
 
 	// Test case 4: transaction commit
@@ -1432,26 +1410,6 @@
 		db.Exec("insert into t () values (),(),(),(),(),(),(),(),(),(),(),(),(),(),(),(),(),(),(),(),(),()")
 		db.Exec("commit")
 	})
-
-	// Check result of test case 1.
-	for _, ca := range cases1 {
-		checkFn(ca.sql, ca.planRegexp)
-		ca.cancel()
-	}
-
-	// Check result of test case 2.
-	for _, ca := range cases2 {
-		checkFn(ca.prepare, ca.planRegexp)
-		ca.cancel()
-	}
-
->>>>>>> aaed4346
-	// Check result of test case 3.
-	for _, ca := range cases3 {
-		checkFn(ca.prepare, ca.planRegexp)
-		ca.cancel()
-	}
-
 	// Check result of test case 4.
 	checkFn("commit", "")
 }
