--- conflicted
+++ resolved
@@ -1917,12 +1917,9 @@
 }
 
 func (c *resourceTagChecker) checkReqExist(t *testing.T, digest stmtstats.BinaryDigest, sqlStr string, reqs ...tikvrpc.CmdType) {
-<<<<<<< HEAD
-	if len(reqs)==0{
+	if len(reqs) == 0 {
 		return
 	}
-=======
->>>>>>> e15e6d03
 	c.Lock()
 	defer c.Unlock()
 	reqMap, ok := c.sqlDigest2Reqs[digest]
@@ -1987,11 +1984,11 @@
 	unistore.UnistoreRPCClientSendHook = func(req *tikvrpc.Request) {
 		tag := req.GetResourceGroupTag()
 		if len(tag) == 0 {
-			startKey, txnTs,err := testutil.GetReqStartKeyAndTxnTs(req)
+			startKey, txnTs, err := testutil.GetReqStartKeyAndTxnTs(req)
 			if err != nil {
 				logutil.BgLogger().Error("FAIL-- get request start key meet error", zap.String("err", err.Error()), zap.Stack("stack"))
 			}
-			require.NoError(t,err)
+			require.NoError(t, err)
 			var tid int64
 			if tablecodec.IsRecordKey(startKey) {
 				tid, _, err = tablecodec.DecodeRecordKey(startKey)
@@ -2003,8 +2000,8 @@
 			if err == nil && tid != 0 && txnTs > startTimestamp {
 				tbl, ok := ts.domain.InfoSchema().TableByID(tid)
 				if ok {
-					logutil.BgLogger().Error("FAIL-- rpc request does not set the resource tag", zap.String("req", req.Type.String()),zap.String("table", tbl.Meta().Name.O), zap.Stack("stack"))
-					require.Fail(t,"")
+					logutil.BgLogger().Error("FAIL-- rpc request does not set the resource tag", zap.String("req", req.Type.String()), zap.String("table", tbl.Meta().Name.O), zap.Stack("stack"))
+					require.Fail(t, "")
 				}
 			}
 			return
