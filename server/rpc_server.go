--- conflicted
+++ resolved
@@ -70,11 +70,7 @@
 // 2. Coprocessor service, it reuse the TikvServer interface, but only support the Coprocessor interface now.
 // Coprocessor service will handle the cop task from other TiDB server. Currently, it's only use for read the cluster memory table.
 type rpcServer struct {
-<<<<<<< HEAD
-	sysutil.DiagnosticsServer
-=======
 	*sysutil.DiagnosticsServer
->>>>>>> cc635dbc
 	tikvpb.TikvServer
 	dom *domain.Domain
 	sm  util.SessionManager
