// Copyright 2017 PingCAP, Inc.
//
// Licensed under the Apache License, Version 2.0 (the "License");
// you may not use this file except in compliance with the License.
// You may obtain a copy of the License at
//
//     http://www.apache.org/licenses/LICENSE-2.0
//
// Unless required by applicable law or agreed to in writing, software
// distributed under the License is distributed on an "AS IS" BASIS,
// See the License for the specific language governing permissions and
// limitations under the License.

package server

import (
	"archive/zip"
	"bytes"
	"context"
	"encoding/json"
	"fmt"
	"github.com/pingcap/tidb/rpcserver"
	"net"
	"net/http"
	"net/http/pprof"
	"net/url"
	"runtime"
	rpprof "runtime/pprof"
	"strconv"
	"strings"
	"time"

	"github.com/gorilla/mux"
	"github.com/pingcap/errors"
	"github.com/pingcap/fn"
	"github.com/pingcap/parser/mysql"
	"github.com/pingcap/parser/terror"
	"github.com/pingcap/tidb/config"
	"github.com/pingcap/tidb/kv"
	"github.com/pingcap/tidb/util"
	"github.com/pingcap/tidb/util/logutil"
	"github.com/pingcap/tidb/util/printer"
	"github.com/prometheus/client_golang/prometheus/promhttp"
	"github.com/soheilhy/cmux"
	"github.com/tiancaiamao/appdash/traceapp"
	"go.uber.org/zap"
	static "sourcegraph.com/sourcegraph/appdash-data"
)

const defaultStatusPort = 10080

func (s *Server) startStatusHTTP() {
	go s.startHTTPServer()
}

func serveError(w http.ResponseWriter, status int, txt string) {
	w.Header().Set("Content-Type", "text/plain; charset=utf-8")
	w.Header().Set("X-Go-Pprof", "1")
	w.Header().Del("Content-Disposition")
	w.WriteHeader(status)
	_, err := fmt.Fprintln(w, txt)
	terror.Log(err)
}

func sleepWithCtx(ctx context.Context, d time.Duration) {
	select {
	case <-time.After(d):
	case <-ctx.Done():
	}
}

func (s *Server) startHTTPServer() {
	router := mux.NewRouter()

	router.HandleFunc("/status", s.handleStatus).Name("Status")
	// HTTP path for prometheus.
	router.Handle("/metrics", promhttp.Handler()).Name("Metrics")

	// HTTP path for dump statistics.
	router.Handle("/stats/dump/{db}/{table}", s.newStatsHandler()).Name("StatsDump")
	router.Handle("/stats/dump/{db}/{table}/{snapshot}", s.newStatsHistoryHandler()).Name("StatsHistoryDump")

	router.Handle("/settings", settingsHandler{}).Name("Settings")
	router.Handle("/reload-config", configReloadHandler{}).Name("ConfigReload")
	router.Handle("/binlog/recover", binlogRecover{}).Name("BinlogRecover")

	tikvHandlerTool := s.newTikvHandlerTool()
	router.Handle("/schema", schemaHandler{tikvHandlerTool}).Name("Schema")
	router.Handle("/schema/{db}", schemaHandler{tikvHandlerTool})
	router.Handle("/schema/{db}/{table}", schemaHandler{tikvHandlerTool})
	router.Handle("/tables/{colID}/{colTp}/{colFlag}/{colLen}", valueHandler{})
	router.Handle("/ddl/history", ddlHistoryJobHandler{tikvHandlerTool}).Name("DDL_History")
	router.Handle("/ddl/owner/resign", ddlResignOwnerHandler{tikvHandlerTool.Store.(kv.Storage)}).Name("DDL_Owner_Resign")

	// HTTP path for get the TiDB config
	router.Handle("/config", fn.Wrap(func() (*config.Config, error) {
		return config.GetGlobalConfig(), nil
	}))

	// HTTP path for get server info.
	router.Handle("/info", serverInfoHandler{tikvHandlerTool}).Name("Info")
	router.Handle("/info/all", allServerInfoHandler{tikvHandlerTool}).Name("InfoALL")
	// HTTP path for get db and table info that is related to the tableID.
	router.Handle("/db-table/{tableID}", dbTableHandler{tikvHandlerTool})
	// HTTP path for get table tiflash replica info.
	router.Handle("/tiflash/replica", flashReplicaHandler{tikvHandlerTool})

	if s.cfg.Store == "tikv" {
		// HTTP path for tikv.
		router.Handle("/tables/{db}/{table}/regions", tableHandler{tikvHandlerTool, opTableRegions})
		router.Handle("/tables/{db}/{table}/scatter", tableHandler{tikvHandlerTool, opTableScatter})
		router.Handle("/tables/{db}/{table}/stop-scatter", tableHandler{tikvHandlerTool, opStopTableScatter})
		router.Handle("/tables/{db}/{table}/disk-usage", tableHandler{tikvHandlerTool, opTableDiskUsage})
		router.Handle("/regions/meta", regionHandler{tikvHandlerTool}).Name("RegionsMeta")
		router.Handle("/regions/hot", regionHandler{tikvHandlerTool}).Name("RegionHot")
		router.Handle("/regions/{regionID}", regionHandler{tikvHandlerTool})
	}

	// HTTP path for get MVCC info
	router.Handle("/mvcc/key/{db}/{table}/{handle}", mvccTxnHandler{tikvHandlerTool, opMvccGetByKey})
	router.Handle("/mvcc/txn/{startTS}/{db}/{table}", mvccTxnHandler{tikvHandlerTool, opMvccGetByTxn})
	router.Handle("/mvcc/hex/{hexKey}", mvccTxnHandler{tikvHandlerTool, opMvccGetByHex})
	router.Handle("/mvcc/index/{db}/{table}/{index}/{handle}", mvccTxnHandler{tikvHandlerTool, opMvccGetByIdx})

	addr := fmt.Sprintf("%s:%d", s.cfg.Status.StatusHost, s.cfg.Status.StatusPort)
	if s.cfg.Status.StatusPort == 0 {
		addr = fmt.Sprintf("%s:%d", s.cfg.Status.StatusHost, defaultStatusPort)
	}

	// HTTP path for web UI.
	if host, port, err := net.SplitHostPort(addr); err == nil {
		if host == "" {
			host = "localhost"
		}
		baseURL := &url.URL{
			Scheme: "http",
			Host:   fmt.Sprintf("%s:%s", host, port),
		}
		router.HandleFunc("/web/trace", traceapp.HandleTiDB).Name("Trace Viewer")
		sr := router.PathPrefix("/web/trace/").Subrouter()
		if _, err := traceapp.New(traceapp.NewRouter(sr), baseURL); err != nil {
			logutil.BgLogger().Error("new failed", zap.Error(err))
		}
		router.PathPrefix("/static/").Handler(http.StripPrefix("/static", http.FileServer(static.Data)))
	}

	serverMux := http.NewServeMux()
	serverMux.Handle("/", router)

	serverMux.HandleFunc("/debug/pprof/", pprof.Index)
	serverMux.HandleFunc("/debug/pprof/cmdline", pprof.Cmdline)
	serverMux.HandleFunc("/debug/pprof/profile", pprof.Profile)
	serverMux.HandleFunc("/debug/pprof/symbol", pprof.Symbol)
	serverMux.HandleFunc("/debug/pprof/trace", pprof.Trace)

	serverMux.HandleFunc("/debug/zip", func(w http.ResponseWriter, r *http.Request) {
		w.Header().Set("Content-Disposition", fmt.Sprintf(`attachment; filename="tidb_debug"`+time.Now().Format("20060102150405")+".zip"))

		// dump goroutine/heap/mutex
		items := []struct {
			name   string
			gc     int
			debug  int
			second int
		}{
			{name: "goroutine", debug: 2},
			{name: "heap", gc: 1},
			{name: "mutex"},
		}
		zw := zip.NewWriter(w)
		for _, item := range items {
			p := rpprof.Lookup(item.name)
			if p == nil {
				serveError(w, http.StatusNotFound, "Unknown profile")
				return
			}
			if item.gc > 0 {
				runtime.GC()
			}
			fw, err := zw.Create(item.name)
			if err != nil {
				serveError(w, http.StatusInternalServerError, fmt.Sprintf("Create zipped %s fail: %v", item.name, err))
				return
			}
			err = p.WriteTo(fw, item.debug)
			terror.Log(err)
		}

		// dump profile
		fw, err := zw.Create("profile")
		if err != nil {
			serveError(w, http.StatusInternalServerError, fmt.Sprintf("Create zipped %s fail: %v", "profile", err))
			return
		}
		if err := rpprof.StartCPUProfile(fw); err != nil {
			serveError(w, http.StatusInternalServerError,
				fmt.Sprintf("Could not enable CPU profiling: %s", err))
			return
		}
		sec, err := strconv.ParseInt(r.FormValue("seconds"), 10, 64)
		if sec <= 0 || err != nil {
			sec = 10
		}
		sleepWithCtx(r.Context(), time.Duration(sec)*time.Second)
		rpprof.StopCPUProfile()

		// dump config
		fw, err = zw.Create("config")
		if err != nil {
			serveError(w, http.StatusInternalServerError, fmt.Sprintf("Create zipped %s fail: %v", "config", err))
			return
		}
		js, err := json.MarshalIndent(config.GetGlobalConfig(), "", " ")
		if err != nil {
			serveError(w, http.StatusInternalServerError, fmt.Sprintf("get config info fail%v", err))
			return
		}
		_, err = fw.Write(js)
		terror.Log(err)

		// dump version
		fw, err = zw.Create("version")
		if err != nil {
			serveError(w, http.StatusInternalServerError, fmt.Sprintf("Create zipped %s fail: %v", "version", err))
			return
		}
		_, err = fw.Write([]byte(printer.GetTiDBInfo()))
		terror.Log(err)

		err = zw.Close()
		terror.Log(err)
	})
	fetcher := sqlInfoFetcher{store: tikvHandlerTool.Store}
	serverMux.HandleFunc("/debug/sub-optimal-plan", fetcher.zipInfoForSQL)

	var (
		httpRouterPage bytes.Buffer
		pathTemplate   string
		err            error
	)
	httpRouterPage.WriteString("<html><head><title>TiDB Status and Metrics Report</title></head><body><h1>TiDB Status and Metrics Report</h1><table>")
	err = router.Walk(func(route *mux.Route, router *mux.Router, ancestors []*mux.Route) error {
		pathTemplate, err = route.GetPathTemplate()
		if err != nil {
			logutil.BgLogger().Error("get HTTP router path failed", zap.Error(err))
		}
		name := route.GetName()
		// If the name attribute is not set, GetName returns "".
		// "traceapp.xxx" are introduced by the traceapp package and are also ignored.
		if name != "" && !strings.HasPrefix(name, "traceapp") && err == nil {
			httpRouterPage.WriteString("<tr><td><a href='" + pathTemplate + "'>" + name + "</a><td></tr>")
		}
		return nil
	})
	if err != nil {
		logutil.BgLogger().Error("generate root failed", zap.Error(err))
	}
	httpRouterPage.WriteString("<tr><td><a href='/debug/pprof/'>Debug</a><td></tr>")
	httpRouterPage.WriteString("</table></body></html>")
	router.HandleFunc("/", func(responseWriter http.ResponseWriter, request *http.Request) {
		_, err = responseWriter.Write([]byte(httpRouterPage.String()))
		if err != nil {
			logutil.BgLogger().Error("write HTTP index page failed", zap.Error(err))
		}
	})

	logutil.BgLogger().Info("for status and metrics report", zap.String("listening on addr", addr))
	s.setupStatuServerAndRPCServer(addr, serverMux)
}

func (s *Server) setupStatuServerAndRPCServer(addr string, serverMux *http.ServeMux) {
	l, err := net.Listen("tcp", addr)
	if err != nil {
		logutil.BgLogger().Info("listen failed", zap.Error(err))
		return
	}
	m := cmux.New(l)
	// Match connections in order:
	// First HTTP, and otherwise grpc.
	httpL := m.Match(cmux.HTTP1Fast())
	grpcL := m.Match(cmux.Any())

	s.statusServer = &http.Server{Addr: addr, Handler: CorsHandler{handler: serverMux, cfg: s.cfg}}
<<<<<<< HEAD
	s.grpcServer = rpcserver.CreateTiDBRPCServer()
	//s.grpcServer = mocktikv.CreateTiDBRPCServer()
=======
	s.grpcServer = NewRPCServer(s.cfg.Security)
>>>>>>> 9fd3e923

	go util.WithRecovery(func() {
		err := s.grpcServer.Serve(grpcL)
		logutil.BgLogger().Error("grpc server error", zap.Error(err))
	}, nil)

	if len(s.cfg.Security.ClusterSSLCA) != 0 {
		go util.WithRecovery(func() {
			err := s.statusServer.ServeTLS(httpL, s.cfg.Security.ClusterSSLCert, s.cfg.Security.ClusterSSLKey)
			logutil.BgLogger().Error("http server error", zap.Error(err))
		}, nil)
	} else {
		go util.WithRecovery(func() {
			err := s.statusServer.Serve(httpL)
			logutil.BgLogger().Error("http server error", zap.Error(err))
		}, nil)
	}
	err = m.Serve()
	if err != nil {
		logutil.BgLogger().Error("start status/rpc server error", zap.Error(err))
	}
}

// status of TiDB.
type status struct {
	Connections int    `json:"connections"`
	Version     string `json:"version"`
	GitHash     string `json:"git_hash"`
}

func (s *Server) handleStatus(w http.ResponseWriter, req *http.Request) {
	w.Header().Set("Content-Type", "application/json")

	st := status{
		Connections: s.ConnectionCount(),
		Version:     mysql.ServerVersion,
		GitHash:     printer.TiDBGitHash,
	}
	js, err := json.Marshal(st)
	if err != nil {
		w.WriteHeader(http.StatusInternalServerError)
		logutil.BgLogger().Error("encode json failed", zap.Error(err))
	} else {
		_, err = w.Write(js)
		terror.Log(errors.Trace(err))
	}
}<|MERGE_RESOLUTION|>--- conflicted
+++ resolved
@@ -19,7 +19,6 @@
 	"context"
 	"encoding/json"
 	"fmt"
-	"github.com/pingcap/tidb/rpcserver"
 	"net"
 	"net/http"
 	"net/http/pprof"
@@ -281,12 +280,7 @@
 	grpcL := m.Match(cmux.Any())
 
 	s.statusServer = &http.Server{Addr: addr, Handler: CorsHandler{handler: serverMux, cfg: s.cfg}}
-<<<<<<< HEAD
-	s.grpcServer = rpcserver.CreateTiDBRPCServer()
-	//s.grpcServer = mocktikv.CreateTiDBRPCServer()
-=======
 	s.grpcServer = NewRPCServer(s.cfg.Security)
->>>>>>> 9fd3e923
 
 	go util.WithRecovery(func() {
 		err := s.grpcServer.Serve(grpcL)
