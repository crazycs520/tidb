--- conflicted
+++ resolved
@@ -655,14 +655,6 @@
 		RefreshInterval:     1800,
 		HistorySize:         24,
 	},
-<<<<<<< HEAD
-	TopSQL: TopSQL{
-		Enable:          false,
-		RefreshInterval: 1,
-		MaxStmtCount:    5000,
-	},
-=======
->>>>>>> 702c86b8
 	IsolationRead: IsolationRead{
 		Engines: []string{"tikv", "tiflash", "tidb"},
 	},
