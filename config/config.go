--- conflicted
+++ resolved
@@ -73,15 +73,11 @@
 	TiKVClient          TiKVClient        `toml:"tikv-client" json:"tikv-client"`
 	Binlog              Binlog            `toml:"binlog" json:"binlog"`
 	CompatibleKillQuery bool              `toml:"compatible-kill-query" json:"compatible-kill-query"`
-<<<<<<< HEAD
 	CheckMb4ValueInUTF8 bool              `toml:"check-mb4-value-in-utf8" json:"check-mb4-value-in-utf8"`
 	// TreatOldVersionUTF8AsUTF8MB4 is use to treat old version table/column UTF8 charset as UTF8MB4. This is for compatibility.
 	// Currently not support dynamic modify, because this need to reload all old version schema.
-	TreatOldVersionUTF8AsUTF8MB4 bool `toml:"treat-old-version-utf8-as-utf8mb4" json:"treat-old-version-utf8-as-utf8mb4"`
-=======
-	CheckMb4ValueInUtf8 bool              `toml:"check-mb4-value-in-utf8" json:"check-mb4-value-in-utf8"`
-	Plugin              Plugin            `toml:"plugin" json:"plugin"`
->>>>>>> b2492a5a
+	TreatOldVersionUTF8AsUTF8MB4 bool   `toml:"treat-old-version-utf8-as-utf8mb4" json:"treat-old-version-utf8-as-utf8mb4"`
+	Plugin                       Plugin `toml:"plugin" json:"plugin"`
 }
 
 // Log is the log section of config.
