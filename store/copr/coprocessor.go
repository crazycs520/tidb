// Copyright 2016 PingCAP, Inc.
//
// Licensed under the Apache License, Version 2.0 (the "License");
// you may not use this file except in compliance with the License.
// You may obtain a copy of the License at
//
//     http://www.apache.org/licenses/LICENSE-2.0
//
// Unless required by applicable law or agreed to in writing, software
// distributed under the License is distributed on an "AS IS" BASIS,
// WITHOUT WARRANTIES OR CONDITIONS OF ANY KIND, either express or implied.
// See the License for the specific language governing permissions and
// limitations under the License.

package copr

import (
	"context"
	"fmt"
	"math"
	"net"
	"strconv"
	"strings"
	"sync"
	"sync/atomic"
	"time"
	"unsafe"

	"github.com/gogo/protobuf/proto"
	"github.com/pingcap/errors"
	"github.com/pingcap/failpoint"
	"github.com/pingcap/kvproto/pkg/coprocessor"
	"github.com/pingcap/kvproto/pkg/kvrpcpb"
	"github.com/pingcap/kvproto/pkg/metapb"
	"github.com/pingcap/tidb/domain/infosync"
	"github.com/pingcap/tidb/errno"
	"github.com/pingcap/tidb/kv"
	tidbmetrics "github.com/pingcap/tidb/metrics"
	"github.com/pingcap/tidb/parser/terror"
	"github.com/pingcap/tidb/store/driver/backoff"
	derr "github.com/pingcap/tidb/store/driver/error"
	"github.com/pingcap/tidb/store/driver/options"
	"github.com/pingcap/tidb/util/execdetails"
	"github.com/pingcap/tidb/util/logutil"
	"github.com/pingcap/tidb/util/mathutil"
	"github.com/pingcap/tidb/util/memory"
	"github.com/pingcap/tidb/util/paging"
	"github.com/pingcap/tidb/util/trxevents"
	"github.com/pingcap/tipb/go-tipb"
	"github.com/tikv/client-go/v2/metrics"
	"github.com/tikv/client-go/v2/tikv"
	"github.com/tikv/client-go/v2/tikvrpc"
	"github.com/tikv/client-go/v2/txnkv/txnlock"
	"github.com/tikv/client-go/v2/txnkv/txnsnapshot"
	"github.com/tikv/client-go/v2/util"
	"go.uber.org/zap"
)

var coprCacheCounterEvict = tidbmetrics.DistSQLCoprCacheCounter.WithLabelValues("evict")

var (
	coprCacheCounterHit  = tidbmetrics.DistSQLCoprCacheCounter.WithLabelValues("hit")
	coprCacheCounterMiss = tidbmetrics.DistSQLCoprCacheCounter.WithLabelValues("miss")
)

// Maximum total sleep time(in ms) for kv/cop commands.
const (
	copBuildTaskMaxBackoff = 5000
	copNextMaxBackoff      = 20000
	CopSmallTaskRow        = 32 // 32 is the initial batch size of TiKV
	smallTaskSigma         = 0.5
	smallConcPerCore       = 20
)

// CopClient is coprocessor client.
type CopClient struct {
	kv.RequestTypeSupportedChecker
	store           *Store
	replicaReadSeed uint32
}

// Send builds the request and gets the coprocessor iterator response.
func (c *CopClient) Send(ctx context.Context, req *kv.Request, variables interface{}, option *kv.ClientSendOption) kv.Response {
	vars, ok := variables.(*tikv.Variables)
	if !ok {
		return copErrorResponse{errors.Errorf("unsupported variables:%+v", variables)}
	}
	if req.StoreType == kv.TiFlash && req.BatchCop {
		logutil.BgLogger().Debug("send batch requests")
		return c.sendBatch(ctx, req, vars, option)
	}
	ctx = context.WithValue(ctx, tikv.TxnStartKey(), req.StartTs)
	ctx = context.WithValue(ctx, util.RequestSourceKey, req.RequestSource)
	enabledRateLimitAction := option.EnabledRateLimitAction
	sessionMemTracker := option.SessionMemTracker
	it, errRes := c.BuildCopIterator(ctx, req, vars, option)
	if errRes != nil {
		return errRes
	}
	ctx = context.WithValue(ctx, tikv.RPCCancellerCtxKey{}, it.rpcCancel)
	if sessionMemTracker != nil && enabledRateLimitAction {
		sessionMemTracker.FallbackOldAndSetNewAction(it.actionOnExceed)
	}
	it.open(ctx, enabledRateLimitAction, option.EnableCollectExecutionInfo)
	return it
}

// BuildCopIterator builds the iterator without calling `open`.
func (c *CopClient) BuildCopIterator(ctx context.Context, req *kv.Request, vars *tikv.Variables, option *kv.ClientSendOption) (*copIterator, kv.Response) {
	eventCb := option.EventCb
	failpoint.Inject("DisablePaging", func(_ failpoint.Value) {
		req.Paging.Enable = false
	})
	if req.StoreType == kv.TiDB {
		// coprocessor on TiDB doesn't support paging
		req.Paging.Enable = false
		req.FixedRowCountHint = nil
	}
	if req.Tp != kv.ReqTypeDAG {
		// coprocessor request but type is not DAG
		req.Paging.Enable = false
	}
	failpoint.Inject("checkKeyRangeSortedForPaging", func(_ failpoint.Value) {
		if req.Paging.Enable {
			if !req.KeyRanges.IsFullySorted() {
				logutil.BgLogger().Fatal("distsql request key range not sorted!")
			}
		}
	})
	if req.RequestSource.RequestSourceInternal || req.Tp != kv.ReqTypeDAG {
		// disable extra concurrency for internal tasks.
		req.FixedRowCountHint = nil
	}
	failpoint.Inject("disableFixedRowCountHint", func(_ failpoint.Value) {
		req.FixedRowCountHint = nil
	})
	if req.Tp != kv.ReqTypeDAG || req.StoreType != kv.TiKV {
		req.StoreBatchSize = 0
	}
	// TODO: support keep-order batch
	if req.ReplicaRead != kv.ReplicaReadLeader || req.KeepOrder {
		// disable batch copr for follower read
		req.StoreBatchSize = 0
	}
	// disable paging for batch copr
	if req.Paging.Enable {
		req.StoreBatchSize = 0
	}

	bo := backoff.NewBackofferWithVars(ctx, copBuildTaskMaxBackoff, vars)
	var (
		tasks []*copTask
		err   error
	)
	buildTaskFunc := func(ranges []kv.KeyRange) error {
		keyRanges := NewKeyRanges(ranges)
		tasksFromRanges, err := buildCopTasks(bo, c.store.GetRegionCache(), keyRanges, req, eventCb, false)
		if err != nil {
			return err
		}
		if len(tasks) == 0 {
			tasks = tasksFromRanges
			return nil
		}
		tasks = append(tasks, tasksFromRanges...)
		return nil
	}
	// Here we build the task by partition, not directly by region.
	// This is because it's possible that TiDB merge multiple small partition into one region which break some assumption.
	// Keep it split by partition would be more safe.
	err = req.KeyRanges.ForEachPartitionWithErr(buildTaskFunc)
	// only batch store requests in first build.
	req.StoreBatchSize = 0
	reqType := "null"
	if req.ClosestReplicaReadAdjuster != nil {
		reqType = "miss"
		if req.ClosestReplicaReadAdjuster(req, len(tasks)) {
			reqType = "hit"
		}
	}
	tidbmetrics.DistSQLCoprClosestReadCounter.WithLabelValues(reqType).Inc()
	if err != nil {
		return nil, copErrorResponse{err}
	}
	it := &copIterator{
		store:           c.store,
		req:             req,
		concurrency:     req.Concurrency,
		finishCh:        make(chan struct{}),
		vars:            vars,
		memTracker:      req.MemTracker,
		replicaReadSeed: c.replicaReadSeed,
		rpcCancel:       tikv.NewRPCanceller(),
	}
	it.tasks = tasks
	if it.concurrency > len(tasks) {
		it.concurrency = len(tasks)
	}
	if req.FixedRowCountHint != nil {
		var smallTasks int
		smallTasks, it.smallTaskConcurrency = smallTaskConcurrency(tasks, c.store.numcpu)
		if len(tasks)-smallTasks < it.concurrency {
			it.concurrency = len(tasks) - smallTasks
		}
	}
	if it.concurrency < 1 {
		// Make sure that there is at least one worker.
		it.concurrency = 1
	}

	if it.req.KeepOrder {
		// Don't set high concurrency for the keep order case. It wastes a lot of memory and gains nothing.
		// TL;DR
		// Because for a keep order coprocessor request, the cop tasks are handled one by one, if we set a
		// higher concurrency, the data is just cached and not consumed for a while, this increase the memory usage.
		// Set concurrency to 2 can reduce the memory usage and I've tested that it does not necessarily
		// decrease the performance.
		// For ReqTypeAnalyze, we keep its concurrency to avoid slow analyze(see https://github.com/pingcap/tidb/issues/40162 for details).
		if it.concurrency > 2 && it.req.Tp != kv.ReqTypeAnalyze {
			oldConcurrency := it.concurrency
			partitionNum := req.KeyRanges.PartitionNum()
			if partitionNum > it.concurrency {
				partitionNum = it.concurrency
			}
			it.concurrency = 2
			if it.concurrency < partitionNum {
				it.concurrency = partitionNum
			}

			failpoint.Inject("testRateLimitActionMockConsumeAndAssert", func(val failpoint.Value) {
				if val.(bool) {
					// When the concurrency is too small, test case tests/realtikvtest/sessiontest.TestCoprocessorOOMAction can't trigger OOM condition
					it.concurrency = oldConcurrency
				}
			})
		}
		if it.smallTaskConcurrency > 20 {
			it.smallTaskConcurrency = 20
		}
		it.sendRate = util.NewRateLimit(2 * (it.concurrency + it.smallTaskConcurrency))
		it.respChan = nil
	} else {
		it.respChan = make(chan *copResponse)
		it.sendRate = util.NewRateLimit(it.concurrency + it.smallTaskConcurrency)
	}
	it.actionOnExceed = newRateLimitAction(uint(it.sendRate.GetCapacity()))
	return it, nil
}

// copTask contains a related Region and KeyRange for a kv.Request.
type copTask struct {
	taskID     uint64
	region     tikv.RegionVerID
	bucketsVer uint64
	ranges     *KeyRanges

	respChan  chan *copResponse
	storeAddr string
	cmdType   tikvrpc.CmdType
	storeType kv.StoreType

	eventCb       trxevents.EventCallback
	paging        bool
	pagingSize    uint64
	pagingTaskIdx uint32

	partitionIndex   int64 // used by balanceBatchCopTask in PartitionTableScan
	requestSource    util.RequestSource
	RowCountHint     int // used for extra concurrency of small tasks, -1 for unknown row count
	batchTaskList    map[uint64]*batchedCopTask
	meetLockFallback bool
<<<<<<< HEAD

	// timeout value for one kv readonly request
	tikvClientReadTimeout uint64
=======
	// firstReadType is used to indicate the type of first read when retrying.
	firstReadType string
>>>>>>> ec0ffe82
}

type batchedCopTask struct {
	task    *copTask
	region  coprocessor.RegionInfo
	storeID uint64
	peer    *metapb.Peer
}

func (r *copTask) String() string {
	return fmt.Sprintf("region(%d %d %d) ranges(%d) store(%s)",
		r.region.GetID(), r.region.GetConfVer(), r.region.GetVer(), r.ranges.Len(), r.storeAddr)
}

func (r *copTask) ToPBBatchTasks() []*coprocessor.StoreBatchTask {
	if len(r.batchTaskList) == 0 {
		return nil
	}
	pbTasks := make([]*coprocessor.StoreBatchTask, 0, len(r.batchTaskList))
	for _, task := range r.batchTaskList {
		pbTasks = append(pbTasks, &coprocessor.StoreBatchTask{
			RegionId:    task.region.GetRegionId(),
			RegionEpoch: task.region.GetRegionEpoch(),
			Peer:        task.peer,
			Ranges:      task.region.GetRanges(),
			TaskId:      task.task.taskID,
		})
	}
	return pbTasks
}

// rangesPerTask limits the length of the ranges slice sent in one copTask.
const rangesPerTask = 25000

func buildCopTasks(bo *Backoffer, cache *RegionCache, ranges *KeyRanges, req *kv.Request, eventCb trxevents.EventCallback, ignoreTiDBKVReadTimeout bool) ([]*copTask, error) {
	start := time.Now()
	cmdType := tikvrpc.CmdCop
	if req.StoreType == kv.TiDB {
		return buildTiDBMemCopTasks(ranges, req)
	}

	hints := req.FixedRowCountHint
	rangesLen := ranges.Len()
	// Since ranges from multi partitions may be pushed to one cop iterator,
	// the relationship between hints and ranges is probably broken.
	// But multi-partitioned ranges and hints should not exist in the same time,
	// this check only guarantees there is no out-of-range use.
	if len(hints) != rangesLen {
		hints = nil
	}

	// TODO(youjiali1995): is there any request type that needn't be splitted by buckets?
	locs, err := cache.SplitKeyRangesByBuckets(bo, ranges)
	if err != nil {
		return nil, errors.Trace(err)
	}
	// Channel buffer is 2 for handling region split.
	// In a common case, two region split tasks will not be blocked.
	chanSize := 2
	// in paging request, a request will be returned in multi batches,
	// enlarge the channel size to avoid the request blocked by buffer full.
	if req.Paging.Enable {
		chanSize = 18
	}

	tasks := make([]*copTask, 0, len(locs))
	origRangeIdx := 0
	taskID := uint64(0)
	var store2Idx map[uint64]int
	if req.StoreBatchSize > 0 {
		store2Idx = make(map[uint64]int, 16)
	}
	for _, loc := range locs {
		// TiKV will return gRPC error if the message is too large. So we need to limit the length of the ranges slice
		// to make sure the message can be sent successfully.
		rLen := loc.Ranges.Len()
		// If this is a paging request, we set the paging size to minPagingSize,
		// the size will grow every round.
		pagingSize := uint64(0)
		if req.Paging.Enable {
			pagingSize = req.Paging.MinPagingSize
		}
		for i := 0; i < rLen; {
			nextI := mathutil.Min(i+rangesPerTask, rLen)
			hint := -1
			// calculate the row count hint
			if hints != nil {
				startKey, endKey := loc.Ranges.At(i).StartKey, loc.Ranges.At(nextI-1).EndKey
				// move to the previous range if startKey of current range is lower than endKey of previous location.
				// In the following example, task1 will move origRangeIdx to region(i, z).
				// When counting the row hint for task2, we need to move origRangeIdx back to region(a, h).
				// |<-      region(a, h)    ->| |<-   region(i, z)   ->|
				// |<- task1 ->| |<- task2 ->| ...
				if origRangeIdx > 0 && ranges.At(origRangeIdx-1).EndKey.Cmp(startKey) > 0 {
					origRangeIdx--
				}
				hint = 0
				for nextOrigRangeIdx := origRangeIdx; nextOrigRangeIdx < ranges.Len(); nextOrigRangeIdx++ {
					rangeStart := ranges.At(nextOrigRangeIdx).StartKey
					if rangeStart.Cmp(endKey) > 0 {
						origRangeIdx = nextOrigRangeIdx
						break
					}
					hint += hints[nextOrigRangeIdx]
				}
			}
			task := &copTask{
				taskID:        taskID,
				region:        loc.Location.Region,
				bucketsVer:    loc.getBucketVersion(),
				ranges:        loc.Ranges.Slice(i, nextI),
				respChan:      make(chan *copResponse, chanSize),
				cmdType:       cmdType,
				storeType:     req.StoreType,
				eventCb:       eventCb,
				paging:        req.Paging.Enable,
				pagingSize:    pagingSize,
				requestSource: req.RequestSource,
				RowCountHint:  hint,
			}
			if req.StoreBatchSize > 0 {
				batchedTask, err := cache.BuildBatchTask(bo, task, req.ReplicaRead)
				if err != nil {
					return nil, err
				}
				if idx, ok := store2Idx[batchedTask.storeID]; !ok || len(tasks[idx].batchTaskList) >= req.StoreBatchSize {
					tasks = append(tasks, batchedTask.task)
					store2Idx[batchedTask.storeID] = len(tasks) - 1
				} else {
					if tasks[idx].batchTaskList == nil {
						tasks[idx].batchTaskList = make(map[uint64]*batchedCopTask, req.StoreBatchSize)
						// disable paging for batched task.
						tasks[idx].paging = false
						tasks[idx].pagingSize = 0
					}
					if task.RowCountHint > 0 {
						tasks[idx].RowCountHint += task.RowCountHint
					}
					tasks[idx].batchTaskList[taskID] = batchedTask
				}
			} else {
				tasks = append(tasks, task)
			}
			if !ignoreTiDBKVReadTimeout {
				task.tikvClientReadTimeout = req.TiKVClientReadTimeout
			}

			i = nextI
			if req.Paging.Enable {
				if req.LimitSize != 0 && req.LimitSize < pagingSize {
					// disable paging for small limit.
					task.paging = false
					task.pagingSize = 0
				} else {
					pagingSize = paging.GrowPagingSize(pagingSize, req.Paging.MaxPagingSize)
				}
			}
			taskID++
		}
	}

	if req.Desc {
		reverseTasks(tasks)
	}
	if elapsed := time.Since(start); elapsed > time.Millisecond*500 {
		logutil.BgLogger().Warn("buildCopTasks takes too much time",
			zap.Duration("elapsed", elapsed),
			zap.Int("range len", rangesLen),
			zap.Int("task len", len(tasks)))
	}
	metrics.TxnRegionsNumHistogramWithCoprocessor.Observe(float64(len(tasks)))
	return tasks, nil
}

func buildTiDBMemCopTasks(ranges *KeyRanges, req *kv.Request) ([]*copTask, error) {
	servers, err := infosync.GetAllServerInfo(context.Background())
	if err != nil {
		return nil, err
	}
	cmdType := tikvrpc.CmdCop
	tasks := make([]*copTask, 0, len(servers))
	for _, ser := range servers {
		if req.TiDBServerID > 0 && req.TiDBServerID != ser.ServerIDGetter() {
			continue
		}

		addr := net.JoinHostPort(ser.IP, strconv.FormatUint(uint64(ser.StatusPort), 10))
		tasks = append(tasks, &copTask{
			ranges:       ranges,
			respChan:     make(chan *copResponse, 2),
			cmdType:      cmdType,
			storeType:    req.StoreType,
			storeAddr:    addr,
			RowCountHint: -1,
		})
	}
	return tasks, nil
}

func reverseTasks(tasks []*copTask) {
	for i := 0; i < len(tasks)/2; i++ {
		j := len(tasks) - i - 1
		tasks[i], tasks[j] = tasks[j], tasks[i]
	}
}

func isSmallTask(task *copTask) bool {
	// strictly, only RowCountHint == -1 stands for unknown task rows,
	// but when RowCountHint == 0, it may be caused by initialized value,
	// to avoid the future bugs, let the tasks with RowCountHint == 0 be non-small tasks.
	return task.RowCountHint > 0 && task.RowCountHint <= CopSmallTaskRow
}

// smallTaskConcurrency counts the small tasks of tasks,
// then returns the task count and extra concurrency for small tasks.
func smallTaskConcurrency(tasks []*copTask, numcpu int) (int, int) {
	res := 0
	for _, task := range tasks {
		if isSmallTask(task) {
			res++
		}
	}
	if res == 0 {
		return 0, 0
	}
	// Calculate the extra concurrency for small tasks
	// extra concurrency = tasks / (1 + sigma * sqrt(log(tasks ^ 2)))
	extraConc := int(float64(res) / (1 + smallTaskSigma*math.Sqrt(2*math.Log(float64(res)))))
	if numcpu <= 0 {
		numcpu = 1
	}
	smallTaskConcurrencyLimit := smallConcPerCore * numcpu
	if extraConc > smallTaskConcurrencyLimit {
		extraConc = smallTaskConcurrencyLimit
	}
	return res, extraConc
}

type copIterator struct {
	store                *Store
	req                  *kv.Request
	concurrency          int
	smallTaskConcurrency int
	finishCh             chan struct{}

	// If keepOrder, results are stored in copTask.respChan, read them out one by one.
	tasks []*copTask
	// curr indicates the curr id of the finished copTask
	curr int

	// sendRate controls the sending rate of copIteratorTaskSender
	sendRate *util.RateLimit

	// Otherwise, results are stored in respChan.
	respChan chan *copResponse

	vars *tikv.Variables

	memTracker *memory.Tracker

	replicaReadSeed uint32

	rpcCancel *tikv.RPCCanceller

	wg sync.WaitGroup
	// closed represents when the Close is called.
	// There are two cases we need to close the `finishCh` channel, one is when context is done, the other one is
	// when the Close is called. we use atomic.CompareAndSwap `closed` to make sure the channel is not closed twice.
	closed uint32

	resolvedLocks  util.TSSet
	committedLocks util.TSSet

	actionOnExceed *rateLimitAction
	pagingTaskIdx  uint32
}

// copIteratorWorker receives tasks from copIteratorTaskSender, handles tasks and sends the copResponse to respChan.
type copIteratorWorker struct {
	taskCh   <-chan *copTask
	wg       *sync.WaitGroup
	store    *Store
	req      *kv.Request
	respChan chan<- *copResponse
	finishCh <-chan struct{}
	vars     *tikv.Variables
	kvclient *txnsnapshot.ClientHelper

	memTracker *memory.Tracker

	replicaReadSeed uint32

	enableCollectExecutionInfo bool
	pagingTaskIdx              *uint32
}

// copIteratorTaskSender sends tasks to taskCh then wait for the workers to exit.
type copIteratorTaskSender struct {
	taskCh      chan<- *copTask
	smallTaskCh chan<- *copTask
	wg          *sync.WaitGroup
	tasks       []*copTask
	finishCh    <-chan struct{}
	respChan    chan<- *copResponse
	sendRate    *util.RateLimit
}

type copResponse struct {
	pbResp   *coprocessor.Response
	detail   *CopRuntimeStats
	startKey kv.Key
	err      error
	respSize int64
	respTime time.Duration
}

const sizeofExecDetails = int(unsafe.Sizeof(execdetails.ExecDetails{}))

// GetData implements the kv.ResultSubset GetData interface.
func (rs *copResponse) GetData() []byte {
	return rs.pbResp.Data
}

// GetStartKey implements the kv.ResultSubset GetStartKey interface.
func (rs *copResponse) GetStartKey() kv.Key {
	return rs.startKey
}

func (rs *copResponse) GetCopRuntimeStats() *CopRuntimeStats {
	return rs.detail
}

// MemSize returns how many bytes of memory this response use
func (rs *copResponse) MemSize() int64 {
	if rs.respSize != 0 {
		return rs.respSize
	}
	if rs == finCopResp {
		return 0
	}

	// ignore rs.err
	rs.respSize += int64(cap(rs.startKey))
	if rs.detail != nil {
		rs.respSize += int64(sizeofExecDetails)
	}
	if rs.pbResp != nil {
		// Using a approximate size since it's hard to get a accurate value.
		rs.respSize += int64(rs.pbResp.Size())
	}
	return rs.respSize
}

func (rs *copResponse) RespTime() time.Duration {
	return rs.respTime
}

const minLogCopTaskTime = 300 * time.Millisecond

// When the worker finished `handleTask`, we need to notify the copIterator that there is one task finished.
// For the non-keep-order case, we send a finCopResp into the respCh after `handleTask`. When copIterator recv
// finCopResp from the respCh, it will be aware that there is one task finished.
var finCopResp *copResponse

func init() {
	finCopResp = &copResponse{}
}

// run is a worker function that get a copTask from channel, handle it and
// send the result back.
func (worker *copIteratorWorker) run(ctx context.Context) {
	defer func() {
		failpoint.Inject("ticase-4169", func(val failpoint.Value) {
			if val.(bool) {
				worker.memTracker.Consume(10 * MockResponseSizeForTest)
				worker.memTracker.Consume(10 * MockResponseSizeForTest)
			}
		})
		worker.wg.Done()
	}()
	for task := range worker.taskCh {
		respCh := worker.respChan
		if respCh == nil {
			respCh = task.respChan
		}
		worker.handleTask(ctx, task, respCh)
		if worker.respChan != nil {
			// When a task is finished by the worker, send a finCopResp into channel to notify the copIterator that
			// there is a task finished.
			worker.sendToRespCh(finCopResp, worker.respChan, false)
		}
		close(task.respChan)
		if worker.finished() {
			return
		}
	}
}

// open starts workers and sender goroutines.
func (it *copIterator) open(ctx context.Context, enabledRateLimitAction, enableCollectExecutionInfo bool) {
	taskCh := make(chan *copTask, 1)
	smallTaskCh := make(chan *copTask, 1)
	it.wg.Add(it.concurrency + it.smallTaskConcurrency)
	// Start it.concurrency number of workers to handle cop requests.
	for i := 0; i < it.concurrency+it.smallTaskConcurrency; i++ {
		var ch chan *copTask
		if i < it.concurrency {
			ch = taskCh
		} else {
			ch = smallTaskCh
		}
		worker := &copIteratorWorker{
			taskCh:                     ch,
			wg:                         &it.wg,
			store:                      it.store,
			req:                        it.req,
			respChan:                   it.respChan,
			finishCh:                   it.finishCh,
			vars:                       it.vars,
			kvclient:                   txnsnapshot.NewClientHelper(it.store.store, &it.resolvedLocks, &it.committedLocks, false),
			memTracker:                 it.memTracker,
			replicaReadSeed:            it.replicaReadSeed,
			enableCollectExecutionInfo: enableCollectExecutionInfo,
			pagingTaskIdx:              &it.pagingTaskIdx,
		}
		go worker.run(ctx)
	}
	taskSender := &copIteratorTaskSender{
		taskCh:      taskCh,
		smallTaskCh: smallTaskCh,
		wg:          &it.wg,
		tasks:       it.tasks,
		finishCh:    it.finishCh,
		sendRate:    it.sendRate,
	}
	taskSender.respChan = it.respChan
	it.actionOnExceed.setEnabled(enabledRateLimitAction)
	failpoint.Inject("ticase-4171", func(val failpoint.Value) {
		if val.(bool) {
			it.memTracker.Consume(10 * MockResponseSizeForTest)
			it.memTracker.Consume(10 * MockResponseSizeForTest)
		}
	})
	go taskSender.run()
}

func (sender *copIteratorTaskSender) run() {
	// Send tasks to feed the worker goroutines.
	for _, t := range sender.tasks {
		// we control the sending rate to prevent all tasks
		// being done (aka. all of the responses are buffered) by copIteratorWorker.
		// We keep the number of inflight tasks within the number of 2 * concurrency when Keep Order is true.
		// If KeepOrder is false, the number equals the concurrency.
		// It sends one more task if a task has been finished in copIterator.Next.
		exit := sender.sendRate.GetToken(sender.finishCh)
		if exit {
			break
		}
		var sendTo chan<- *copTask
		if isSmallTask(t) {
			sendTo = sender.smallTaskCh
		} else {
			sendTo = sender.taskCh
		}
		exit = sender.sendToTaskCh(t, sendTo)
		if exit {
			break
		}
	}
	close(sender.taskCh)
	close(sender.smallTaskCh)

	// Wait for worker goroutines to exit.
	sender.wg.Wait()
	if sender.respChan != nil {
		close(sender.respChan)
	}
}

func (it *copIterator) recvFromRespCh(ctx context.Context, respCh <-chan *copResponse) (resp *copResponse, ok bool, exit bool) {
	ticker := time.NewTicker(3 * time.Second)
	defer ticker.Stop()
	for {
		select {
		case resp, ok = <-respCh:
			if it.memTracker != nil && resp != nil {
				consumed := resp.MemSize()
				failpoint.Inject("testRateLimitActionMockConsumeAndAssert", func(val failpoint.Value) {
					if val.(bool) {
						if resp != finCopResp {
							consumed = MockResponseSizeForTest
						}
					}
				})
				it.memTracker.Consume(-consumed)
			}
			return
		case <-it.finishCh:
			exit = true
			return
		case <-ticker.C:
			if atomic.LoadUint32(it.vars.Killed) == 1 {
				resp = &copResponse{err: derr.ErrQueryInterrupted}
				ok = true
				return
			}
		case <-ctx.Done():
			// We select the ctx.Done() in the thread of `Next` instead of in the worker to avoid the cost of `WithCancel`.
			if atomic.CompareAndSwapUint32(&it.closed, 0, 1) {
				close(it.finishCh)
			}
			exit = true
			return
		}
	}
}

// GetConcurrency returns the concurrency and small task concurrency.
func (it *copIterator) GetConcurrency() (int, int) {
	return it.concurrency, it.smallTaskConcurrency
}

// GetSendRate returns the rate-limit object.
func (it *copIterator) GetSendRate() *util.RateLimit {
	return it.sendRate
}

// GetTasks returns the built tasks.
func (it *copIterator) GetTasks() []*copTask {
	return it.tasks
}

func (sender *copIteratorTaskSender) sendToTaskCh(t *copTask, sendTo chan<- *copTask) (exit bool) {
	select {
	case sendTo <- t:
	case <-sender.finishCh:
		exit = true
	}
	return
}

func (worker *copIteratorWorker) sendToRespCh(resp *copResponse, respCh chan<- *copResponse, checkOOM bool) (exit bool) {
	if worker.memTracker != nil && checkOOM {
		consumed := resp.MemSize()
		failpoint.Inject("testRateLimitActionMockConsumeAndAssert", func(val failpoint.Value) {
			if val.(bool) {
				if resp != finCopResp {
					consumed = MockResponseSizeForTest
				}
			}
		})
		failpoint.Inject("ConsumeRandomPanic", nil)
		worker.memTracker.Consume(consumed)
	}
	select {
	case respCh <- resp:
	case <-worker.finishCh:
		exit = true
	}
	return
}

// MockResponseSizeForTest mock the response size
const MockResponseSizeForTest = 100 * 1024 * 1024

// Next returns next coprocessor result.
// NOTE: Use nil to indicate finish, so if the returned ResultSubset is not nil, reader should continue to call Next().
func (it *copIterator) Next(ctx context.Context) (kv.ResultSubset, error) {
	var (
		resp   *copResponse
		ok     bool
		closed bool
	)
	defer func() {
		if resp == nil {
			failpoint.Inject("ticase-4170", func(val failpoint.Value) {
				if val.(bool) {
					it.memTracker.Consume(10 * MockResponseSizeForTest)
					it.memTracker.Consume(10 * MockResponseSizeForTest)
				}
			})
		}
	}()
	// wait unit at least 5 copResponse received.
	failpoint.Inject("testRateLimitActionMockWaitMax", func(val failpoint.Value) {
		if val.(bool) {
			// we only need to trigger oom at least once.
			if len(it.tasks) > 9 {
				for it.memTracker.MaxConsumed() < 5*MockResponseSizeForTest {
					time.Sleep(10 * time.Millisecond)
				}
			}
		}
	})
	// If data order matters, response should be returned in the same order as copTask slice.
	// Otherwise all responses are returned from a single channel.
	if it.respChan != nil {
		// Get next fetched resp from chan
		resp, ok, closed = it.recvFromRespCh(ctx, it.respChan)
		if !ok || closed {
			it.actionOnExceed.close()
			return nil, nil
		}
		if resp == finCopResp {
			it.actionOnExceed.destroyTokenIfNeeded(func() {
				it.sendRate.PutToken()
			})
			return it.Next(ctx)
		}
	} else {
		for {
			if it.curr >= len(it.tasks) {
				// Resp will be nil if iterator is finishCh.
				it.actionOnExceed.close()
				return nil, nil
			}
			task := it.tasks[it.curr]
			resp, ok, closed = it.recvFromRespCh(ctx, task.respChan)
			if closed {
				// Close() is already called, so Next() is invalid.
				return nil, nil
			}
			if ok {
				break
			}
			it.actionOnExceed.destroyTokenIfNeeded(func() {
				it.sendRate.PutToken()
			})
			// Switch to next task.
			it.tasks[it.curr] = nil
			it.curr++
		}
	}

	if resp.err != nil {
		return nil, errors.Trace(resp.err)
	}

	err := it.store.CheckVisibility(it.req.StartTs)
	if err != nil {
		return nil, errors.Trace(err)
	}
	return resp, nil
}

// Associate each region with an independent backoffer. In this way, when multiple regions are
// unavailable, TiDB can execute very quickly without blocking
func chooseBackoffer(ctx context.Context, backoffermap map[uint64]*Backoffer, task *copTask, worker *copIteratorWorker) *Backoffer {
	bo, ok := backoffermap[task.region.GetID()]
	if ok {
		return bo
	}
	newbo := backoff.NewBackofferWithVars(ctx, copNextMaxBackoff, worker.vars)
	backoffermap[task.region.GetID()] = newbo
	return newbo
}

// handleTask handles single copTask, sends the result to channel, retry automatically on error.
func (worker *copIteratorWorker) handleTask(ctx context.Context, task *copTask, respCh chan<- *copResponse) {
	defer func() {
		r := recover()
		if r != nil {
			logutil.BgLogger().Error("copIteratorWork meet panic",
				zap.Reflect("r", r),
				zap.Stack("stack trace"))
			resp := &copResponse{err: errors.Errorf("%v", r)}
			// if panic has happened, set checkOOM to false to avoid another panic.
			worker.sendToRespCh(resp, respCh, false)
		}
	}()
	remainTasks := []*copTask{task}
	backoffermap := make(map[uint64]*Backoffer)
	for len(remainTasks) > 0 {
		curTask := remainTasks[0]
		bo := chooseBackoffer(ctx, backoffermap, curTask, worker)
		tasks, err := worker.handleTaskOnce(bo, curTask, respCh)
		if err != nil {
			resp := &copResponse{err: errors.Trace(err)}
			worker.sendToRespCh(resp, respCh, true)
			return
		}
		if worker.finished() {
			break
		}
		if len(tasks) > 0 {
			remainTasks = append(tasks, remainTasks[1:]...)
		} else {
			remainTasks = remainTasks[1:]
		}
	}
	if worker.store.coprCache != nil && worker.store.coprCache.cache.Metrics != nil {
		coprCacheCounterEvict.Add(float64(worker.store.coprCache.cache.Metrics.KeysEvicted()))
	}
}

// handleTaskOnce handles single copTask, successful results are send to channel.
// If error happened, returns error. If region split or meet lock, returns the remain tasks.
func (worker *copIteratorWorker) handleTaskOnce(bo *Backoffer, task *copTask, ch chan<- *copResponse) ([]*copTask, error) {
	failpoint.Inject("handleTaskOnceError", func(val failpoint.Value) {
		if val.(bool) {
			failpoint.Return(nil, errors.New("mock handleTaskOnce error"))
		}
	})

	if task.paging {
		task.pagingTaskIdx = atomic.AddUint32(worker.pagingTaskIdx, 1)
	}

	copReq := coprocessor.Request{
		Tp:         worker.req.Tp,
		StartTs:    worker.req.StartTs,
		Data:       worker.req.Data,
		Ranges:     task.ranges.ToPBRanges(),
		SchemaVer:  worker.req.SchemaVar,
		PagingSize: task.pagingSize,
		Tasks:      task.ToPBBatchTasks(),
	}

	var cacheKey []byte
	var cacheValue *coprCacheValue

	// If there are many ranges, it is very likely to be a TableLookupRequest. They are not worth to cache since
	// computing is not the main cost. Ignore such requests directly to avoid slowly building the cache key.
	if task.cmdType == tikvrpc.CmdCop && worker.store.coprCache != nil && worker.req.Cacheable && worker.store.coprCache.CheckRequestAdmission(len(copReq.Ranges)) {
		cKey, err := coprCacheBuildKey(&copReq)
		if err == nil {
			cacheKey = cKey
			cValue := worker.store.coprCache.Get(cKey)
			copReq.IsCacheEnabled = true

			if cValue != nil && cValue.RegionID == task.region.GetID() && cValue.TimeStamp <= worker.req.StartTs {
				// Append cache version to the request to skip Coprocessor computation if possible
				// when request result is cached
				copReq.CacheIfMatchVersion = cValue.RegionDataVersion
				cacheValue = cValue
			} else {
				copReq.CacheIfMatchVersion = 0
			}
		} else {
			logutil.BgLogger().Warn("Failed to build copr cache key", zap.Error(err))
		}
	}

	req := tikvrpc.NewReplicaReadRequest(task.cmdType, &copReq, options.GetTiKVReplicaReadType(worker.req.ReplicaRead), &worker.replicaReadSeed, kvrpcpb.Context{
		IsolationLevel: isolationLevelToPB(worker.req.IsolationLevel),
		Priority:       priorityToPB(worker.req.Priority),
		NotFillCache:   worker.req.NotFillCache,
		RecordTimeStat: true,
		RecordScanStat: true,
		TaskId:         worker.req.TaskID,
	})
	req.InputRequestSource = task.requestSource.GetRequestSource()
	if task.firstReadType != "" {
		req.ReadType = task.firstReadType
		req.IsRetryRequest = true
	}
	if worker.req.ResourceGroupTagger != nil {
		worker.req.ResourceGroupTagger(req)
	}
	timeout := tikv.ReadTimeoutMedium
	if task.tikvClientReadTimeout> 0 {
		timeout = time.Duration(task.tikvClientReadTimeout) * time.Millisecond
	}
	req.StoreTp = getEndPointType(task.storeType)
	startTime := time.Now()
	if worker.kvclient.Stats == nil {
		worker.kvclient.Stats = make(map[tikvrpc.CmdType]*tikv.RPCRuntimeStats)
	}
	// set ReadReplicaScope and TxnScope so that req.IsStaleRead will be true when it's a global scope stale read.
	req.ReadReplicaScope = worker.req.ReadReplicaScope
	req.TxnScope = worker.req.TxnScope
	if task.meetLockFallback {
		req.DisableStaleReadMeetLock()
	} else if worker.req.IsStaleness {
		req.EnableStaleRead()
	}
	staleRead := req.GetStaleRead()
	ops := make([]tikv.StoreSelectorOption, 0, 2)
	if len(worker.req.MatchStoreLabels) > 0 {
		ops = append(ops, tikv.WithMatchLabels(worker.req.MatchStoreLabels))
	}
	resp, rpcCtx, storeAddr, err := worker.kvclient.SendReqCtx(bo.TiKVBackoffer(), req, task.region, timeout, getEndPointType(task.storeType), task.storeAddr, ops...)
	err = derr.ToTiDBErr(err)
	if err != nil {
		if task.storeType == kv.TiDB {
			err = worker.handleTiDBSendReqErr(err, task, ch)
			return nil, err
		}
		return nil, errors.Trace(err)
	}

	// Set task.storeAddr field so its task.String() method have the store address information.
	task.storeAddr = storeAddr
	costTime := time.Since(startTime)
	copResp := resp.Resp.(*coprocessor.Response)

	if costTime > minLogCopTaskTime {
		worker.logTimeCopTask(costTime, task, bo, copResp)
	}
	storeID := strconv.FormatUint(req.Context.GetPeer().GetStoreId(), 10)
	metrics.TiKVCoprocessorHistogram.WithLabelValues(storeID, strconv.FormatBool(staleRead)).Observe(costTime.Seconds())
	if copResp != nil {
		tidbmetrics.DistSQLCoprRespBodySize.WithLabelValues(storeAddr).Observe(float64(len(copResp.Data)))
	}

	var remains []*copTask
	if worker.req.Paging.Enable {
		remains, err = worker.handleCopPagingResult(bo, rpcCtx, &copResponse{pbResp: copResp}, cacheKey, cacheValue, task, ch, costTime)
	} else {
		// Handles the response for non-paging copTask.
		remains, err = worker.handleCopResponse(bo, rpcCtx, &copResponse{pbResp: copResp}, cacheKey, cacheValue, task, ch, nil, costTime)
	}
	if req.ReadType != "" {
		for _, remain := range remains {
			remain.firstReadType = req.ReadType
		}
	}
	return remains, err
}

const (
	minLogBackoffTime   = 100
	minLogKVProcessTime = 100
)

func (worker *copIteratorWorker) logTimeCopTask(costTime time.Duration, task *copTask, bo *Backoffer, resp *coprocessor.Response) {
	logStr := fmt.Sprintf("[TIME_COP_PROCESS] resp_time:%s txnStartTS:%d region_id:%d store_addr:%s", costTime, worker.req.StartTs, task.region.GetID(), task.storeAddr)
	if bo.GetTotalSleep() > minLogBackoffTime {
		backoffTypes := strings.Replace(fmt.Sprintf("%v", bo.TiKVBackoffer().GetTypes()), " ", ",", -1)
		logStr += fmt.Sprintf(" backoff_ms:%d backoff_types:%s", bo.GetTotalSleep(), backoffTypes)
	}
	// resp might be nil, but it is safe to call resp.GetXXX here.
	detailV2 := resp.GetExecDetailsV2()
	detail := resp.GetExecDetails()
	var timeDetail *kvrpcpb.TimeDetail
	if detailV2 != nil && detailV2.TimeDetail != nil {
		timeDetail = detailV2.TimeDetail
	} else if detail != nil && detail.TimeDetail != nil {
		timeDetail = detail.TimeDetail
	}
	if timeDetail != nil {
		logStr += fmt.Sprintf(" kv_process_ms:%d", timeDetail.ProcessWallTimeMs)
		logStr += fmt.Sprintf(" kv_wait_ms:%d", timeDetail.WaitWallTimeMs)
		logStr += fmt.Sprintf(" kv_read_ms:%d", timeDetail.KvReadWallTimeMs)
		if timeDetail.ProcessWallTimeMs <= minLogKVProcessTime {
			logStr = strings.Replace(logStr, "TIME_COP_PROCESS", "TIME_COP_WAIT", 1)
		}
	}

	if detailV2 != nil && detailV2.ScanDetailV2 != nil {
		logStr += fmt.Sprintf(" processed_versions:%d", detailV2.ScanDetailV2.ProcessedVersions)
		logStr += fmt.Sprintf(" total_versions:%d", detailV2.ScanDetailV2.TotalVersions)
		logStr += fmt.Sprintf(" rocksdb_delete_skipped_count:%d", detailV2.ScanDetailV2.RocksdbDeleteSkippedCount)
		logStr += fmt.Sprintf(" rocksdb_key_skipped_count:%d", detailV2.ScanDetailV2.RocksdbKeySkippedCount)
		logStr += fmt.Sprintf(" rocksdb_cache_hit_count:%d", detailV2.ScanDetailV2.RocksdbBlockCacheHitCount)
		logStr += fmt.Sprintf(" rocksdb_read_count:%d", detailV2.ScanDetailV2.RocksdbBlockReadCount)
		logStr += fmt.Sprintf(" rocksdb_read_byte:%d", detailV2.ScanDetailV2.RocksdbBlockReadByte)
	} else if detail != nil && detail.ScanDetail != nil {
		logStr = appendScanDetail(logStr, "write", detail.ScanDetail.Write)
		logStr = appendScanDetail(logStr, "data", detail.ScanDetail.Data)
		logStr = appendScanDetail(logStr, "lock", detail.ScanDetail.Lock)
	}
	logutil.Logger(bo.GetCtx()).Info(logStr)
}

func appendScanDetail(logStr string, columnFamily string, scanInfo *kvrpcpb.ScanInfo) string {
	if scanInfo != nil {
		logStr += fmt.Sprintf(" scan_total_%s:%d", columnFamily, scanInfo.Total)
		logStr += fmt.Sprintf(" scan_processed_%s:%d", columnFamily, scanInfo.Processed)
	}
	return logStr
}

func (worker *copIteratorWorker) handleCopPagingResult(bo *Backoffer, rpcCtx *tikv.RPCContext, resp *copResponse, cacheKey []byte, cacheValue *coprCacheValue, task *copTask, ch chan<- *copResponse, costTime time.Duration) ([]*copTask, error) {
	remainedTasks, err := worker.handleCopResponse(bo, rpcCtx, resp, cacheKey, cacheValue, task, ch, nil, costTime)
	if err != nil || len(remainedTasks) != 0 {
		// If there is region error or lock error, keep the paging size and retry.
		for _, remainedTask := range remainedTasks {
			remainedTask.pagingSize = task.pagingSize
		}
		return remainedTasks, errors.Trace(err)
	}
	pagingRange := resp.pbResp.Range
	// only paging requests need to calculate the next ranges
	if pagingRange == nil {
		// If the storage engine doesn't support paging protocol, it should have return all the region data.
		// So we finish here.
		return nil, nil
	}

	// calculate next ranges and grow the paging size
	task.ranges = worker.calculateRemain(task.ranges, pagingRange, worker.req.Desc)
	if task.ranges.Len() == 0 {
		return nil, nil
	}

	task.pagingSize = paging.GrowPagingSize(task.pagingSize, worker.req.Paging.MaxPagingSize)
	return []*copTask{task}, nil
}

// handleCopResponse checks coprocessor Response for region split and lock,
// returns more tasks when that happens, or handles the response if no error.
// if we're handling coprocessor paging response, lastRange is the range of last
// successful response, otherwise it's nil.
func (worker *copIteratorWorker) handleCopResponse(bo *Backoffer, rpcCtx *tikv.RPCContext, resp *copResponse, cacheKey []byte, cacheValue *coprCacheValue, task *copTask, ch chan<- *copResponse, lastRange *coprocessor.KeyRange, costTime time.Duration) ([]*copTask, error) {
	if ver := resp.pbResp.GetLatestBucketsVersion(); task.bucketsVer < ver {
		worker.store.GetRegionCache().UpdateBucketsIfNeeded(task.region, ver)
	}
	if regionErr := resp.pbResp.GetRegionError(); regionErr != nil {
		if rpcCtx != nil && task.storeType == kv.TiDB {
			resp.err = errors.Errorf("error: %v", regionErr)
			worker.sendToRespCh(resp, ch, true)
			return nil, nil
		}
		errStr := fmt.Sprintf("region_id:%v, region_ver:%v, store_type:%s, peer_addr:%s, error:%s",
			task.region.GetID(), task.region.GetVer(), task.storeType.Name(), task.storeAddr, regionErr.String())
		if err := bo.Backoff(tikv.BoRegionMiss(), errors.New(errStr)); err != nil {
			return nil, errors.Trace(err)
		}
		// We may meet RegionError at the first packet, but not during visiting the stream.
		remains, err := buildCopTasks(bo, worker.store.GetRegionCache(), task.ranges, worker.req, task.eventCb, true)
		if err != nil {
			return remains, err
		}
		return worker.handleBatchRemainsOnErr(bo, rpcCtx, remains, resp.pbResp.BatchResponses, task, ch)
	}
	if lockErr := resp.pbResp.GetLocked(); lockErr != nil {
		if err := worker.handleLockErr(bo, lockErr, task); err != nil {
			return nil, err
		}
		task.meetLockFallback = true
		return worker.handleBatchRemainsOnErr(bo, rpcCtx, []*copTask{task}, resp.pbResp.BatchResponses, task, ch)
	}
	if otherErr := resp.pbResp.GetOtherError(); otherErr != "" {
		err := errors.Errorf("other error: %s", otherErr)

		firstRangeStartKey := task.ranges.At(0).StartKey
		lastRangeEndKey := task.ranges.At(task.ranges.Len() - 1).EndKey

		logutil.Logger(bo.GetCtx()).Warn("other error",
			zap.Uint64("txnStartTS", worker.req.StartTs),
			zap.Uint64("regionID", task.region.GetID()),
			zap.Uint64("bucketsVer", task.bucketsVer),
			zap.Uint64("latestBucketsVer", resp.pbResp.GetLatestBucketsVersion()),
			zap.Int("rangeNums", task.ranges.Len()),
			zap.ByteString("firstRangeStartKey", firstRangeStartKey),
			zap.ByteString("lastRangeEndKey", lastRangeEndKey),
			zap.String("storeAddr", task.storeAddr),
			zap.Error(err))
		if strings.Contains(err.Error(), "write conflict") {
			return nil, kv.ErrWriteConflict.FastGen("%s", otherErr)
		}
		return nil, errors.Trace(err)
	}
	// When the request is using paging API, the `Range` is not nil.
	if resp.pbResp.Range != nil {
		resp.startKey = resp.pbResp.Range.Start
	} else if task.ranges != nil && task.ranges.Len() > 0 {
		resp.startKey = task.ranges.At(0).StartKey
	}
	worker.handleCollectExecutionInfo(bo, rpcCtx, resp)
	resp.respTime = costTime
	if resp.pbResp.IsCacheHit {
		coprCacheCounterHit.Add(1)
		if cacheValue == nil {
			return nil, errors.New("Internal error: received illegal TiKV response")
		}
		// Cache hit and is valid: use cached data as response data and we don't update the cache.
		data := make([]byte, len(cacheValue.Data))
		copy(data, cacheValue.Data)
		resp.pbResp.Data = data
		if worker.req.Paging.Enable {
			var start, end []byte
			if cacheValue.PageStart != nil {
				start = make([]byte, len(cacheValue.PageStart))
				copy(start, cacheValue.PageStart)
			}
			if cacheValue.PageEnd != nil {
				end = make([]byte, len(cacheValue.PageEnd))
				copy(end, cacheValue.PageEnd)
			}
			// When paging protocol is used, the response key range is part of the cache data.
			if start != nil || end != nil {
				resp.pbResp.Range = &coprocessor.KeyRange{
					Start: start,
					End:   end,
				}
			} else {
				resp.pbResp.Range = nil
			}
		}
		resp.detail.CoprCacheHit = true
	} else {
		coprCacheCounterMiss.Add(1)
		// Cache not hit or cache hit but not valid: update the cache if the response can be cached.
		if cacheKey != nil && resp.pbResp.CanBeCached && resp.pbResp.CacheLastVersion > 0 {
			if resp.detail != nil {
				if worker.store.coprCache.CheckResponseAdmission(resp.pbResp.Data.Size(), resp.detail.TimeDetail.ProcessTime, task.pagingTaskIdx) {
					data := make([]byte, len(resp.pbResp.Data))
					copy(data, resp.pbResp.Data)

					newCacheValue := coprCacheValue{
						Data:              data,
						TimeStamp:         worker.req.StartTs,
						RegionID:          task.region.GetID(),
						RegionDataVersion: resp.pbResp.CacheLastVersion,
					}
					// When paging protocol is used, the response key range is part of the cache data.
					if r := resp.pbResp.GetRange(); r != nil {
						newCacheValue.PageStart = append([]byte{}, r.GetStart()...)
						newCacheValue.PageEnd = append([]byte{}, r.GetEnd()...)
					}

					worker.store.coprCache.Set(cacheKey, &newCacheValue)
				}
			}
		}
	}
	batchResps := resp.pbResp.BatchResponses
	worker.sendToRespCh(resp, ch, true)
	return worker.handleBatchCopResponse(bo, rpcCtx, batchResps, task.batchTaskList, ch)
}

func (worker *copIteratorWorker) handleBatchRemainsOnErr(bo *Backoffer, rpcCtx *tikv.RPCContext, remains []*copTask, batchResp []*coprocessor.StoreBatchTaskResponse, task *copTask, ch chan<- *copResponse) ([]*copTask, error) {
	if len(task.batchTaskList) == 0 {
		return remains, nil
	}
	batchedTasks := task.batchTaskList
	task.batchTaskList = nil
	batchedRemains, err := worker.handleBatchCopResponse(bo, rpcCtx, batchResp, batchedTasks, ch)
	if err != nil {
		return nil, err
	}
	return append(remains, batchedRemains...), nil
}

// handle the batched cop response.
func (worker *copIteratorWorker) handleBatchCopResponse(bo *Backoffer, rpcCtx *tikv.RPCContext, batchResps []*coprocessor.StoreBatchTaskResponse, tasks map[uint64]*batchedCopTask, ch chan<- *copResponse) ([]*copTask, error) {
	if len(tasks) == 0 {
		return nil, nil
	}
	// need Addr for recording details.
	var dummyRPCCtx *tikv.RPCContext
	if rpcCtx != nil {
		dummyRPCCtx = &tikv.RPCContext{
			Addr: rpcCtx.Addr,
		}
	}
	var remainTasks []*copTask
	for _, batchResp := range batchResps {
		batchedTask, ok := tasks[batchResp.GetTaskId()]
		if !ok {
			return nil, errors.Errorf("task id %d not found", batchResp.GetTaskId())
		}
		resp := &copResponse{
			pbResp: &coprocessor.Response{
				Data:          batchResp.Data,
				ExecDetailsV2: batchResp.ExecDetailsV2,
			},
		}
		task := batchedTask.task
		if regionErr := batchResp.GetRegionError(); regionErr != nil {
			errStr := fmt.Sprintf("region_id:%v, region_ver:%v, store_type:%s, peer_addr:%s, error:%s",
				task.region.GetID(), task.region.GetVer(), task.storeType.Name(), task.storeAddr, regionErr.String())
			if err := bo.Backoff(tikv.BoRegionMiss(), errors.New(errStr)); err != nil {
				return nil, errors.Trace(err)
			}
			remains, err := buildCopTasks(bo, worker.store.GetRegionCache(), task.ranges, worker.req, task.eventCb, true)
			if err != nil {
				return nil, err
			}
			remainTasks = append(remainTasks, remains...)
			continue
		}
		//TODO: handle locks in batch
		if lockErr := batchResp.GetLocked(); lockErr != nil {
			if err := worker.handleLockErr(bo, resp.pbResp.GetLocked(), task); err != nil {
				return nil, err
			}
			task.meetLockFallback = true
			remainTasks = append(remainTasks, task)
			continue
		}
		if otherErr := batchResp.GetOtherError(); otherErr != "" {
			err := errors.Errorf("other error: %s", otherErr)

			firstRangeStartKey := task.ranges.At(0).StartKey
			lastRangeEndKey := task.ranges.At(task.ranges.Len() - 1).EndKey

			logutil.Logger(bo.GetCtx()).Warn("other error",
				zap.Uint64("txnStartTS", worker.req.StartTs),
				zap.Uint64("regionID", task.region.GetID()),
				zap.Uint64("bucketsVer", task.bucketsVer),
				// TODO: add bucket version in log
				//zap.Uint64("latestBucketsVer", batchResp.GetLatestBucketsVersion()),
				zap.Int("rangeNums", task.ranges.Len()),
				zap.ByteString("firstRangeStartKey", firstRangeStartKey),
				zap.ByteString("lastRangeEndKey", lastRangeEndKey),
				zap.String("storeAddr", task.storeAddr),
				zap.Error(err))
			if strings.Contains(err.Error(), "write conflict") {
				return nil, kv.ErrWriteConflict.FastGen("%s", otherErr)
			}
			return nil, errors.Trace(err)
		}
		worker.handleCollectExecutionInfo(bo, dummyRPCCtx, resp)
		// TODO: check OOM
		worker.sendToRespCh(resp, ch, true)
	}
	return remainTasks, nil
}

func (worker *copIteratorWorker) handleLockErr(bo *Backoffer, lockErr *kvrpcpb.LockInfo, task *copTask) error {
	if lockErr == nil {
		return nil
	}
	resolveLockDetail := worker.getLockResolverDetails()
	// Be care that we didn't redact the SQL statement because the log is DEBUG level.
	if task.eventCb != nil {
		task.eventCb(trxevents.WrapCopMeetLock(&trxevents.CopMeetLock{
			LockInfo: lockErr,
		}))
	} else {
		logutil.Logger(bo.GetCtx()).Debug("coprocessor encounters lock",
			zap.Stringer("lock", lockErr))
	}
	resolveLocksOpts := txnlock.ResolveLocksOptions{
		CallerStartTS: worker.req.StartTs,
		Locks:         []*txnlock.Lock{txnlock.NewLock(lockErr)},
		Detail:        resolveLockDetail,
	}
	resolveLocksRes, err1 := worker.kvclient.ResolveLocksWithOpts(bo.TiKVBackoffer(), resolveLocksOpts)
	err1 = derr.ToTiDBErr(err1)
	if err1 != nil {
		return errors.Trace(err1)
	}
	msBeforeExpired := resolveLocksRes.TTL
	if msBeforeExpired > 0 {
		if err := bo.BackoffWithMaxSleepTxnLockFast(int(msBeforeExpired), errors.New(lockErr.String())); err != nil {
			return errors.Trace(err)
		}
	}
	return nil
}

func (worker *copIteratorWorker) getLockResolverDetails() *util.ResolveLockDetail {
	if !worker.enableCollectExecutionInfo {
		return nil
	}
	return &util.ResolveLockDetail{}
}

func (worker *copIteratorWorker) handleCollectExecutionInfo(bo *Backoffer, rpcCtx *tikv.RPCContext, resp *copResponse) {
	defer func() {
		worker.kvclient.Stats = nil
	}()
	if !worker.enableCollectExecutionInfo {
		return
	}
	failpoint.Inject("disable-collect-execution", func(val failpoint.Value) {
		if val.(bool) {
			panic("shouldn't reachable")
		}
	})
	if resp.detail == nil {
		resp.detail = new(CopRuntimeStats)
	}
	resp.detail.Stats = worker.kvclient.Stats
	backoffTimes := bo.GetBackoffTimes()
	resp.detail.BackoffTime = time.Duration(bo.GetTotalSleep()) * time.Millisecond
	resp.detail.BackoffSleep = make(map[string]time.Duration, len(backoffTimes))
	resp.detail.BackoffTimes = make(map[string]int, len(backoffTimes))
	for backoff := range backoffTimes {
		resp.detail.BackoffTimes[backoff] = backoffTimes[backoff]
		resp.detail.BackoffSleep[backoff] = time.Duration(bo.GetBackoffSleepMS()[backoff]) * time.Millisecond
	}
	if rpcCtx != nil {
		resp.detail.CalleeAddress = rpcCtx.Addr
	}
	sd := &util.ScanDetail{}
	td := util.TimeDetail{}
	if pbDetails := resp.pbResp.ExecDetailsV2; pbDetails != nil {
		// Take values in `ExecDetailsV2` first.
		if timeDetail := pbDetails.TimeDetail; timeDetail != nil {
			td.MergeFromTimeDetail(timeDetail)
		}
		if scanDetailV2 := pbDetails.ScanDetailV2; scanDetailV2 != nil {
			sd.MergeFromScanDetailV2(scanDetailV2)
		}
	} else if pbDetails := resp.pbResp.ExecDetails; pbDetails != nil {
		if timeDetail := pbDetails.TimeDetail; timeDetail != nil {
			td.MergeFromTimeDetail(timeDetail)
		}
		if scanDetail := pbDetails.ScanDetail; scanDetail != nil {
			if scanDetail.Write != nil {
				sd.ProcessedKeys = scanDetail.Write.Processed
				sd.TotalKeys = scanDetail.Write.Total
			}
		}
	}
	resp.detail.ScanDetail = sd
	resp.detail.TimeDetail = td
}

// CopRuntimeStats contains execution detail information.
type CopRuntimeStats struct {
	execdetails.ExecDetails
	tikv.RegionRequestRuntimeStats

	CoprCacheHit bool
}

func (worker *copIteratorWorker) handleTiDBSendReqErr(err error, task *copTask, ch chan<- *copResponse) error {
	errCode := errno.ErrUnknown
	errMsg := err.Error()
	if terror.ErrorEqual(err, derr.ErrTiKVServerTimeout) {
		errCode = errno.ErrTiKVServerTimeout
		errMsg = "TiDB server timeout, address is " + task.storeAddr
	}
	if terror.ErrorEqual(err, derr.ErrTiFlashServerTimeout) {
		errCode = errno.ErrTiFlashServerTimeout
		errMsg = "TiDB server timeout, address is " + task.storeAddr
	}
	selResp := tipb.SelectResponse{
		Warnings: []*tipb.Error{
			{
				Code: int32(errCode),
				Msg:  errMsg,
			},
		},
	}
	data, err := proto.Marshal(&selResp)
	if err != nil {
		return errors.Trace(err)
	}
	resp := &copResponse{
		pbResp: &coprocessor.Response{
			Data: data,
		},
		detail: &CopRuntimeStats{},
	}
	worker.sendToRespCh(resp, ch, true)
	return nil
}

// calculateRetry splits the input ranges into two, and take one of them according to desc flag.
// It's used in paging API, to calculate which range is consumed and what needs to be retry.
// For example:
// ranges: [r1 --> r2) [r3 --> r4)
// split:      [s1   -->   s2)
// In normal scan order, all data before s1 is consumed, so the retry ranges should be [s1 --> r2) [r3 --> r4)
// In reverse scan order, all data after s2 is consumed, so the retry ranges should be [r1 --> r2) [r3 --> s2)
func (worker *copIteratorWorker) calculateRetry(ranges *KeyRanges, split *coprocessor.KeyRange, desc bool) *KeyRanges {
	if split == nil {
		return ranges
	}
	if desc {
		left, _ := ranges.Split(split.End)
		return left
	}
	_, right := ranges.Split(split.Start)
	return right
}

// calculateRemain calculates the remain ranges to be processed, it's used in paging API.
// For example:
// ranges: [r1 --> r2) [r3 --> r4)
// split:      [s1   -->   s2)
// In normal scan order, all data before s2 is consumed, so the remained ranges should be [s2 --> r4)
// In reverse scan order, all data after s1 is consumed, so the remained ranges should be [r1 --> s1)
func (worker *copIteratorWorker) calculateRemain(ranges *KeyRanges, split *coprocessor.KeyRange, desc bool) *KeyRanges {
	if split == nil {
		return ranges
	}
	if desc {
		left, _ := ranges.Split(split.Start)
		return left
	}
	_, right := ranges.Split(split.End)
	return right
}

// finished checks the flags and finished channel, it tells whether the worker is finished.
func (worker *copIteratorWorker) finished() bool {
	if worker.vars != nil && worker.vars.Killed != nil && atomic.LoadUint32(worker.vars.Killed) == 1 {
		return true
	}
	select {
	case <-worker.finishCh:
		return true
	default:
		return false
	}
}

func (it *copIterator) Close() error {
	if atomic.CompareAndSwapUint32(&it.closed, 0, 1) {
		close(it.finishCh)
	}
	it.rpcCancel.CancelAll()
	it.actionOnExceed.close()
	it.wg.Wait()
	return nil
}

// copErrorResponse returns error when calling Next()
type copErrorResponse struct{ error }

func (it copErrorResponse) Next(ctx context.Context) (kv.ResultSubset, error) {
	return nil, it.error
}

func (it copErrorResponse) Close() error {
	return nil
}

// rateLimitAction an OOM Action which is used to control the token if OOM triggered. The token number should be
// set on initial. Each time the Action is triggered, one token would be destroyed. If the count of the token is less
// than 2, the action would be delegated to the fallback action.
type rateLimitAction struct {
	memory.BaseOOMAction
	// enabled indicates whether the rateLimitAction is permitted to Action. 1 means permitted, 0 denied.
	enabled uint32
	// totalTokenNum indicates the total token at initial
	totalTokenNum uint
	cond          struct {
		sync.Mutex
		// exceeded indicates whether have encountered OOM situation.
		exceeded bool
		// remainingTokenNum indicates the count of tokens which still exists
		remainingTokenNum uint
		once              sync.Once
		// triggerCountForTest indicates the total count of the rateLimitAction's Action being executed
		triggerCountForTest uint
	}
}

func newRateLimitAction(totalTokenNumber uint) *rateLimitAction {
	return &rateLimitAction{
		totalTokenNum: totalTokenNumber,
		cond: struct {
			sync.Mutex
			exceeded            bool
			remainingTokenNum   uint
			once                sync.Once
			triggerCountForTest uint
		}{
			Mutex:             sync.Mutex{},
			exceeded:          false,
			remainingTokenNum: totalTokenNumber,
			once:              sync.Once{},
		},
	}
}

// Action implements ActionOnExceed.Action
func (e *rateLimitAction) Action(t *memory.Tracker) {
	if !e.isEnabled() {
		if fallback := e.GetFallback(); fallback != nil {
			fallback.Action(t)
		}
		return
	}
	e.conditionLock()
	defer e.conditionUnlock()
	e.cond.once.Do(func() {
		if e.cond.remainingTokenNum < 2 {
			e.setEnabled(false)
			logutil.BgLogger().Info("memory exceeds quota, rateLimitAction delegate to fallback action",
				zap.Uint("total token count", e.totalTokenNum))
			if fallback := e.GetFallback(); fallback != nil {
				fallback.Action(t)
			}
			return
		}
		failpoint.Inject("testRateLimitActionMockConsumeAndAssert", func(val failpoint.Value) {
			if val.(bool) {
				if e.cond.triggerCountForTest+e.cond.remainingTokenNum != e.totalTokenNum {
					panic("triggerCount + remainingTokenNum not equal to totalTokenNum")
				}
			}
		})
		logutil.BgLogger().Info("memory exceeds quota, destroy one token now.",
			zap.Int64("consumed", t.BytesConsumed()),
			zap.Int64("quota", t.GetBytesLimit()),
			zap.Uint("total token count", e.totalTokenNum),
			zap.Uint("remaining token count", e.cond.remainingTokenNum))
		e.cond.exceeded = true
		e.cond.triggerCountForTest++
	})
}

// GetPriority get the priority of the Action.
func (e *rateLimitAction) GetPriority() int64 {
	return memory.DefRateLimitPriority
}

// destroyTokenIfNeeded will check the `exceed` flag after copWorker finished one task.
// If the exceed flag is true and there is no token been destroyed before, one token will be destroyed,
// or the token would be return back.
func (e *rateLimitAction) destroyTokenIfNeeded(returnToken func()) {
	if !e.isEnabled() {
		returnToken()
		return
	}
	e.conditionLock()
	defer e.conditionUnlock()
	if !e.cond.exceeded {
		returnToken()
		return
	}
	// If actionOnExceed has been triggered and there is no token have been destroyed before,
	// destroy one token.
	e.cond.remainingTokenNum = e.cond.remainingTokenNum - 1
	e.cond.exceeded = false
	e.cond.once = sync.Once{}
}

func (e *rateLimitAction) conditionLock() {
	e.cond.Lock()
}

func (e *rateLimitAction) conditionUnlock() {
	e.cond.Unlock()
}

func (e *rateLimitAction) close() {
	if !e.isEnabled() {
		return
	}
	e.setEnabled(false)
	e.conditionLock()
	defer e.conditionUnlock()
	e.cond.exceeded = false
	e.SetFinished()
}

func (e *rateLimitAction) setEnabled(enabled bool) {
	newValue := uint32(0)
	if enabled {
		newValue = uint32(1)
	}
	atomic.StoreUint32(&e.enabled, newValue)
}

func (e *rateLimitAction) isEnabled() bool {
	return atomic.LoadUint32(&e.enabled) > 0
}

// priorityToPB converts priority type to wire type.
func priorityToPB(pri int) kvrpcpb.CommandPri {
	switch pri {
	case kv.PriorityLow:
		return kvrpcpb.CommandPri_Low
	case kv.PriorityHigh:
		return kvrpcpb.CommandPri_High
	default:
		return kvrpcpb.CommandPri_Normal
	}
}

func isolationLevelToPB(level kv.IsoLevel) kvrpcpb.IsolationLevel {
	switch level {
	case kv.RC:
		return kvrpcpb.IsolationLevel_RC
	case kv.SI:
		return kvrpcpb.IsolationLevel_SI
	case kv.RCCheckTS:
		return kvrpcpb.IsolationLevel_RCCheckTS
	default:
		return kvrpcpb.IsolationLevel_SI
	}
}

// BuildKeyRanges is used for test, quickly build key ranges from paired keys.
func BuildKeyRanges(keys ...string) []kv.KeyRange {
	var ranges []kv.KeyRange
	for i := 0; i < len(keys); i += 2 {
		ranges = append(ranges, kv.KeyRange{
			StartKey: []byte(keys[i]),
			EndKey:   []byte(keys[i+1]),
		})
	}
	return ranges
}<|MERGE_RESOLUTION|>--- conflicted
+++ resolved
@@ -269,14 +269,11 @@
 	RowCountHint     int // used for extra concurrency of small tasks, -1 for unknown row count
 	batchTaskList    map[uint64]*batchedCopTask
 	meetLockFallback bool
-<<<<<<< HEAD
 
 	// timeout value for one kv readonly request
 	tikvClientReadTimeout uint64
-=======
 	// firstReadType is used to indicate the type of first read when retrying.
 	firstReadType string
->>>>>>> ec0ffe82
 }
 
 type batchedCopTask struct {
@@ -1037,7 +1034,7 @@
 		worker.req.ResourceGroupTagger(req)
 	}
 	timeout := tikv.ReadTimeoutMedium
-	if task.tikvClientReadTimeout> 0 {
+	if task.tikvClientReadTimeout > 0 {
 		timeout = time.Duration(task.tikvClientReadTimeout) * time.Millisecond
 	}
 	req.StoreTp = getEndPointType(task.storeType)
