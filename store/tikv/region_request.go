--- conflicted
+++ resolved
@@ -92,16 +92,12 @@
 	if rawHook := ctx.Value(RPCCancellerCtxKey{}); rawHook != nil {
 		ctx, cancel = rawHook.(*RPCCanceller).WithCancel(ctx)
 	}
-<<<<<<< HEAD
 	if ss.stats != nil {
 		defer func(start time.Time) {
 			recordRegionRequestRuntimeStats(ss.stats, req.Type, time.Since(start))
 		}(time.Now())
 	}
-	resp, err = ss.client.SendRequest(bo.ctx, ctx.Addr, req, timout)
-=======
 	resp, err = ss.client.SendRequest(ctx, rpcCtx.Addr, req, timout)
->>>>>>> ee6a67a3
 	if err != nil {
 		cancel()
 		ss.rpcError = err
@@ -357,23 +353,21 @@
 		}
 		defer s.releaseStoreToken(rpcCtx.Store)
 	}
-<<<<<<< HEAD
+
 	if s.stats != nil {
 		defer func(start time.Time) {
 			recordRegionRequestRuntimeStats(s.stats, req.Type, time.Since(start))
 		}(time.Now())
 	}
-	resp, err = s.client.SendRequest(bo.ctx, ctx.Addr, req, timeout)
-
-=======
+
 	ctx := bo.ctx
 	if rawHook := ctx.Value(RPCCancellerCtxKey{}); rawHook != nil {
 		var cancel context.CancelFunc
 		ctx, cancel = rawHook.(*RPCCanceller).WithCancel(ctx)
 		defer cancel()
 	}
+
 	resp, err = s.client.SendRequest(ctx, rpcCtx.Addr, req, timeout)
->>>>>>> ee6a67a3
 	if err != nil {
 		s.rpcError = err
 		if e := s.onSendFail(bo, rpcCtx, err); e != nil {
