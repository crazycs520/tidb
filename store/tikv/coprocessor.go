// Copyright 2016 PingCAP, Inc.
//
// Licensed under the Apache License, Version 2.0 (the "License");
// you may not use this file except in compliance with the License.
// You may obtain a copy of the License at
//
//     http://www.apache.org/licenses/LICENSE-2.0
//
// Unless required by applicable law or agreed to in writing, software
// distributed under the License is distributed on an "AS IS" BASIS,
// See the License for the specific language governing permissions and
// limitations under the License.

package tikv

import (
	"bytes"
	"context"
	"fmt"
	"io"
	"sort"
	"strconv"
	"strings"
	"sync"
	"sync/atomic"
	"time"
	"unsafe"

	"github.com/cznic/mathutil"
	"github.com/pingcap/errors"
	"github.com/pingcap/failpoint"
	"github.com/pingcap/kvproto/pkg/coprocessor"
	"github.com/pingcap/kvproto/pkg/kvrpcpb"
	"github.com/pingcap/tidb/distsql"
	"github.com/pingcap/tidb/domain/infosync"
	"github.com/pingcap/tidb/kv"
	"github.com/pingcap/tidb/metrics"
	"github.com/pingcap/tidb/store/tikv/tikvrpc"
	"github.com/pingcap/tidb/tablecodec"
	"github.com/pingcap/tidb/util/execdetails"
	"github.com/pingcap/tidb/util/logutil"
	"github.com/pingcap/tidb/util/memory"
	"github.com/pingcap/tidb/util/ranger"
	"go.uber.org/zap"
)

var tikvTxnRegionsNumHistogramWithCoprocessor = metrics.TiKVTxnRegionsNumHistogram.WithLabelValues("coprocessor")

// CopClient is coprocessor client.
type CopClient struct {
	kv.RequestTypeSupportedChecker
	store           *tikvStore
	replicaReadSeed uint32
}

// Send builds the request and gets the coprocessor iterator response.
func (c *CopClient) Send(ctx context.Context, req *kv.Request, vars *kv.Variables) kv.Response {
	ctx = context.WithValue(ctx, txnStartKey, req.StartTs)
	bo := NewBackoffer(ctx, copBuildTaskMaxBackoff).WithVars(vars)
	tasks, err := buildCopTasks(bo, c.store.regionCache, &copRanges{mid: req.KeyRanges}, req)
	if err != nil {
		return copErrorResponse{err}
	}
	it := &copIterator{
		store:           c.store,
		req:             req,
		concurrency:     req.Concurrency,
		finishCh:        make(chan struct{}),
		vars:            vars,
		memTracker:      req.MemTracker,
		replicaReadSeed: c.replicaReadSeed,
	}
	it.minCommitTSPushed.data = make(map[uint64]struct{}, 5)
	it.tasks = tasks
	if it.concurrency > len(tasks) {
		it.concurrency = len(tasks)
	}
	if it.concurrency < 1 {
		// Make sure that there is at least one worker.
		it.concurrency = 1
	}
	if it.req.KeepOrder {
		it.sendRate = newRateLimit(2 * it.concurrency)
	} else {
		it.respChan = make(chan *copResponse, it.concurrency)
	}
	it.open(ctx)
	return it
}

// copTask contains a related Region and KeyRange for a kv.Request.
type copTask struct {
	region RegionVerID
	ranges *copRanges

	respChan  chan *copResponse
	storeAddr string
	cmdType   tikvrpc.CmdType
	storeType kv.StoreType
}

func (r *copTask) String() string {
	return fmt.Sprintf("region(%d %d %d) ranges(%d) store(%s)",
		r.region.id, r.region.confVer, r.region.ver, r.ranges.len(), r.storeAddr)
}

// copRanges is like []kv.KeyRange, but may has extra elements at head/tail.
// It's for avoiding alloc big slice during build copTask.
type copRanges struct {
	first *kv.KeyRange
	mid   []kv.KeyRange
	last  *kv.KeyRange
}

func (r *copRanges) String() string {
	var s string
	r.do(func(ran *kv.KeyRange) {
		s += fmt.Sprintf("[%q, %q]", ran.StartKey, ran.EndKey)
	})
	return s
}

func (r *copRanges) len() int {
	var l int
	if r.first != nil {
		l++
	}
	l += len(r.mid)
	if r.last != nil {
		l++
	}
	return l
}

func (r *copRanges) at(i int) kv.KeyRange {
	if r.first != nil {
		if i == 0 {
			return *r.first
		}
		i--
	}
	if i < len(r.mid) {
		return r.mid[i]
	}
	return *r.last
}

func (r *copRanges) slice(from, to int) *copRanges {
	var ran copRanges
	if r.first != nil {
		if from == 0 && to > 0 {
			ran.first = r.first
		}
		if from > 0 {
			from--
		}
		if to > 0 {
			to--
		}
	}
	if to <= len(r.mid) {
		ran.mid = r.mid[from:to]
	} else {
		if from <= len(r.mid) {
			ran.mid = r.mid[from:]
		}
		if from < to {
			ran.last = r.last
		}
	}
	return &ran
}

func (r *copRanges) do(f func(ran *kv.KeyRange)) {
	if r.first != nil {
		f(r.first)
	}
	for _, ran := range r.mid {
		f(&ran)
	}
	if r.last != nil {
		f(r.last)
	}
}

func (r *copRanges) toPBRanges() []*coprocessor.KeyRange {
	ranges := make([]*coprocessor.KeyRange, 0, r.len())
	r.do(func(ran *kv.KeyRange) {
		ranges = append(ranges, &coprocessor.KeyRange{
			Start: ran.StartKey,
			End:   ran.EndKey,
		})
	})
	return ranges
}

// split ranges into (left, right) by key.
func (r *copRanges) split(key []byte) (*copRanges, *copRanges) {
	n := sort.Search(r.len(), func(i int) bool {
		cur := r.at(i)
		return len(cur.EndKey) == 0 || bytes.Compare(cur.EndKey, key) > 0
	})
	// If a range p contains the key, it will split to 2 parts.
	if n < r.len() {
		p := r.at(n)
		if bytes.Compare(key, p.StartKey) > 0 {
			left := r.slice(0, n)
			left.last = &kv.KeyRange{StartKey: p.StartKey, EndKey: key}
			right := r.slice(n+1, r.len())
			right.first = &kv.KeyRange{StartKey: key, EndKey: p.EndKey}
			return left, right
		}
	}
	return r.slice(0, n), r.slice(n, r.len())
}

// rangesPerTask limits the length of the ranges slice sent in one copTask.
const rangesPerTask = 25000

func buildCopTasks(bo *Backoffer, cache *RegionCache, ranges *copRanges, req *kv.Request) ([]*copTask, error) {
	start := time.Now()
	cmdType := tikvrpc.CmdCop
	if req.Streaming {
		cmdType = tikvrpc.CmdCopStream
	}
	var tableStart, tableEnd kv.Key
	if req.StoreType == kv.TiFlash {
		tableID := tablecodec.DecodeTableID(ranges.at(0).StartKey)
		fullRange := ranger.FullIntRange(false)
		keyRange := distsql.TableRangesToKVRanges(tableID, fullRange, nil)
		tableStart, tableEnd = keyRange[0].StartKey, keyRange[0].EndKey
	}

	if req.StoreType == kv.TiDB {
		return buildTiDBMemCopTasks(ranges, req)
	}

	rangesLen := ranges.len()
	var tasks []*copTask
	appendTask := func(regionWithRangeInfo *KeyLocation, ranges *copRanges) {
		if req.StoreType == kv.TiKV {
			// TiKV will return gRPC error if the message is too large. So we need to limit the length of the ranges slice
			// to make sure the message can be sent successfully.
			rLen := ranges.len()
			for i := 0; i < rLen; {
				nextI := mathutil.Min(i+rangesPerTask, rLen)
				tasks = append(tasks, &copTask{
					region: regionWithRangeInfo.Region,
					ranges: ranges.slice(i, nextI),
					// Channel buffer is 2 for handling region split.
					// In a common case, two region split tasks will not be blocked.
					respChan:  make(chan *copResponse, 2),
					cmdType:   cmdType,
					storeType: req.StoreType,
				})
				i = nextI
			}
		} else if req.StoreType == kv.TiFlash {
			left, right := regionWithRangeInfo.StartKey, regionWithRangeInfo.EndKey
			if bytes.Compare(tableStart, left) >= 0 {
				left = tableStart
			}
			if bytes.Compare(tableEnd, right) <= 0 || len(right) == 0 {
				right = tableEnd
			}
			fullRange := kv.KeyRange{StartKey: left, EndKey: right}
			tasks = append(tasks, &copTask{
				region: regionWithRangeInfo.Region,
				// TiFlash only support full range scan for the region, ignore the real ranges
				// does not affect the correctness because we already merge the access range condition
				// into filter condition in `getOriginalPhysicalTableScan`
				ranges: &copRanges{mid: []kv.KeyRange{fullRange}},
				// Channel buffer is 2 for handling region split.
				// In a common case, two region split tasks will not be blocked.
				respChan:  make(chan *copResponse, 2),
				cmdType:   cmdType,
				storeType: req.StoreType,
			})
		}
	}

	err := splitRanges(bo, cache, ranges, appendTask)
	if err != nil {
		return nil, errors.Trace(err)
	}

	if req.Desc {
		reverseTasks(tasks)
	}
	if elapsed := time.Since(start); elapsed > time.Millisecond*500 {
		logutil.BgLogger().Warn("buildCopTasks takes too much time",
			zap.Duration("elapsed", elapsed),
			zap.Int("range len", rangesLen),
			zap.Int("task len", len(tasks)))
	}
	tikvTxnRegionsNumHistogramWithCoprocessor.Observe(float64(len(tasks)))
	return tasks, nil
}

func buildTiDBMemCopTasks(ranges *copRanges, req *kv.Request) ([]*copTask, error) {
	servers, err := infosync.GetAllServerInfo(context.Background())
	if err != nil {
		return nil, err
	}
	tasks := make([]*copTask, 0, len(servers))
	for _, ser := range servers {
		addr := ser.IP + ":" + strconv.FormatUint(uint64(ser.StatusPort), 10)
		tasks = append(tasks, &copTask{
			ranges:    ranges,
			respChan:  make(chan *copResponse, 2),
			cmdType:   tikvrpc.CmdCop,
			storeType: req.StoreType,
			storeAddr: addr,
		})
	}
	return tasks, nil
}

func splitRanges(bo *Backoffer, cache *RegionCache, ranges *copRanges, fn func(regionWithRangeInfo *KeyLocation, ranges *copRanges)) error {
	for ranges.len() > 0 {
		loc, err := cache.LocateKey(bo, ranges.at(0).StartKey)
		if err != nil {
			return errors.Trace(err)
		}

		// Iterate to the first range that is not complete in the region.
		var i int
		for ; i < ranges.len(); i++ {
			r := ranges.at(i)
			if !(loc.Contains(r.EndKey) || bytes.Equal(loc.EndKey, r.EndKey)) {
				break
			}
		}
		// All rest ranges belong to the same region.
		if i == ranges.len() {
			fn(loc, ranges)
			break
		}

		r := ranges.at(i)
		if loc.Contains(r.StartKey) {
			// Part of r is not in the region. We need to split it.
			taskRanges := ranges.slice(0, i)
			taskRanges.last = &kv.KeyRange{
				StartKey: r.StartKey,
				EndKey:   loc.EndKey,
			}
			fn(loc, taskRanges)

			ranges = ranges.slice(i+1, ranges.len())
			ranges.first = &kv.KeyRange{
				StartKey: loc.EndKey,
				EndKey:   r.EndKey,
			}
		} else {
			// rs[i] is not in the region.
			taskRanges := ranges.slice(0, i)
			fn(loc, taskRanges)
			ranges = ranges.slice(i, ranges.len())
		}
	}

	return nil
}

// SplitRegionRanges get the split ranges from pd region.
func SplitRegionRanges(bo *Backoffer, cache *RegionCache, keyRanges []kv.KeyRange) ([]kv.KeyRange, error) {
	ranges := copRanges{mid: keyRanges}

	var ret []kv.KeyRange
	appendRange := func(regionWithRangeInfo *KeyLocation, ranges *copRanges) {
		for i := 0; i < ranges.len(); i++ {
			ret = append(ret, ranges.at(i))
		}
	}

	err := splitRanges(bo, cache, &ranges, appendRange)
	if err != nil {
		return nil, errors.Trace(err)
	}
	return ret, nil
}

func reverseTasks(tasks []*copTask) {
	for i := 0; i < len(tasks)/2; i++ {
		j := len(tasks) - i - 1
		tasks[i], tasks[j] = tasks[j], tasks[i]
	}
}

type copIterator struct {
	store       *tikvStore
	req         *kv.Request
	concurrency int
	finishCh    chan struct{}

	// If keepOrder, results are stored in copTask.respChan, read them out one by one.
	tasks []*copTask
	curr  int
	// sendRate controls the sending rate of copIteratorTaskSender, if keepOrder,
	// to prevent all tasks being done (aka. all of the responses are buffered)
	sendRate *rateLimit

	// Otherwise, results are stored in respChan.
	respChan chan *copResponse

	vars *kv.Variables

	memTracker *memory.Tracker

	replicaReadSeed uint32

	wg sync.WaitGroup
	// closed represents when the Close is called.
	// There are two cases we need to close the `finishCh` channel, one is when context is done, the other one is
	// when the Close is called. we use atomic.CompareAndSwap `closed` to to make sure the channel is not closed twice.
	closed uint32

	minCommitTSPushed
}

// copIteratorWorker receives tasks from copIteratorTaskSender, handles tasks and sends the copResponse to respChan.
type copIteratorWorker struct {
	taskCh   <-chan *copTask
	wg       *sync.WaitGroup
	store    *tikvStore
	req      *kv.Request
	respChan chan<- *copResponse
	finishCh <-chan struct{}
	vars     *kv.Variables
	clientHelper

	memTracker *memory.Tracker

	replicaReadSeed uint32
}

// copIteratorTaskSender sends tasks to taskCh then wait for the workers to exit.
type copIteratorTaskSender struct {
	taskCh   chan<- *copTask
	wg       *sync.WaitGroup
	tasks    []*copTask
	finishCh <-chan struct{}
	respChan chan<- *copResponse
	sendRate *rateLimit
}

type copResponse struct {
	pbResp   *coprocessor.Response
	detail   *execdetails.ExecDetails
	startKey kv.Key
	err      error
	respSize int64
	respTime time.Duration
}

const (
	sizeofExecDetails   = int(unsafe.Sizeof(execdetails.ExecDetails{}))
	sizeofCommitDetails = int(unsafe.Sizeof(execdetails.CommitDetails{}))
)

// GetData implements the kv.ResultSubset GetData interface.
func (rs *copResponse) GetData() []byte {
	return rs.pbResp.Data
}

// GetStartKey implements the kv.ResultSubset GetStartKey interface.
func (rs *copResponse) GetStartKey() kv.Key {
	return rs.startKey
}

func (rs *copResponse) GetExecDetails() *execdetails.ExecDetails {
	return rs.detail
}

// MemSize returns how many bytes of memory this response use
func (rs *copResponse) MemSize() int64 {
	if rs.respSize != 0 {
		return rs.respSize
	}

	// ignore rs.err
	rs.respSize += int64(cap(rs.startKey))
	if rs.detail != nil {
		rs.respSize += int64(sizeofExecDetails)
		if rs.detail.CommitDetail != nil {
			rs.respSize += int64(sizeofCommitDetails)
		}
	}
	if rs.pbResp != nil {
		// Using a approximate size since it's hard to get a accurate value.
		rs.respSize += int64(rs.pbResp.Size())
	}
	return rs.respSize
}

func (rs *copResponse) RespTime() time.Duration {
	return rs.respTime
}

const minLogCopTaskTime = 300 * time.Millisecond

// run is a worker function that get a copTask from channel, handle it and
// send the result back.
func (worker *copIteratorWorker) run(ctx context.Context) {
	defer worker.wg.Done()
	for task := range worker.taskCh {
		respCh := worker.respChan
		if respCh == nil {
			respCh = task.respChan
		}

		bo := NewBackoffer(ctx, copNextMaxBackoff).WithVars(worker.vars)
		worker.handleTask(bo, task, respCh)
		close(task.respChan)
		select {
		case <-worker.finishCh:
			return
		default:
		}
	}
}

// open starts workers and sender goroutines.
func (it *copIterator) open(ctx context.Context) {
	taskCh := make(chan *copTask, 1)
	it.wg.Add(it.concurrency)
	// Start it.concurrency number of workers to handle cop requests.
	for i := 0; i < it.concurrency; i++ {
		worker := &copIteratorWorker{
			taskCh:   taskCh,
			wg:       &it.wg,
			store:    it.store,
			req:      it.req,
			respChan: it.respChan,
			finishCh: it.finishCh,
			vars:     it.vars,
			clientHelper: clientHelper{
				LockResolver:      it.store.lockResolver,
				RegionCache:       it.store.regionCache,
				minCommitTSPushed: &it.minCommitTSPushed,
				Client:            it.store.client,
			},

			memTracker: it.memTracker,

			replicaReadSeed: it.replicaReadSeed,
		}
		go worker.run(ctx)
	}
	taskSender := &copIteratorTaskSender{
		taskCh:   taskCh,
		wg:       &it.wg,
		tasks:    it.tasks,
		finishCh: it.finishCh,
		sendRate: it.sendRate,
	}
	taskSender.respChan = it.respChan
	go taskSender.run()
}

func (sender *copIteratorTaskSender) run() {
	// Send tasks to feed the worker goroutines.
	for _, t := range sender.tasks {
		// If keepOrder, we must control the sending rate to prevent all tasks
		// being done (aka. all of the responses are buffered) by copIteratorWorker.
		// We keep the number of inflight tasks within the number of concurrency * 2.
		// It sends one more task if a task has been finished in copIterator.Next.
		if sender.sendRate != nil {
			exit := sender.sendRate.getToken(sender.finishCh)
			if exit {
				break
			}
		}
		exit := sender.sendToTaskCh(t)
		if exit {
			break
		}
	}
	close(sender.taskCh)

	// Wait for worker goroutines to exit.
	sender.wg.Wait()
	if sender.respChan != nil {
		close(sender.respChan)
	}
}

func (it *copIterator) recvFromRespCh(ctx context.Context, respCh <-chan *copResponse) (resp *copResponse, ok bool, exit bool) {
	select {
	case resp, ok = <-respCh:
		if it.memTracker != nil && resp != nil {
			it.memTracker.Consume(-int64(resp.MemSize()))
		}
	case <-it.finishCh:
		exit = true
	case <-ctx.Done():
		// We select the ctx.Done() in the thread of `Next` instead of in the worker to avoid the cost of `WithCancel`.
		if atomic.CompareAndSwapUint32(&it.closed, 0, 1) {
			close(it.finishCh)
		}
		exit = true
	}
	return
}

func (sender *copIteratorTaskSender) sendToTaskCh(t *copTask) (exit bool) {
	select {
	case sender.taskCh <- t:
	case <-sender.finishCh:
		exit = true
	}
	return
}

func (worker *copIteratorWorker) sendToRespCh(resp *copResponse, respCh chan<- *copResponse, checkOOM bool) (exit bool) {
	if worker.memTracker != nil && checkOOM {
		worker.memTracker.Consume(int64(resp.MemSize()))
	}
	select {
	case respCh <- resp:
	case <-worker.finishCh:
		exit = true
	}
	return
}

// Next returns next coprocessor result.
// NOTE: Use nil to indicate finish, so if the returned ResultSubset is not nil, reader should continue to call Next().
func (it *copIterator) Next(ctx context.Context) (kv.ResultSubset, error) {
	var (
		resp   *copResponse
		ok     bool
		closed bool
	)
	// If data order matters, response should be returned in the same order as copTask slice.
	// Otherwise all responses are returned from a single channel.
	if it.respChan != nil {
		// Get next fetched resp from chan
		resp, ok, closed = it.recvFromRespCh(ctx, it.respChan)
		if !ok || closed {
			return nil, nil
		}
	} else {
		for {
			if it.curr >= len(it.tasks) {
				// Resp will be nil if iterator is finishCh.
				return nil, nil
			}
			task := it.tasks[it.curr]
			resp, ok, closed = it.recvFromRespCh(ctx, task.respChan)
			if closed {
				// Close() is already called, so Next() is invalid.
				return nil, nil
			}
			if ok {
				break
			}
			// Switch to next task.
			it.tasks[it.curr] = nil
			it.curr++
			it.sendRate.putToken()
		}
	}

	if resp.err != nil {
		return nil, errors.Trace(resp.err)
	}

	err := it.store.CheckVisibility(it.req.StartTs)
	if err != nil {
		return nil, errors.Trace(err)
	}
	return resp, nil
}

// handleTask handles single copTask, sends the result to channel, retry automatically on error.
func (worker *copIteratorWorker) handleTask(bo *Backoffer, task *copTask, respCh chan<- *copResponse) {
	defer func() {
		r := recover()
		if r != nil {
			logutil.BgLogger().Error("copIteratorWork meet panic",
				zap.Reflect("r", r),
				zap.Stack("stack trace"))
			resp := &copResponse{err: errors.Errorf("%v", r)}
			// if panic has happened, set checkOOM to false to avoid another panic.
			worker.sendToRespCh(resp, respCh, false)
		}
	}()
	remainTasks := []*copTask{task}
	for len(remainTasks) > 0 {
		tasks, err := worker.handleTaskOnce(bo, remainTasks[0], respCh)
		if err != nil {
			resp := &copResponse{err: errors.Trace(err)}
			worker.sendToRespCh(resp, respCh, true)
			return
		}
		if len(tasks) > 0 {
			remainTasks = append(tasks, remainTasks[1:]...)
		} else {
			remainTasks = remainTasks[1:]
		}
	}
}

// handleTaskOnce handles single copTask, successful results are send to channel.
// If error happened, returns error. If region split or meet lock, returns the remain tasks.
func (worker *copIteratorWorker) handleTaskOnce(bo *Backoffer, task *copTask, ch chan<- *copResponse) ([]*copTask, error) {
	failpoint.Inject("handleTaskOnceError", func(val failpoint.Value) {
		if val.(bool) {
			failpoint.Return(nil, errors.New("mock handleTaskOnce error"))
		}
	})

	req := tikvrpc.NewReplicaReadRequest(task.cmdType, &coprocessor.Request{
		Tp:     worker.req.Tp,
		Data:   worker.req.Data,
		Ranges: task.ranges.toPBRanges(),
	}, worker.req.ReplicaRead, worker.replicaReadSeed, kvrpcpb.Context{
		IsolationLevel: pbIsolationLevel(worker.req.IsolationLevel),
		Priority:       kvPriorityToCommandPri(worker.req.Priority),
		NotFillCache:   worker.req.NotFillCache,
		HandleTime:     true,
		ScanDetail:     true,
	})
	req.StoreTp = task.storeType
	startTime := time.Now()
<<<<<<< HEAD
	resp, rpcCtx, storeAddr, err := worker.SendReqCtx(bo, req, task)
=======
	resp, rpcCtx, storeAddr, err := worker.SendReqCtx(bo, req, task.region, ReadTimeoutMedium, task.storeType)
>>>>>>> ffcc0fb2
	if err != nil {
		return nil, errors.Trace(err)
	}
	// Set task.storeAddr field so its task.String() method have the store address information.
	task.storeAddr = storeAddr
	costTime := time.Since(startTime)
	if costTime > minLogCopTaskTime {
		worker.logTimeCopTask(costTime, task, bo, resp)
	}
	metrics.TiKVCoprocessorHistogram.Observe(costTime.Seconds())

	if task.cmdType == tikvrpc.CmdCopStream {
		return worker.handleCopStreamResult(bo, rpcCtx, resp.Resp.(*tikvrpc.CopStreamResponse), task, ch, costTime)
	}

	// Handles the response for non-streaming copTask.
	return worker.handleCopResponse(bo, rpcCtx, &copResponse{pbResp: resp.Resp.(*coprocessor.Response)}, task, ch, nil, costTime)
}

type minCommitTSPushed struct {
	data map[uint64]struct{}
	sync.RWMutex
}

func (m *minCommitTSPushed) Update(from []uint64) {
	m.Lock()
	for _, v := range from {
		m.data[v] = struct{}{}
	}
	m.Unlock()
}

func (m *minCommitTSPushed) Get() []uint64 {
	m.RLock()
	defer m.RUnlock()
	if len(m.data) == 0 {
		return nil
	}

	ret := make([]uint64, 0, len(m.data))
	for k := range m.data {
		ret = append(ret, k)
	}
	return ret
}

// clientHelper wraps LockResolver and RegionRequestSender.
// It's introduced to support the new lock resolving pattern in the large transaction.
// In the large transaction protocol, sending requests and resolving locks are
// context-dependent. For example, when a send request meets a secondary lock, we'll
// call ResolveLock, and if the lock belongs to a large transaction, we may retry
// the request. If there is no context information about the resolved locks, we'll
// meet the secondary lock again and run into a deadloop.
type clientHelper struct {
	*LockResolver
	*RegionCache
	*minCommitTSPushed
	Client
}

// ResolveLocks wraps the ResolveLocks function and store the resolved result.
func (ch *clientHelper) ResolveLocks(bo *Backoffer, callerStartTS uint64, locks []*Lock) (int64, error) {
	msBeforeTxnExpired, resolvedLocks, err := ch.LockResolver.ResolveLocks(bo, callerStartTS, locks)
	if err != nil {
		return msBeforeTxnExpired, err
	}
	if len(resolvedLocks) > 0 {
		ch.minCommitTSPushed.Update(resolvedLocks)
		return 0, nil
	}
	return msBeforeTxnExpired, nil
}

// SendReqCtx wraps the SendReqCtx function and use the resolved lock result in the kvrpcpb.Context.
<<<<<<< HEAD
func (ch *clientHelper) SendReqCtx(bo *Backoffer, req *tikvrpc.Request, task *copTask) (*tikvrpc.Response, *RPCContext, string, error) {
=======
func (ch *clientHelper) SendReqCtx(bo *Backoffer, req *tikvrpc.Request, regionID RegionVerID, timeout time.Duration, sType kv.StoreType) (*tikvrpc.Response, *RPCContext, string, error) {
>>>>>>> ffcc0fb2
	sender := NewRegionRequestSender(ch.RegionCache, ch.Client)
	if len(task.storeAddr) > 0 {
		sender.storeAddr = task.storeAddr
	}
	req.Context.ResolvedLocks = ch.minCommitTSPushed.Get()
<<<<<<< HEAD
	resp, ctx, err := sender.SendReqCtx(bo, req, task.region, ReadTimeoutMedium, task.storeType)
=======
	resp, ctx, err := sender.SendReqCtx(bo, req, regionID, timeout, sType)
>>>>>>> ffcc0fb2
	return resp, ctx, sender.storeAddr, err
}

const (
	minLogBackoffTime   = 100
	minLogKVProcessTime = 100
	minLogKVWaitTime    = 200
)

func (worker *copIteratorWorker) logTimeCopTask(costTime time.Duration, task *copTask, bo *Backoffer, resp *tikvrpc.Response) {
	logStr := fmt.Sprintf("[TIME_COP_PROCESS] resp_time:%s txnStartTS:%d region_id:%d store_addr:%s", costTime, worker.req.StartTs, task.region.id, task.storeAddr)
	if bo.totalSleep > minLogBackoffTime {
		backoffTypes := strings.Replace(fmt.Sprintf("%v", bo.types), " ", ",", -1)
		logStr += fmt.Sprintf(" backoff_ms:%d backoff_types:%s", bo.totalSleep, backoffTypes)
	}
	var detail *kvrpcpb.ExecDetails
	if resp.Resp != nil {
		switch r := resp.Resp.(type) {
		case *coprocessor.Response:
			detail = r.ExecDetails
		case *tikvrpc.CopStreamResponse:
			// streaming request returns io.EOF, so the first CopStreamResponse.Response maybe nil.
			if r.Response != nil {
				detail = r.Response.ExecDetails
			}
		default:
			panic("unreachable")
		}
	}

	if detail != nil && detail.HandleTime != nil {
		processMs := detail.HandleTime.ProcessMs
		waitMs := detail.HandleTime.WaitMs
		if processMs > minLogKVProcessTime {
			logStr += fmt.Sprintf(" kv_process_ms:%d", processMs)
			if detail.ScanDetail != nil {
				logStr = appendScanDetail(logStr, "write", detail.ScanDetail.Write)
				logStr = appendScanDetail(logStr, "data", detail.ScanDetail.Data)
				logStr = appendScanDetail(logStr, "lock", detail.ScanDetail.Lock)
			}
		}
		if waitMs > minLogKVWaitTime {
			logStr += fmt.Sprintf(" kv_wait_ms:%d", waitMs)
			if processMs <= minLogKVProcessTime {
				logStr = strings.Replace(logStr, "TIME_COP_PROCESS", "TIME_COP_WAIT", 1)
			}
		}
	}
	logutil.BgLogger().Info(logStr)
}

func appendScanDetail(logStr string, columnFamily string, scanInfo *kvrpcpb.ScanInfo) string {
	if scanInfo != nil {
		logStr += fmt.Sprintf(" scan_total_%s:%d", columnFamily, scanInfo.Total)
		logStr += fmt.Sprintf(" scan_processed_%s:%d", columnFamily, scanInfo.Processed)
	}
	return logStr
}

func (worker *copIteratorWorker) handleCopStreamResult(bo *Backoffer, rpcCtx *RPCContext, stream *tikvrpc.CopStreamResponse, task *copTask, ch chan<- *copResponse, costTime time.Duration) ([]*copTask, error) {
	defer stream.Close()
	var resp *coprocessor.Response
	var lastRange *coprocessor.KeyRange
	resp = stream.Response
	if resp == nil {
		// streaming request returns io.EOF, so the first Response is nil.
		return nil, nil
	}
	for {
		remainedTasks, err := worker.handleCopResponse(bo, rpcCtx, &copResponse{pbResp: resp}, task, ch, lastRange, costTime)
		if err != nil || len(remainedTasks) != 0 {
			return remainedTasks, errors.Trace(err)
		}
		resp, err = stream.Recv()
		if err != nil {
			if errors.Cause(err) == io.EOF {
				return nil, nil
			}

			if err1 := bo.Backoff(boTiKVRPC, errors.Errorf("recv stream response error: %v, task: %s", err, task)); err1 != nil {
				return nil, errors.Trace(err)
			}

			// No coprocessor.Response for network error, rebuild task based on the last success one.
			if errors.Cause(err) == context.Canceled {
				logutil.BgLogger().Info("stream recv timeout", zap.Error(err))
			} else {
				logutil.BgLogger().Info("stream unknown error", zap.Error(err))
			}
			return worker.buildCopTasksFromRemain(bo, lastRange, task)
		}
		if resp.Range != nil {
			lastRange = resp.Range
		}
	}
}

// handleCopResponse checks coprocessor Response for region split and lock,
// returns more tasks when that happens, or handles the response if no error.
// if we're handling streaming coprocessor response, lastRange is the range of last
// successful response, otherwise it's nil.
func (worker *copIteratorWorker) handleCopResponse(bo *Backoffer, rpcCtx *RPCContext, resp *copResponse, task *copTask, ch chan<- *copResponse, lastRange *coprocessor.KeyRange, costTime time.Duration) ([]*copTask, error) {
	if regionErr := resp.pbResp.GetRegionError(); regionErr != nil {
		if rpcCtx != nil && task.storeType == kv.TiDB {
			resp.err = errors.Errorf("error: %v", regionErr)
			worker.sendToRespCh(resp, ch, true)
			return nil, nil
		}
		if err := bo.Backoff(BoRegionMiss, errors.New(regionErr.String())); err != nil {
			return nil, errors.Trace(err)
		}
		// We may meet RegionError at the first packet, but not during visiting the stream.
		return buildCopTasks(bo, worker.store.regionCache, task.ranges, worker.req)
	}
	if lockErr := resp.pbResp.GetLocked(); lockErr != nil {
		logutil.BgLogger().Debug("coprocessor encounters",
			zap.Stringer("lock", lockErr))
		msBeforeExpired, err1 := worker.ResolveLocks(bo, worker.req.StartTs, []*Lock{NewLock(lockErr)})
		if err1 != nil {
			return nil, errors.Trace(err1)
		}
		if msBeforeExpired > 0 {
			if err := bo.BackoffWithMaxSleep(boTxnLockFast, int(msBeforeExpired), errors.New(lockErr.String())); err != nil {
				return nil, errors.Trace(err)
			}
		}
		return worker.buildCopTasksFromRemain(bo, lastRange, task)
	}
	if otherErr := resp.pbResp.GetOtherError(); otherErr != "" {
		err := errors.Errorf("other error: %s", otherErr)
		logutil.BgLogger().Warn("other error",
			zap.Uint64("txnStartTS", worker.req.StartTs),
			zap.Uint64("regionID", task.region.id),
			zap.String("storeAddr", task.storeAddr),
			zap.Error(err))
		return nil, errors.Trace(err)
	}
	// When the request is using streaming API, the `Range` is not nil.
	if resp.pbResp.Range != nil {
		resp.startKey = resp.pbResp.Range.Start
	} else if task.ranges != nil && task.ranges.len() > 0 {
		resp.startKey = task.ranges.at(0).StartKey
	}
	if resp.detail == nil {
		resp.detail = new(execdetails.ExecDetails)
	}
	resp.detail.BackoffTime = time.Duration(bo.totalSleep) * time.Millisecond
	if rpcCtx != nil {
		resp.detail.CalleeAddress = rpcCtx.Addr
	}
	resp.respTime = costTime
	if pbDetails := resp.pbResp.ExecDetails; pbDetails != nil {
		if handleTime := pbDetails.HandleTime; handleTime != nil {
			resp.detail.WaitTime = time.Duration(handleTime.WaitMs) * time.Millisecond
			resp.detail.ProcessTime = time.Duration(handleTime.ProcessMs) * time.Millisecond
		}
		if scanDetail := pbDetails.ScanDetail; scanDetail != nil {
			if scanDetail.Write != nil {
				resp.detail.TotalKeys += scanDetail.Write.Total
				resp.detail.ProcessedKeys += scanDetail.Write.Processed
			}
		}
	}
	worker.sendToRespCh(resp, ch, true)
	return nil, nil
}

func (worker *copIteratorWorker) buildCopTasksFromRemain(bo *Backoffer, lastRange *coprocessor.KeyRange, task *copTask) ([]*copTask, error) {
	remainedRanges := task.ranges
	if worker.req.Streaming && lastRange != nil {
		remainedRanges = worker.calculateRemain(task.ranges, lastRange, worker.req.Desc)
	}
	return buildCopTasks(bo, worker.store.regionCache, remainedRanges, worker.req)
}

// calculateRemain splits the input ranges into two, and take one of them according to desc flag.
// It's used in streaming API, to calculate which range is consumed and what needs to be retry.
// For example:
// ranges: [r1 --> r2) [r3 --> r4)
// split:      [s1   -->   s2)
// In normal scan order, all data before s1 is consumed, so the remain ranges should be [s1 --> r2) [r3 --> r4)
// In reverse scan order, all data after s2 is consumed, so the remain ranges should be [r1 --> r2) [r3 --> s2)
func (worker *copIteratorWorker) calculateRemain(ranges *copRanges, split *coprocessor.KeyRange, desc bool) *copRanges {
	if desc {
		left, _ := ranges.split(split.End)
		return left
	}
	_, right := ranges.split(split.Start)
	return right
}

func (it *copIterator) Close() error {
	if atomic.CompareAndSwapUint32(&it.closed, 0, 1) {
		close(it.finishCh)
	}
	it.wg.Wait()
	return nil
}

type rateLimit struct {
	token chan struct{}
}

func newRateLimit(n int) *rateLimit {
	return &rateLimit{
		token: make(chan struct{}, n),
	}
}

func (r *rateLimit) getToken(done <-chan struct{}) (exit bool) {
	select {
	case <-done:
		return true
	case r.token <- struct{}{}:
		return false
	}
}

func (r *rateLimit) putToken() {
	select {
	case <-r.token:
	default:
		panic("put a redundant token")
	}
}

// copErrorResponse returns error when calling Next()
type copErrorResponse struct{ error }

func (it copErrorResponse) Next(ctx context.Context) (kv.ResultSubset, error) {
	return nil, it.error
}

func (it copErrorResponse) Close() error {
	return nil
}<|MERGE_RESOLUTION|>--- conflicted
+++ resolved
@@ -725,11 +725,7 @@
 	})
 	req.StoreTp = task.storeType
 	startTime := time.Now()
-<<<<<<< HEAD
-	resp, rpcCtx, storeAddr, err := worker.SendReqCtx(bo, req, task)
-=======
-	resp, rpcCtx, storeAddr, err := worker.SendReqCtx(bo, req, task.region, ReadTimeoutMedium, task.storeType)
->>>>>>> ffcc0fb2
+	resp, rpcCtx, storeAddr, err := worker.SendReqCtx(bo, req, task.region, ReadTimeoutMedium, task.storeType, task.storeAddr)
 	if err != nil {
 		return nil, errors.Trace(err)
 	}
@@ -804,21 +800,13 @@
 }
 
 // SendReqCtx wraps the SendReqCtx function and use the resolved lock result in the kvrpcpb.Context.
-<<<<<<< HEAD
-func (ch *clientHelper) SendReqCtx(bo *Backoffer, req *tikvrpc.Request, task *copTask) (*tikvrpc.Response, *RPCContext, string, error) {
-=======
-func (ch *clientHelper) SendReqCtx(bo *Backoffer, req *tikvrpc.Request, regionID RegionVerID, timeout time.Duration, sType kv.StoreType) (*tikvrpc.Response, *RPCContext, string, error) {
->>>>>>> ffcc0fb2
+func (ch *clientHelper) SendReqCtx(bo *Backoffer, req *tikvrpc.Request, regionID RegionVerID, timeout time.Duration, sType kv.StoreType, directStoreAddr string) (*tikvrpc.Response, *RPCContext, string, error) {
 	sender := NewRegionRequestSender(ch.RegionCache, ch.Client)
-	if len(task.storeAddr) > 0 {
-		sender.storeAddr = task.storeAddr
+	if len(directStoreAddr) > 0 {
+		sender.storeAddr = directStoreAddr
 	}
 	req.Context.ResolvedLocks = ch.minCommitTSPushed.Get()
-<<<<<<< HEAD
-	resp, ctx, err := sender.SendReqCtx(bo, req, task.region, ReadTimeoutMedium, task.storeType)
-=======
 	resp, ctx, err := sender.SendReqCtx(bo, req, regionID, timeout, sType)
->>>>>>> ffcc0fb2
 	return resp, ctx, sender.storeAddr, err
 }
 
