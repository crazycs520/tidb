// Copyright 2017 PingCAP, Inc.
//
// Licensed under the Apache License, Version 2.0 (the "License");
// you may not use this file except in compliance with the License.
// You may obtain a copy of the License at
//
//     http://www.apache.org/licenses/LICENSE-2.0
//
// Unless required by applicable law or agreed to in writing, software
// distributed under the License is distributed on an "AS IS" BASIS,
// See the License for the specific language governing permissions and
// limitations under the License.

package mocktikv

import (
	"bytes"
	"context"
	"io"
	"time"

	"github.com/golang/protobuf/proto"
	"github.com/pingcap/errors"
	"github.com/pingcap/kvproto/pkg/coprocessor"
	"github.com/pingcap/kvproto/pkg/errorpb"
	"github.com/pingcap/kvproto/pkg/kvrpcpb"
	"github.com/pingcap/kvproto/pkg/tikvpb"
	"github.com/pingcap/parser/model"
	"github.com/pingcap/parser/mysql"
	"github.com/pingcap/parser/terror"
	"github.com/pingcap/tidb/expression"
	"github.com/pingcap/tidb/expression/aggregation"
	"github.com/pingcap/tidb/kv"
	"github.com/pingcap/tidb/sessionctx/stmtctx"
	"github.com/pingcap/tidb/tablecodec"
	"github.com/pingcap/tidb/types"
	"github.com/pingcap/tidb/util/chunk"
	"github.com/pingcap/tidb/util/codec"
	"github.com/pingcap/tidb/util/collate"
	mockpkg "github.com/pingcap/tidb/util/mock"
	"github.com/pingcap/tidb/util/rowcodec"
	"github.com/pingcap/tidb/util/timeutil"
	"github.com/pingcap/tipb/go-tipb"
	"google.golang.org/grpc"
	"google.golang.org/grpc/metadata"
)

var dummySlice = make([]byte, 0)

type dagContext struct {
	dagReq    *tipb.DAGRequest
	keyRanges []*coprocessor.KeyRange
	startTS   uint64
	evalCtx   *evalContext
}

func (h *rpcHandler) handleCopDAGRequest(req *coprocessor.Request) *coprocessor.Response {
	resp := &coprocessor.Response{}
	if err := h.checkRequestContext(req.GetContext()); err != nil {
		resp.RegionError = err
		return resp
	}
	dagCtx, e, dagReq, err := h.buildDAGExecutor(req)
	if err != nil {
		resp.OtherError = err.Error()
		return resp
	}

	var rows [][][]byte
	ctx := context.TODO()
	for {
		var row [][]byte
		row, err = e.Next(ctx)
		if err != nil {
			break
		}
		if row == nil {
			break
		}
		rows = append(rows, row)
	}

	var execDetails []*execDetail
	if dagReq.CollectExecutionSummaries != nil && *dagReq.CollectExecutionSummaries {
		execDetails = e.ExecDetails()
	}

	selResp := h.initSelectResponse(err, dagCtx.evalCtx.sc.GetWarnings(), e.Counts())
	if err == nil {
		err = h.fillUpData4SelectResponse(selResp, dagReq, dagCtx, rows)
	}
	return buildResp(selResp, execDetails, err)
}

func (h *rpcHandler) buildDAGExecutor(req *coprocessor.Request) (*dagContext, executor, *tipb.DAGRequest, error) {
	if len(req.Ranges) == 0 {
		return nil, nil, nil, errors.New("request range is null")
	}
	if req.GetTp() != kv.ReqTypeDAG {
		return nil, nil, nil, errors.Errorf("unsupported request type %d", req.GetTp())
	}

	dagReq := new(tipb.DAGRequest)
	err := proto.Unmarshal(req.Data, dagReq)
	if err != nil {
		return nil, nil, nil, errors.Trace(err)
	}

	sc := flagsToStatementContext(dagReq.Flags)
	sc.TimeZone, err = constructTimeZone(dagReq.TimeZoneName, int(dagReq.TimeZoneOffset))
	if err != nil {
		return nil, nil, nil, errors.Trace(err)
	}

	ctx := &dagContext{
		dagReq:    dagReq,
		keyRanges: req.Ranges,
		startTS:   req.StartTs,
		evalCtx:   &evalContext{sc: sc},
	}
	e, err := h.buildDAG(ctx, dagReq.Executors)
	if err != nil {
		return nil, nil, nil, errors.Trace(err)
	}
	return ctx, e, dagReq, err
}

// constructTimeZone constructs timezone by name first. When the timezone name
// is set, the daylight saving problem must be considered. Otherwise the
// timezone offset in seconds east of UTC is used to constructed the timezone.
func constructTimeZone(name string, offset int) (*time.Location, error) {
	return timeutil.ConstructTimeZone(name, offset)
}

func (h *rpcHandler) handleCopStream(ctx context.Context, req *coprocessor.Request) (tikvpb.Tikv_CoprocessorStreamClient, error) {
	dagCtx, e, dagReq, err := h.buildDAGExecutor(req)
	if err != nil {
		return nil, errors.Trace(err)
	}

	return &mockCopStreamClient{
		exec:   e,
		req:    dagReq,
		ctx:    ctx,
		dagCtx: dagCtx,
	}, nil
}

func (h *rpcHandler) buildExec(ctx *dagContext, curr *tipb.Executor) (executor, error) {
	var currExec executor
	var err error
	switch curr.GetTp() {
	case tipb.ExecType_TypeTableScan:
		currExec, err = h.buildTableScan(ctx, curr)
	case tipb.ExecType_TypeIndexScan:
		currExec, err = h.buildIndexScan(ctx, curr)
	case tipb.ExecType_TypeSelection:
		currExec, err = h.buildSelection(ctx, curr)
	case tipb.ExecType_TypeAggregation:
		currExec, err = h.buildHashAgg(ctx, curr)
	case tipb.ExecType_TypeStreamAgg:
		currExec, err = h.buildStreamAgg(ctx, curr)
	case tipb.ExecType_TypeTopN:
		currExec, err = h.buildTopN(ctx, curr)
	case tipb.ExecType_TypeLimit:
		currExec = &limitExec{limit: curr.Limit.GetLimit(), execDetail: new(execDetail)}
	default:
		// TODO: Support other types.
		err = errors.Errorf("this exec type %v doesn't support yet.", curr.GetTp())
	}

	return currExec, errors.Trace(err)
}

func (h *rpcHandler) buildDAG(ctx *dagContext, executors []*tipb.Executor) (executor, error) {
	var src executor
	for i := 0; i < len(executors); i++ {
		curr, err := h.buildExec(ctx, executors[i])
		if err != nil {
			return nil, errors.Trace(err)
		}
		curr.SetSrcExec(src)
		src = curr
	}
	return src, nil
}

func (h *rpcHandler) buildTableScan(ctx *dagContext, executor *tipb.Executor) (*tableScanExec, error) {
	columns := executor.TblScan.Columns
	ctx.evalCtx.setColumnInfo(columns)
	ranges, err := h.extractKVRanges(ctx.keyRanges, executor.TblScan.Desc)
	if err != nil {
		return nil, errors.Trace(err)
	}

	startTS := ctx.startTS
	if startTS == 0 {
		startTS = ctx.dagReq.GetStartTsFallback()
	}
	colInfos := make([]rowcodec.ColInfo, len(columns))
	for i := range colInfos {
		col := columns[i]
		colInfos[i] = rowcodec.ColInfo{
			ID:         col.ColumnId,
			Tp:         col.Tp,
			Flag:       col.Flag,
			IsPKHandle: col.GetPkHandle(),
<<<<<<< HEAD
			Flen:       int(col.ColumnLen),
			Decimal:    int(col.Decimal),
			Elems:      col.Elems,
=======
			Collate:    collate.CollationID2Name(col.Collation),
>>>>>>> a5645ef6
		}
	}
	defVal := func(i int) ([]byte, error) {
		col := columns[i]
		if col.DefaultVal == nil {
			return nil, nil
		}
		// col.DefaultVal always be  varint `[flag]+[value]`.
		if len(col.DefaultVal) < 1 {
			panic("invalid default value")
		}
		return col.DefaultVal, nil
	}
	rd := rowcodec.NewByteDecoder(colInfos, -1, defVal, nil)
	e := &tableScanExec{
		TableScan:      executor.TblScan,
		kvRanges:       ranges,
		colIDs:         ctx.evalCtx.colIDs,
		startTS:        startTS,
		isolationLevel: h.isolationLevel,
		resolvedLocks:  h.resolvedLocks,
		mvccStore:      h.mvccStore,
		execDetail:     new(execDetail),
		rd:             rd,
	}

	if ctx.dagReq.CollectRangeCounts != nil && *ctx.dagReq.CollectRangeCounts {
		e.counts = make([]int64, len(ranges))
	}
	return e, nil
}

func (h *rpcHandler) buildIndexScan(ctx *dagContext, executor *tipb.Executor) (*indexScanExec, error) {
	var err error
	columns := executor.IdxScan.Columns
	ctx.evalCtx.setColumnInfo(columns)
	length := len(columns)
	pkStatus := tablecodec.HandleNotExists
	// The PKHandle column info has been collected in ctx.
	if columns[length-1].GetPkHandle() {
		if mysql.HasUnsignedFlag(uint(columns[length-1].GetFlag())) {
			pkStatus = tablecodec.HandleIsUnsigned
		} else {
			pkStatus = tablecodec.HandleIsSigned
		}
		columns = columns[:length-1]
	} else if columns[length-1].ColumnId == model.ExtraHandleID {
		pkStatus = tablecodec.HandleIsSigned
		columns = columns[:length-1]
	}
	ranges, err := h.extractKVRanges(ctx.keyRanges, executor.IdxScan.Desc)
	if err != nil {
		return nil, errors.Trace(err)
	}

	startTS := ctx.startTS
	if startTS == 0 {
		startTS = ctx.dagReq.GetStartTsFallback()
	}
	colInfos := make([]rowcodec.ColInfo, 0, len(columns))
	for i := range columns {
		col := columns[i]
		colInfos = append(colInfos, rowcodec.ColInfo{
			ID:         col.ColumnId,
			Tp:         col.Tp,
			Flag:       col.Flag,
			IsPKHandle: col.GetPkHandle(),
			Collate:    collate.CollationID2Name(col.Collation),
		})
	}
	e := &indexScanExec{
		IndexScan:      executor.IdxScan,
		kvRanges:       ranges,
		colsLen:        len(columns),
		startTS:        startTS,
		isolationLevel: h.isolationLevel,
		resolvedLocks:  h.resolvedLocks,
		mvccStore:      h.mvccStore,
		hdStatus:       pkStatus,
		execDetail:     new(execDetail),
		colInfos:       colInfos,
	}
	if ctx.dagReq.CollectRangeCounts != nil && *ctx.dagReq.CollectRangeCounts {
		e.counts = make([]int64, len(ranges))
	}
	return e, nil
}

func (h *rpcHandler) buildSelection(ctx *dagContext, executor *tipb.Executor) (*selectionExec, error) {
	var err error
	var relatedColOffsets []int
	pbConds := executor.Selection.Conditions
	for _, cond := range pbConds {
		relatedColOffsets, err = extractOffsetsInExpr(cond, ctx.evalCtx.columnInfos, relatedColOffsets)
		if err != nil {
			return nil, errors.Trace(err)
		}
	}
	conds, err := convertToExprs(ctx.evalCtx.sc, ctx.evalCtx.fieldTps, pbConds)
	if err != nil {
		return nil, errors.Trace(err)
	}

	return &selectionExec{
		evalCtx:           ctx.evalCtx,
		relatedColOffsets: relatedColOffsets,
		conditions:        conds,
		row:               make([]types.Datum, len(ctx.evalCtx.columnInfos)),
		execDetail:        new(execDetail),
	}, nil
}

func (h *rpcHandler) getAggInfo(ctx *dagContext, executor *tipb.Executor) ([]aggregation.Aggregation, []expression.Expression, []int, error) {
	length := len(executor.Aggregation.AggFunc)
	aggs := make([]aggregation.Aggregation, 0, length)
	var err error
	var relatedColOffsets []int
	for _, expr := range executor.Aggregation.AggFunc {
		var aggExpr aggregation.Aggregation
		aggExpr, err = aggregation.NewDistAggFunc(expr, ctx.evalCtx.fieldTps, ctx.evalCtx.sc)
		if err != nil {
			return nil, nil, nil, errors.Trace(err)
		}
		aggs = append(aggs, aggExpr)
		relatedColOffsets, err = extractOffsetsInExpr(expr, ctx.evalCtx.columnInfos, relatedColOffsets)
		if err != nil {
			return nil, nil, nil, errors.Trace(err)
		}
	}
	for _, item := range executor.Aggregation.GroupBy {
		relatedColOffsets, err = extractOffsetsInExpr(item, ctx.evalCtx.columnInfos, relatedColOffsets)
		if err != nil {
			return nil, nil, nil, errors.Trace(err)
		}
	}
	groupBys, err := convertToExprs(ctx.evalCtx.sc, ctx.evalCtx.fieldTps, executor.Aggregation.GetGroupBy())
	if err != nil {
		return nil, nil, nil, errors.Trace(err)
	}

	return aggs, groupBys, relatedColOffsets, nil
}

func (h *rpcHandler) buildHashAgg(ctx *dagContext, executor *tipb.Executor) (*hashAggExec, error) {
	aggs, groupBys, relatedColOffsets, err := h.getAggInfo(ctx, executor)
	if err != nil {
		return nil, errors.Trace(err)
	}

	return &hashAggExec{
		evalCtx:           ctx.evalCtx,
		aggExprs:          aggs,
		groupByExprs:      groupBys,
		groups:            make(map[string]struct{}),
		groupKeys:         make([][]byte, 0),
		relatedColOffsets: relatedColOffsets,
		row:               make([]types.Datum, len(ctx.evalCtx.columnInfos)),
		execDetail:        new(execDetail),
	}, nil
}

func (h *rpcHandler) buildStreamAgg(ctx *dagContext, executor *tipb.Executor) (*streamAggExec, error) {
	aggs, groupBys, relatedColOffsets, err := h.getAggInfo(ctx, executor)
	if err != nil {
		return nil, errors.Trace(err)
	}
	aggCtxs := make([]*aggregation.AggEvaluateContext, 0, len(aggs))
	for _, agg := range aggs {
		aggCtxs = append(aggCtxs, agg.CreateContext(ctx.evalCtx.sc))
	}

	return &streamAggExec{
		evalCtx:           ctx.evalCtx,
		aggExprs:          aggs,
		aggCtxs:           aggCtxs,
		groupByExprs:      groupBys,
		currGroupByValues: make([][]byte, 0),
		relatedColOffsets: relatedColOffsets,
		row:               make([]types.Datum, len(ctx.evalCtx.columnInfos)),
		execDetail:        new(execDetail),
	}, nil
}

func (h *rpcHandler) buildTopN(ctx *dagContext, executor *tipb.Executor) (*topNExec, error) {
	topN := executor.TopN
	var err error
	var relatedColOffsets []int
	pbConds := make([]*tipb.Expr, len(topN.OrderBy))
	for i, item := range topN.OrderBy {
		relatedColOffsets, err = extractOffsetsInExpr(item.Expr, ctx.evalCtx.columnInfos, relatedColOffsets)
		if err != nil {
			return nil, errors.Trace(err)
		}
		pbConds[i] = item.Expr
	}
	heap := &topNHeap{
		totalCount: int(topN.Limit),
		topNSorter: topNSorter{
			orderByItems: topN.OrderBy,
			sc:           ctx.evalCtx.sc,
		},
	}

	conds, err := convertToExprs(ctx.evalCtx.sc, ctx.evalCtx.fieldTps, pbConds)
	if err != nil {
		return nil, errors.Trace(err)
	}

	return &topNExec{
		heap:              heap,
		evalCtx:           ctx.evalCtx,
		relatedColOffsets: relatedColOffsets,
		orderByExprs:      conds,
		row:               make([]types.Datum, len(ctx.evalCtx.columnInfos)),
		execDetail:        new(execDetail),
	}, nil
}

type evalContext struct {
	colIDs      map[int64]int
	columnInfos []*tipb.ColumnInfo
	fieldTps    []*types.FieldType
	sc          *stmtctx.StatementContext
}

func (e *evalContext) setColumnInfo(cols []*tipb.ColumnInfo) {
	e.columnInfos = make([]*tipb.ColumnInfo, len(cols))
	copy(e.columnInfos, cols)

	e.colIDs = make(map[int64]int, len(e.columnInfos))
	e.fieldTps = make([]*types.FieldType, 0, len(e.columnInfos))
	for i, col := range e.columnInfos {
		ft := fieldTypeFromPBColumn(col)
		e.fieldTps = append(e.fieldTps, ft)
		e.colIDs[col.GetColumnId()] = i
	}
}

// decodeRelatedColumnVals decodes data to Datum slice according to the row information.
func (e *evalContext) decodeRelatedColumnVals(relatedColOffsets []int, value [][]byte, row []types.Datum) error {
	var err error
	for _, offset := range relatedColOffsets {
		row[offset], err = tablecodec.DecodeColumnValue(value[offset], e.fieldTps[offset], e.sc.TimeZone)
		if err != nil {
			return errors.Trace(err)
		}
	}
	return nil
}

// flagsToStatementContext creates a StatementContext from a `tipb.SelectRequest.Flags`.
func flagsToStatementContext(flags uint64) *stmtctx.StatementContext {
	sc := new(stmtctx.StatementContext)
	sc.IgnoreTruncate = (flags & model.FlagIgnoreTruncate) > 0
	sc.TruncateAsWarning = (flags & model.FlagTruncateAsWarning) > 0
	sc.InInsertStmt = (flags & model.FlagInInsertStmt) > 0
	sc.InSelectStmt = (flags & model.FlagInSelectStmt) > 0
	sc.InDeleteStmt = (flags & model.FlagInUpdateOrDeleteStmt) > 0
	sc.OverflowAsWarning = (flags & model.FlagOverflowAsWarning) > 0
	sc.IgnoreZeroInDate = (flags & model.FlagIgnoreZeroInDate) > 0
	sc.DividedByZeroAsWarning = (flags & model.FlagDividedByZeroAsWarning) > 0
	// TODO set FlagInUnionStmt,
	return sc
}

// MockGRPCClientStream is exported for testing purpose.
func MockGRPCClientStream() grpc.ClientStream {
	return mockClientStream{}
}

// mockClientStream implements grpc ClientStream interface, its methods are never called.
type mockClientStream struct{}

// Header implements grpc.ClientStream interface
func (mockClientStream) Header() (metadata.MD, error) { return nil, nil }

// Trailer implements grpc.ClientStream interface
func (mockClientStream) Trailer() metadata.MD { return nil }

// CloseSend implements grpc.ClientStream interface
func (mockClientStream) CloseSend() error { return nil }

// Context implements grpc.ClientStream interface
func (mockClientStream) Context() context.Context { return nil }

// SendMsg implements grpc.ClientStream interface
func (mockClientStream) SendMsg(m interface{}) error { return nil }

// RecvMsg implements grpc.ClientStream interface
func (mockClientStream) RecvMsg(m interface{}) error { return nil }

type mockCopStreamClient struct {
	mockClientStream

	req      *tipb.DAGRequest
	exec     executor
	ctx      context.Context
	dagCtx   *dagContext
	finished bool
}

type mockCopStreamErrClient struct {
	mockClientStream

	*errorpb.Error
}

func (mock *mockCopStreamErrClient) Recv() (*coprocessor.Response, error) {
	return &coprocessor.Response{
		RegionError: mock.Error,
	}, nil
}

func (mock *mockCopStreamClient) Recv() (*coprocessor.Response, error) {
	select {
	case <-mock.ctx.Done():
		return nil, mock.ctx.Err()
	default:
	}

	if mock.finished {
		return nil, io.EOF
	}

	if hook := mock.ctx.Value(mockpkg.HookKeyForTest("mockTiKVStreamRecvHook")); hook != nil {
		hook.(func(context.Context))(mock.ctx)
	}

	var resp coprocessor.Response
	chunk, finish, ran, counts, warnings, err := mock.readBlockFromExecutor()
	resp.Range = ran
	if err != nil {
		if locked, ok := errors.Cause(err).(*ErrLocked); ok {
			resp.Locked = &kvrpcpb.LockInfo{
				Key:         locked.Key,
				PrimaryLock: locked.Primary,
				LockVersion: locked.StartTS,
				LockTtl:     locked.TTL,
			}
		} else {
			resp.OtherError = err.Error()
		}
		return &resp, nil
	}
	if finish {
		// Just mark it, need to handle the last chunk.
		mock.finished = true
	}

	data, err := chunk.Marshal()
	if err != nil {
		resp.OtherError = err.Error()
		return &resp, nil
	}
	var Warnings []*tipb.Error
	if len(warnings) > 0 {
		Warnings = make([]*tipb.Error, 0, len(warnings))
		for i := range warnings {
			Warnings = append(Warnings, toPBError(warnings[i].Err))
		}
	}
	streamResponse := tipb.StreamResponse{
		Error:        toPBError(err),
		Data:         data,
		Warnings:     Warnings,
		OutputCounts: counts,
	}
	resp.Data, err = proto.Marshal(&streamResponse)
	if err != nil {
		resp.OtherError = err.Error()
	}
	return &resp, nil
}

func (mock *mockCopStreamClient) readBlockFromExecutor() (tipb.Chunk, bool, *coprocessor.KeyRange, []int64, []stmtctx.SQLWarn, error) {
	var chunk tipb.Chunk
	var ran coprocessor.KeyRange
	var finish bool
	var desc bool
	mock.exec.ResetCounts()
	ran.Start, desc = mock.exec.Cursor()
	for count := 0; count < rowsPerChunk; count++ {
		row, err := mock.exec.Next(mock.ctx)
		if err != nil {
			ran.End, _ = mock.exec.Cursor()
			return chunk, false, &ran, nil, nil, errors.Trace(err)
		}
		if row == nil {
			finish = true
			break
		}
		for _, offset := range mock.req.OutputOffsets {
			chunk.RowsData = append(chunk.RowsData, row[offset]...)
		}
	}

	ran.End, _ = mock.exec.Cursor()
	if desc {
		ran.Start, ran.End = ran.End, ran.Start
	}
	warnings := mock.dagCtx.evalCtx.sc.GetWarnings()
	mock.dagCtx.evalCtx.sc.SetWarnings(nil)
	return chunk, finish, &ran, mock.exec.Counts(), warnings, nil
}

func (h *rpcHandler) initSelectResponse(err error, warnings []stmtctx.SQLWarn, counts []int64) *tipb.SelectResponse {
	selResp := &tipb.SelectResponse{
		Error:        toPBError(err),
		OutputCounts: counts,
	}
	for i := range warnings {
		selResp.Warnings = append(selResp.Warnings, toPBError(warnings[i].Err))
	}
	return selResp
}

func (h *rpcHandler) fillUpData4SelectResponse(selResp *tipb.SelectResponse, dagReq *tipb.DAGRequest, dagCtx *dagContext, rows [][][]byte) error {
	switch dagReq.EncodeType {
	case tipb.EncodeType_TypeDefault:
		h.encodeDefault(selResp, rows, dagReq.OutputOffsets)
	case tipb.EncodeType_TypeChunk:
		colTypes := h.constructRespSchema(dagCtx)
		loc := dagCtx.evalCtx.sc.TimeZone
		err := h.encodeChunk(selResp, rows, colTypes, dagReq.OutputOffsets, loc)
		if err != nil {
			return err
		}
	}
	return nil
}

func (h *rpcHandler) constructRespSchema(dagCtx *dagContext) []*types.FieldType {
	root := dagCtx.dagReq.Executors[len(dagCtx.dagReq.Executors)-1]
	agg := root.Aggregation
	if root.StreamAgg != nil {
		agg = root.StreamAgg
	}
	if agg == nil {
		return dagCtx.evalCtx.fieldTps
	}

	schema := make([]*types.FieldType, 0, len(agg.AggFunc)+len(agg.GroupBy))
	for i := range agg.AggFunc {
		if agg.AggFunc[i].Tp == tipb.ExprType_Avg {
			// Avg function requests two columns : Count , Sum
			// This line addend the Count(TypeLonglong) to the schema.
			schema = append(schema, types.NewFieldType(mysql.TypeLonglong))
		}
		schema = append(schema, expression.PbTypeToFieldType(agg.AggFunc[i].FieldType))
	}
	for i := range agg.GroupBy {
		schema = append(schema, expression.PbTypeToFieldType(agg.GroupBy[i].FieldType))
	}
	return schema
}

func (h *rpcHandler) encodeDefault(selResp *tipb.SelectResponse, rows [][][]byte, colOrdinal []uint32) {
	var chunks []tipb.Chunk
	for i := range rows {
		requestedRow := dummySlice
		for _, ordinal := range colOrdinal {
			requestedRow = append(requestedRow, rows[i][ordinal]...)
		}
		chunks = appendRow(chunks, requestedRow, i)
	}
	selResp.Chunks = chunks
	selResp.EncodeType = tipb.EncodeType_TypeDefault
}

func (h *rpcHandler) encodeChunk(selResp *tipb.SelectResponse, rows [][][]byte, colTypes []*types.FieldType, colOrdinal []uint32, loc *time.Location) error {
	var chunks []tipb.Chunk
	respColTypes := make([]*types.FieldType, 0, len(colOrdinal))
	for _, ordinal := range colOrdinal {
		respColTypes = append(respColTypes, colTypes[ordinal])
	}
	chk := chunk.NewChunkWithCapacity(respColTypes, rowsPerChunk)
	encoder := chunk.NewCodec(respColTypes)
	decoder := codec.NewDecoder(chk, loc)
	for i := range rows {
		for j, ordinal := range colOrdinal {
			_, err := decoder.DecodeOne(rows[i][ordinal], j, colTypes[ordinal])
			if err != nil {
				return err
			}
		}
		if i%rowsPerChunk == rowsPerChunk-1 {
			chunks = append(chunks, tipb.Chunk{})
			cur := &chunks[len(chunks)-1]
			cur.RowsData = append(cur.RowsData, encoder.Encode(chk)...)
			chk.Reset()
		}
	}
	if chk.NumRows() > 0 {
		chunks = append(chunks, tipb.Chunk{})
		cur := &chunks[len(chunks)-1]
		cur.RowsData = append(cur.RowsData, encoder.Encode(chk)...)
		chk.Reset()
	}
	selResp.Chunks = chunks
	selResp.EncodeType = tipb.EncodeType_TypeChunk
	return nil
}

func buildResp(selResp *tipb.SelectResponse, execDetails []*execDetail, err error) *coprocessor.Response {
	resp := &coprocessor.Response{}

	if len(execDetails) > 0 {
		execSummary := make([]*tipb.ExecutorExecutionSummary, 0, len(execDetails))
		for _, d := range execDetails {
			costNs := uint64(d.timeProcessed / time.Nanosecond)
			rows := uint64(d.numProducedRows)
			numIter := uint64(d.numIterations)
			execSummary = append(execSummary, &tipb.ExecutorExecutionSummary{
				TimeProcessedNs: &costNs,
				NumProducedRows: &rows,
				NumIterations:   &numIter,
			})
		}
		selResp.ExecutionSummaries = execSummary
	}

	// Select errors have been contained in `SelectResponse.Error`
	if locked, ok := errors.Cause(err).(*ErrLocked); ok {
		resp.Locked = &kvrpcpb.LockInfo{
			Key:         locked.Key,
			PrimaryLock: locked.Primary,
			LockVersion: locked.StartTS,
			LockTtl:     locked.TTL,
		}
	}
	data, err := proto.Marshal(selResp)
	if err != nil {
		resp.OtherError = err.Error()
		return resp
	}
	resp.Data = data
	return resp
}

func toPBError(err error) *tipb.Error {
	if err == nil {
		return nil
	}
	perr := new(tipb.Error)
	switch x := err.(type) {
	case *terror.Error:
		sqlErr := x.ToSQLError()
		perr.Code = int32(sqlErr.Code)
		perr.Msg = sqlErr.Message
	default:
		e := errors.Cause(err)
		switch y := e.(type) {
		case *terror.Error:
			tmp := y.ToSQLError()
			perr.Code = int32(tmp.Code)
			perr.Msg = tmp.Message
		default:
			perr.Code = int32(1)
			perr.Msg = err.Error()
		}
	}
	return perr
}

// extractKVRanges extracts kv.KeyRanges slice from a SelectRequest.
func (h *rpcHandler) extractKVRanges(keyRanges []*coprocessor.KeyRange, descScan bool) (kvRanges []kv.KeyRange, err error) {
	for _, kran := range keyRanges {
		if bytes.Compare(kran.GetStart(), kran.GetEnd()) >= 0 {
			err = errors.Errorf("invalid range, start should be smaller than end: %v %v", kran.GetStart(), kran.GetEnd())
			return
		}

		upperKey := kran.GetEnd()
		if bytes.Compare(upperKey, h.rawStartKey) <= 0 {
			continue
		}
		lowerKey := kran.GetStart()
		if len(h.rawEndKey) != 0 && bytes.Compare(lowerKey, h.rawEndKey) >= 0 {
			break
		}
		var kvr kv.KeyRange
		kvr.StartKey = kv.Key(maxStartKey(lowerKey, h.rawStartKey))
		kvr.EndKey = kv.Key(minEndKey(upperKey, h.rawEndKey))
		kvRanges = append(kvRanges, kvr)
	}
	if descScan {
		reverseKVRanges(kvRanges)
	}
	return
}

func reverseKVRanges(kvRanges []kv.KeyRange) {
	for i := 0; i < len(kvRanges)/2; i++ {
		j := len(kvRanges) - i - 1
		kvRanges[i], kvRanges[j] = kvRanges[j], kvRanges[i]
	}
}

const rowsPerChunk = 64

func appendRow(chunks []tipb.Chunk, data []byte, rowCnt int) []tipb.Chunk {
	if rowCnt%rowsPerChunk == 0 {
		chunks = append(chunks, tipb.Chunk{})
	}
	cur := &chunks[len(chunks)-1]
	cur.RowsData = append(cur.RowsData, data...)
	return chunks
}

func maxStartKey(rangeStartKey kv.Key, regionStartKey []byte) []byte {
	if bytes.Compare([]byte(rangeStartKey), regionStartKey) > 0 {
		return []byte(rangeStartKey)
	}
	return regionStartKey
}

func minEndKey(rangeEndKey kv.Key, regionEndKey []byte) []byte {
	if len(regionEndKey) == 0 || bytes.Compare([]byte(rangeEndKey), regionEndKey) < 0 {
		return []byte(rangeEndKey)
	}
	return regionEndKey
}

func isDuplicated(offsets []int, offset int) bool {
	for _, idx := range offsets {
		if idx == offset {
			return true
		}
	}
	return false
}

func extractOffsetsInExpr(expr *tipb.Expr, columns []*tipb.ColumnInfo, collector []int) ([]int, error) {
	if expr == nil {
		return nil, nil
	}
	if expr.GetTp() == tipb.ExprType_ColumnRef {
		_, idx, err := codec.DecodeInt(expr.Val)
		if err != nil {
			return nil, errors.Trace(err)
		}
		if !isDuplicated(collector, int(idx)) {
			collector = append(collector, int(idx))
		}
		return collector, nil
	}
	var err error
	for _, child := range expr.Children {
		collector, err = extractOffsetsInExpr(child, columns, collector)
		if err != nil {
			return nil, errors.Trace(err)
		}
	}
	return collector, nil
}

// fieldTypeFromPBColumn creates a types.FieldType from tipb.ColumnInfo.
func fieldTypeFromPBColumn(col *tipb.ColumnInfo) *types.FieldType {
	return &types.FieldType{
		Tp:      byte(col.GetTp()),
		Flag:    uint(col.Flag),
		Flen:    int(col.GetColumnLen()),
		Decimal: int(col.GetDecimal()),
		Elems:   col.Elems,
		Collate: mysql.Collations[uint8(collate.RestoreCollationIDIfNeeded(col.GetCollation()))],
	}
}<|MERGE_RESOLUTION|>--- conflicted
+++ resolved
@@ -205,13 +205,10 @@
 			Tp:         col.Tp,
 			Flag:       col.Flag,
 			IsPKHandle: col.GetPkHandle(),
-<<<<<<< HEAD
 			Flen:       int(col.ColumnLen),
 			Decimal:    int(col.Decimal),
 			Elems:      col.Elems,
-=======
 			Collate:    collate.CollationID2Name(col.Collation),
->>>>>>> a5645ef6
 		}
 	}
 	defVal := func(i int) ([]byte, error) {
