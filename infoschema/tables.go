--- conflicted
+++ resolved
@@ -97,21 +97,13 @@
 	tableTiKVRegionStatus                   = "TIKV_REGION_STATUS"
 	tableTiKVRegionPeers                    = "TIKV_REGION_PEERS"
 	tableTiDBServersInfo                    = "TIDB_SERVERS_INFO"
-<<<<<<< HEAD
-	tableTiDBClusterInfo                    = "CLUSTER_INFO"
-	// TableTiDBClusterConfig is the string constant of cluster configuration memory table
-	TableTiDBClusterConfig     = "CLUSTER_CONFIG"
-	tableTiDBClusterLoad       = "CLUSTER_LOAD"
-	tableTiFlashReplica        = "TIFLASH_REPLICA"
-	tableTiDBClusterHardware   = "CLUSTER_HARDWARE"
-	tableTiDBClusterSystemInfo = "CLUSTER_SYSTEMINFO"
-=======
 	tableClusterInfo                        = "CLUSTER_INFO"
 	// TableClusterConfig is the string constant of cluster configuration memory table
 	TableClusterConfig  = "CLUSTER_CONFIG"
 	tableClusterLoad    = "CLUSTER_LOAD"
 	tableTiFlashReplica = "TIFLASH_REPLICA"
->>>>>>> 4d90d812
+tableTiDBClusterHardware   = "CLUSTER_HARDWARE"
+tableTiDBClusterSystemInfo = "CLUSTER_SYSTEMINFO"
 )
 
 var tableIDMap = map[string]int64{
