// Copyright 2016 PingCAP, Inc.
//
// Licensed under the Apache License, Version 2.0 (the "License");
// you may not use this file except in compliance with the License.
// You may obtain a copy of the License at
//
//     http://www.apache.org/licenses/LICENSE-2.0
//
// Unless required by applicable law or agreed to in writing, software
// distributed under the License is distributed on an "AS IS" BASIS,
// See the License for the specific language governing permissions and
// limitations under the License.

package infoschema

import (
	"context"
	"encoding/json"
	"fmt"
<<<<<<< HEAD
	"github.com/pingcap/tidb/config"
	"reflect"
=======
	"github.com/pingcap/tidb/util/sysinfo"
>>>>>>> 2a66b64d
	"sort"
	"strings"
	"sync"
	"time"

	"github.com/pingcap/errors"
	"github.com/pingcap/parser/charset"
	"github.com/pingcap/parser/model"
	"github.com/pingcap/parser/mysql"
	"github.com/pingcap/tidb/domain/infosync"
	"github.com/pingcap/tidb/kv"
	"github.com/pingcap/tidb/meta/autoid"
	"github.com/pingcap/tidb/privilege"
	"github.com/pingcap/tidb/sessionctx"
	"github.com/pingcap/tidb/sessionctx/variable"
	"github.com/pingcap/tidb/statistics"
	"github.com/pingcap/tidb/store/helper"
	"github.com/pingcap/tidb/store/tikv"
	"github.com/pingcap/tidb/table"
	"github.com/pingcap/tidb/types"
	binaryJson "github.com/pingcap/tidb/types/json"
	"github.com/pingcap/tidb/util/pdapi"
	"github.com/pingcap/tidb/util/set"
	"github.com/pingcap/tidb/util/sqlexec"
)

const (
	tableSchemata                           = "SCHEMATA"
	tableTables                             = "TABLES"
	tableColumns                            = "COLUMNS"
	tableColumnStatistics                   = "COLUMN_STATISTICS"
	tableStatistics                         = "STATISTICS"
	tableCharacterSets                      = "CHARACTER_SETS"
	tableCollations                         = "COLLATIONS"
	tableFiles                              = "FILES"
	catalogVal                              = "def"
	tableProfiling                          = "PROFILING"
	tablePartitions                         = "PARTITIONS"
	tableKeyColumm                          = "KEY_COLUMN_USAGE"
	tableReferConst                         = "REFERENTIAL_CONSTRAINTS"
	tableSessionVar                         = "SESSION_VARIABLES"
	tablePlugins                            = "PLUGINS"
	tableConstraints                        = "TABLE_CONSTRAINTS"
	tableTriggers                           = "TRIGGERS"
	tableUserPrivileges                     = "USER_PRIVILEGES"
	tableSchemaPrivileges                   = "SCHEMA_PRIVILEGES"
	tableTablePrivileges                    = "TABLE_PRIVILEGES"
	tableColumnPrivileges                   = "COLUMN_PRIVILEGES"
	tableEngines                            = "ENGINES"
	tableViews                              = "VIEWS"
	tableRoutines                           = "ROUTINES"
	tableParameters                         = "PARAMETERS"
	tableEvents                             = "EVENTS"
	tableGlobalStatus                       = "GLOBAL_STATUS"
	tableGlobalVariables                    = "GLOBAL_VARIABLES"
	tableSessionStatus                      = "SESSION_STATUS"
	tableOptimizerTrace                     = "OPTIMIZER_TRACE"
	tableTableSpaces                        = "TABLESPACES"
	tableCollationCharacterSetApplicability = "COLLATION_CHARACTER_SET_APPLICABILITY"
	tableProcesslist                        = "PROCESSLIST"
	tableTiDBIndexes                        = "TIDB_INDEXES"
	tableSlowLog                            = "SLOW_QUERY"
	tableTiDBHotRegions                     = "TIDB_HOT_REGIONS"
	tableTiKVStoreStatus                    = "TIKV_STORE_STATUS"
	tableAnalyzeStatus                      = "ANALYZE_STATUS"
	tableTiKVRegionStatus                   = "TIKV_REGION_STATUS"
	tableTiKVRegionPeers                    = "TIKV_REGION_PEERS"
	tableTiDBServersInfo                    = "TIDB_SERVERS_INFO"
<<<<<<< HEAD
	tableTiDBConfig                         = "TIDB_CONFIG"
=======
	tableTiDBStatsInfoCluster               = "TIDB_STATS_INFO_CLUSTER"
	tableTiDBNetworkInfo                    = "TIDB_NETWORK_INFO"
	tableTidbNetworkLatencyCluster          = "TIDB_NETWORK_LATENCY_CLUSTER"
>>>>>>> 2a66b64d
)

type columnInfo struct {
	name  string
	tp    byte
	size  int
	flag  uint
	deflt interface{}
	elems []string
}

func buildColumnInfo(tableName string, col columnInfo) *model.ColumnInfo {
	mCharset := charset.CharsetBin
	mCollation := charset.CharsetBin
	mFlag := mysql.UnsignedFlag
	if col.tp == mysql.TypeVarchar || col.tp == mysql.TypeBlob {
		mCharset = charset.CharsetUTF8MB4
		mCollation = charset.CollationUTF8MB4
		mFlag = col.flag
	}
	fieldType := types.FieldType{
		Charset: mCharset,
		Collate: mCollation,
		Tp:      col.tp,
		Flen:    col.size,
		Flag:    mFlag,
	}
	return &model.ColumnInfo{
		Name:      model.NewCIStr(col.name),
		FieldType: fieldType,
		State:     model.StatePublic,
	}
}

func buildTableMeta(tableName string, cs []columnInfo) *model.TableInfo {
	cols := make([]*model.ColumnInfo, 0, len(cs))
	for _, c := range cs {
		cols = append(cols, buildColumnInfo(tableName, c))
	}
	for i, col := range cols {
		col.Offset = i
	}
	return &model.TableInfo{
		Name:    model.NewCIStr(tableName),
		Columns: cols,
		State:   model.StatePublic,
		Charset: mysql.DefaultCharset,
		Collate: mysql.DefaultCollationName,
	}
}

var schemataCols = []columnInfo{
	{"CATALOG_NAME", mysql.TypeVarchar, 512, 0, nil, nil},
	{"SCHEMA_NAME", mysql.TypeVarchar, 64, 0, nil, nil},
	{"DEFAULT_CHARACTER_SET_NAME", mysql.TypeVarchar, 64, 0, nil, nil},
	{"DEFAULT_COLLATION_NAME", mysql.TypeVarchar, 32, 0, nil, nil},
	{"SQL_PATH", mysql.TypeVarchar, 512, 0, nil, nil},
}

var tablesCols = []columnInfo{
	{"TABLE_CATALOG", mysql.TypeVarchar, 512, 0, nil, nil},
	{"TABLE_SCHEMA", mysql.TypeVarchar, 64, 0, nil, nil},
	{"TABLE_NAME", mysql.TypeVarchar, 64, 0, nil, nil},
	{"TABLE_TYPE", mysql.TypeVarchar, 64, 0, nil, nil},
	{"ENGINE", mysql.TypeVarchar, 64, 0, nil, nil},
	{"VERSION", mysql.TypeLonglong, 21, 0, nil, nil},
	{"ROW_FORMAT", mysql.TypeVarchar, 10, 0, nil, nil},
	{"TABLE_ROWS", mysql.TypeLonglong, 21, 0, nil, nil},
	{"AVG_ROW_LENGTH", mysql.TypeLonglong, 21, 0, nil, nil},
	{"DATA_LENGTH", mysql.TypeLonglong, 21, 0, nil, nil},
	{"MAX_DATA_LENGTH", mysql.TypeLonglong, 21, 0, nil, nil},
	{"INDEX_LENGTH", mysql.TypeLonglong, 21, 0, nil, nil},
	{"DATA_FREE", mysql.TypeLonglong, 21, 0, nil, nil},
	{"AUTO_INCREMENT", mysql.TypeLonglong, 21, 0, nil, nil},
	{"CREATE_TIME", mysql.TypeDatetime, 19, 0, nil, nil},
	{"UPDATE_TIME", mysql.TypeDatetime, 19, 0, nil, nil},
	{"CHECK_TIME", mysql.TypeDatetime, 19, 0, nil, nil},
	{"TABLE_COLLATION", mysql.TypeVarchar, 32, mysql.NotNullFlag, "utf8_bin", nil},
	{"CHECKSUM", mysql.TypeLonglong, 21, 0, nil, nil},
	{"CREATE_OPTIONS", mysql.TypeVarchar, 255, 0, nil, nil},
	{"TABLE_COMMENT", mysql.TypeVarchar, 2048, 0, nil, nil},
	{"TIDB_TABLE_ID", mysql.TypeLonglong, 21, 0, nil, nil},
}

// See: http://dev.mysql.com/doc/refman/5.7/en/columns-table.html
var columnsCols = []columnInfo{
	{"TABLE_CATALOG", mysql.TypeVarchar, 512, 0, nil, nil},
	{"TABLE_SCHEMA", mysql.TypeVarchar, 64, 0, nil, nil},
	{"TABLE_NAME", mysql.TypeVarchar, 64, 0, nil, nil},
	{"COLUMN_NAME", mysql.TypeVarchar, 64, 0, nil, nil},
	{"ORDINAL_POSITION", mysql.TypeLonglong, 64, 0, nil, nil},
	{"COLUMN_DEFAULT", mysql.TypeBlob, 196606, 0, nil, nil},
	{"IS_NULLABLE", mysql.TypeVarchar, 3, 0, nil, nil},
	{"DATA_TYPE", mysql.TypeVarchar, 64, 0, nil, nil},
	{"CHARACTER_MAXIMUM_LENGTH", mysql.TypeLonglong, 21, 0, nil, nil},
	{"CHARACTER_OCTET_LENGTH", mysql.TypeLonglong, 21, 0, nil, nil},
	{"NUMERIC_PRECISION", mysql.TypeLonglong, 21, 0, nil, nil},
	{"NUMERIC_SCALE", mysql.TypeLonglong, 21, 0, nil, nil},
	{"DATETIME_PRECISION", mysql.TypeLonglong, 21, 0, nil, nil},
	{"CHARACTER_SET_NAME", mysql.TypeVarchar, 32, 0, nil, nil},
	{"COLLATION_NAME", mysql.TypeVarchar, 32, 0, nil, nil},
	{"COLUMN_TYPE", mysql.TypeBlob, 196606, 0, nil, nil},
	{"COLUMN_KEY", mysql.TypeVarchar, 3, 0, nil, nil},
	{"EXTRA", mysql.TypeVarchar, 30, 0, nil, nil},
	{"PRIVILEGES", mysql.TypeVarchar, 80, 0, nil, nil},
	{"COLUMN_COMMENT", mysql.TypeVarchar, 1024, 0, nil, nil},
	{"GENERATION_EXPRESSION", mysql.TypeBlob, 589779, mysql.NotNullFlag, nil, nil},
}

var columnStatisticsCols = []columnInfo{
	{"SCHEMA_NAME", mysql.TypeVarchar, 64, mysql.NotNullFlag, nil, nil},
	{"TABLE_NAME", mysql.TypeVarchar, 64, mysql.NotNullFlag, nil, nil},
	{"COLUMN_NAME", mysql.TypeVarchar, 64, mysql.NotNullFlag, nil, nil},
	{"HISTOGRAM", mysql.TypeJSON, 51, 0, nil, nil},
}

var statisticsCols = []columnInfo{
	{"TABLE_CATALOG", mysql.TypeVarchar, 512, 0, nil, nil},
	{"TABLE_SCHEMA", mysql.TypeVarchar, 64, 0, nil, nil},
	{"TABLE_NAME", mysql.TypeVarchar, 64, 0, nil, nil},
	{"NON_UNIQUE", mysql.TypeVarchar, 1, 0, nil, nil},
	{"INDEX_SCHEMA", mysql.TypeVarchar, 64, 0, nil, nil},
	{"INDEX_NAME", mysql.TypeVarchar, 64, 0, nil, nil},
	{"SEQ_IN_INDEX", mysql.TypeLonglong, 2, 0, nil, nil},
	{"COLUMN_NAME", mysql.TypeVarchar, 21, 0, nil, nil},
	{"COLLATION", mysql.TypeVarchar, 1, 0, nil, nil},
	{"CARDINALITY", mysql.TypeLonglong, 21, 0, nil, nil},
	{"SUB_PART", mysql.TypeLonglong, 3, 0, nil, nil},
	{"PACKED", mysql.TypeVarchar, 10, 0, nil, nil},
	{"NULLABLE", mysql.TypeVarchar, 3, 0, nil, nil},
	{"INDEX_TYPE", mysql.TypeVarchar, 16, 0, nil, nil},
	{"COMMENT", mysql.TypeVarchar, 16, 0, nil, nil},
	{"INDEX_COMMENT", mysql.TypeVarchar, 1024, 0, nil, nil},
}

var profilingCols = []columnInfo{
	{"QUERY_ID", mysql.TypeLong, 20, 0, nil, nil},
	{"SEQ", mysql.TypeLong, 20, 0, nil, nil},
	{"STATE", mysql.TypeVarchar, 30, 0, nil, nil},
	{"DURATION", mysql.TypeNewDecimal, 9, 0, nil, nil},
	{"CPU_USER", mysql.TypeNewDecimal, 9, 0, nil, nil},
	{"CPU_SYSTEM", mysql.TypeNewDecimal, 9, 0, nil, nil},
	{"CONTEXT_VOLUNTARY", mysql.TypeLong, 20, 0, nil, nil},
	{"CONTEXT_INVOLUNTARY", mysql.TypeLong, 20, 0, nil, nil},
	{"BLOCK_OPS_IN", mysql.TypeLong, 20, 0, nil, nil},
	{"BLOCK_OPS_OUT", mysql.TypeLong, 20, 0, nil, nil},
	{"MESSAGES_SENT", mysql.TypeLong, 20, 0, nil, nil},
	{"MESSAGES_RECEIVED", mysql.TypeLong, 20, 0, nil, nil},
	{"PAGE_FAULTS_MAJOR", mysql.TypeLong, 20, 0, nil, nil},
	{"PAGE_FAULTS_MINOR", mysql.TypeLong, 20, 0, nil, nil},
	{"SWAPS", mysql.TypeLong, 20, 0, nil, nil},
	{"SOURCE_FUNCTION", mysql.TypeVarchar, 30, 0, nil, nil},
	{"SOURCE_FILE", mysql.TypeVarchar, 20, 0, nil, nil},
	{"SOURCE_LINE", mysql.TypeLong, 20, 0, nil, nil},
}

var charsetCols = []columnInfo{
	{"CHARACTER_SET_NAME", mysql.TypeVarchar, 32, 0, nil, nil},
	{"DEFAULT_COLLATE_NAME", mysql.TypeVarchar, 32, 0, nil, nil},
	{"DESCRIPTION", mysql.TypeVarchar, 60, 0, nil, nil},
	{"MAXLEN", mysql.TypeLonglong, 3, 0, nil, nil},
}

var collationsCols = []columnInfo{
	{"COLLATION_NAME", mysql.TypeVarchar, 32, 0, nil, nil},
	{"CHARACTER_SET_NAME", mysql.TypeVarchar, 32, 0, nil, nil},
	{"ID", mysql.TypeLonglong, 11, 0, nil, nil},
	{"IS_DEFAULT", mysql.TypeVarchar, 3, 0, nil, nil},
	{"IS_COMPILED", mysql.TypeVarchar, 3, 0, nil, nil},
	{"SORTLEN", mysql.TypeLonglong, 3, 0, nil, nil},
}

var keyColumnUsageCols = []columnInfo{
	{"CONSTRAINT_CATALOG", mysql.TypeVarchar, 512, mysql.NotNullFlag, nil, nil},
	{"CONSTRAINT_SCHEMA", mysql.TypeVarchar, 64, mysql.NotNullFlag, nil, nil},
	{"CONSTRAINT_NAME", mysql.TypeVarchar, 64, mysql.NotNullFlag, nil, nil},
	{"TABLE_CATALOG", mysql.TypeVarchar, 512, mysql.NotNullFlag, nil, nil},
	{"TABLE_SCHEMA", mysql.TypeVarchar, 64, mysql.NotNullFlag, nil, nil},
	{"TABLE_NAME", mysql.TypeVarchar, 64, mysql.NotNullFlag, nil, nil},
	{"COLUMN_NAME", mysql.TypeVarchar, 64, mysql.NotNullFlag, nil, nil},
	{"ORDINAL_POSITION", mysql.TypeLonglong, 10, mysql.NotNullFlag, nil, nil},
	{"POSITION_IN_UNIQUE_CONSTRAINT", mysql.TypeLonglong, 10, 0, nil, nil},
	{"REFERENCED_TABLE_SCHEMA", mysql.TypeVarchar, 64, 0, nil, nil},
	{"REFERENCED_TABLE_NAME", mysql.TypeVarchar, 64, 0, nil, nil},
	{"REFERENCED_COLUMN_NAME", mysql.TypeVarchar, 64, 0, nil, nil},
}

// See http://dev.mysql.com/doc/refman/5.7/en/referential-constraints-table.html
var referConstCols = []columnInfo{
	{"CONSTRAINT_CATALOG", mysql.TypeVarchar, 512, mysql.NotNullFlag, nil, nil},
	{"CONSTRAINT_SCHEMA", mysql.TypeVarchar, 64, mysql.NotNullFlag, nil, nil},
	{"CONSTRAINT_NAME", mysql.TypeVarchar, 64, mysql.NotNullFlag, nil, nil},
	{"UNIQUE_CONSTRAINT_CATALOG", mysql.TypeVarchar, 512, mysql.NotNullFlag, nil, nil},
	{"UNIQUE_CONSTRAINT_SCHEMA", mysql.TypeVarchar, 64, mysql.NotNullFlag, nil, nil},
	{"UNIQUE_CONSTRAINT_NAME", mysql.TypeVarchar, 64, 0, nil, nil},
	{"MATCH_OPTION", mysql.TypeVarchar, 64, mysql.NotNullFlag, nil, nil},
	{"UPDATE_RULE", mysql.TypeVarchar, 64, mysql.NotNullFlag, nil, nil},
	{"DELETE_RULE", mysql.TypeVarchar, 64, mysql.NotNullFlag, nil, nil},
	{"TABLE_NAME", mysql.TypeVarchar, 64, mysql.NotNullFlag, nil, nil},
	{"REFERENCED_TABLE_NAME", mysql.TypeVarchar, 64, mysql.NotNullFlag, nil, nil},
}

// See http://dev.mysql.com/doc/refman/5.7/en/variables-table.html
var sessionVarCols = []columnInfo{
	{"VARIABLE_NAME", mysql.TypeVarchar, 64, 0, nil, nil},
	{"VARIABLE_VALUE", mysql.TypeVarchar, 1024, 0, nil, nil},
}

// See https://dev.mysql.com/doc/refman/5.7/en/plugins-table.html
var pluginsCols = []columnInfo{
	{"PLUGIN_NAME", mysql.TypeVarchar, 64, 0, nil, nil},
	{"PLUGIN_VERSION", mysql.TypeVarchar, 20, 0, nil, nil},
	{"PLUGIN_STATUS", mysql.TypeVarchar, 10, 0, nil, nil},
	{"PLUGIN_TYPE", mysql.TypeVarchar, 80, 0, nil, nil},
	{"PLUGIN_TYPE_VERSION", mysql.TypeVarchar, 20, 0, nil, nil},
	{"PLUGIN_LIBRARY", mysql.TypeVarchar, 64, 0, nil, nil},
	{"PLUGIN_LIBRARY_VERSION", mysql.TypeVarchar, 20, 0, nil, nil},
	{"PLUGIN_AUTHOR", mysql.TypeVarchar, 64, 0, nil, nil},
	{"PLUGIN_DESCRIPTION", mysql.TypeLongBlob, types.UnspecifiedLength, 0, nil, nil},
	{"PLUGIN_LICENSE", mysql.TypeVarchar, 80, 0, nil, nil},
	{"LOAD_OPTION", mysql.TypeVarchar, 64, 0, nil, nil},
}

// See https://dev.mysql.com/doc/refman/5.7/en/partitions-table.html
var partitionsCols = []columnInfo{
	{"TABLE_CATALOG", mysql.TypeVarchar, 512, 0, nil, nil},
	{"TABLE_SCHEMA", mysql.TypeVarchar, 64, 0, nil, nil},
	{"TABLE_NAME", mysql.TypeVarchar, 64, 0, nil, nil},
	{"PARTITION_NAME", mysql.TypeVarchar, 64, 0, nil, nil},
	{"SUBPARTITION_NAME", mysql.TypeVarchar, 64, 0, nil, nil},
	{"PARTITION_ORDINAL_POSITION", mysql.TypeLonglong, 21, 0, nil, nil},
	{"SUBPARTITION_ORDINAL_POSITION", mysql.TypeLonglong, 21, 0, nil, nil},
	{"PARTITION_METHOD", mysql.TypeVarchar, 18, 0, nil, nil},
	{"SUBPARTITION_METHOD", mysql.TypeVarchar, 12, 0, nil, nil},
	{"PARTITION_EXPRESSION", mysql.TypeLongBlob, types.UnspecifiedLength, 0, nil, nil},
	{"SUBPARTITION_EXPRESSION", mysql.TypeLongBlob, types.UnspecifiedLength, 0, nil, nil},
	{"PARTITION_DESCRIPTION", mysql.TypeLongBlob, types.UnspecifiedLength, 0, nil, nil},
	{"TABLE_ROWS", mysql.TypeLonglong, 21, 0, nil, nil},
	{"AVG_ROW_LENGTH", mysql.TypeLonglong, 21, 0, nil, nil},
	{"DATA_LENGTH", mysql.TypeLonglong, 21, 0, nil, nil},
	{"MAX_DATA_LENGTH", mysql.TypeLonglong, 21, 0, nil, nil},
	{"INDEX_LENGTH", mysql.TypeLonglong, 21, 0, nil, nil},
	{"DATA_FREE", mysql.TypeLonglong, 21, 0, nil, nil},
	{"CREATE_TIME", mysql.TypeDatetime, 0, 0, nil, nil},
	{"UPDATE_TIME", mysql.TypeDatetime, 0, 0, nil, nil},
	{"CHECK_TIME", mysql.TypeDatetime, 0, 0, nil, nil},
	{"CHECKSUM", mysql.TypeLonglong, 21, 0, nil, nil},
	{"PARTITION_COMMENT", mysql.TypeVarchar, 80, 0, nil, nil},
	{"NODEGROUP", mysql.TypeVarchar, 12, 0, nil, nil},
	{"TABLESPACE_NAME", mysql.TypeVarchar, 64, 0, nil, nil},
}

var tableConstraintsCols = []columnInfo{
	{"CONSTRAINT_CATALOG", mysql.TypeVarchar, 512, 0, nil, nil},
	{"CONSTRAINT_SCHEMA", mysql.TypeVarchar, 64, 0, nil, nil},
	{"CONSTRAINT_NAME", mysql.TypeVarchar, 64, 0, nil, nil},
	{"TABLE_SCHEMA", mysql.TypeVarchar, 64, 0, nil, nil},
	{"TABLE_NAME", mysql.TypeVarchar, 64, 0, nil, nil},
	{"CONSTRAINT_TYPE", mysql.TypeVarchar, 64, 0, nil, nil},
}

var tableTriggersCols = []columnInfo{
	{"TRIGGER_CATALOG", mysql.TypeVarchar, 512, 0, nil, nil},
	{"TRIGGER_SCHEMA", mysql.TypeVarchar, 64, 0, nil, nil},
	{"TRIGGER_NAME", mysql.TypeVarchar, 64, 0, nil, nil},
	{"EVENT_MANIPULATION", mysql.TypeVarchar, 6, 0, nil, nil},
	{"EVENT_OBJECT_CATALOG", mysql.TypeVarchar, 512, 0, nil, nil},
	{"EVENT_OBJECT_SCHEMA", mysql.TypeVarchar, 64, 0, nil, nil},
	{"EVENT_OBJECT_TABLE", mysql.TypeVarchar, 64, 0, nil, nil},
	{"ACTION_ORDER", mysql.TypeLonglong, 4, 0, nil, nil},
	{"ACTION_CONDITION", mysql.TypeBlob, -1, 0, nil, nil},
	{"ACTION_STATEMENT", mysql.TypeBlob, -1, 0, nil, nil},
	{"ACTION_ORIENTATION", mysql.TypeVarchar, 9, 0, nil, nil},
	{"ACTION_TIMING", mysql.TypeVarchar, 6, 0, nil, nil},
	{"ACTION_REFERENCE_OLD_TABLE", mysql.TypeVarchar, 64, 0, nil, nil},
	{"ACTION_REFERENCE_NEW_TABLE", mysql.TypeVarchar, 64, 0, nil, nil},
	{"ACTION_REFERENCE_OLD_ROW", mysql.TypeVarchar, 3, 0, nil, nil},
	{"ACTION_REFERENCE_NEW_ROW", mysql.TypeVarchar, 3, 0, nil, nil},
	{"CREATED", mysql.TypeDatetime, 2, 0, nil, nil},
	{"SQL_MODE", mysql.TypeVarchar, 8192, 0, nil, nil},
	{"DEFINER", mysql.TypeVarchar, 77, 0, nil, nil},
	{"CHARACTER_SET_CLIENT", mysql.TypeVarchar, 32, 0, nil, nil},
	{"COLLATION_CONNECTION", mysql.TypeVarchar, 32, 0, nil, nil},
	{"DATABASE_COLLATION", mysql.TypeVarchar, 32, 0, nil, nil},
}

var tableUserPrivilegesCols = []columnInfo{
	{"GRANTEE", mysql.TypeVarchar, 81, 0, nil, nil},
	{"TABLE_CATALOG", mysql.TypeVarchar, 512, 0, nil, nil},
	{"PRIVILEGE_TYPE", mysql.TypeVarchar, 64, 0, nil, nil},
	{"IS_GRANTABLE", mysql.TypeVarchar, 3, 0, nil, nil},
}

var tableSchemaPrivilegesCols = []columnInfo{
	{"GRANTEE", mysql.TypeVarchar, 81, mysql.NotNullFlag, nil, nil},
	{"TABLE_CATALOG", mysql.TypeVarchar, 512, mysql.NotNullFlag, nil, nil},
	{"TABLE_SCHEMA", mysql.TypeVarchar, 64, mysql.NotNullFlag, nil, nil},
	{"PRIVILEGE_TYPE", mysql.TypeVarchar, 64, mysql.NotNullFlag, nil, nil},
	{"IS_GRANTABLE", mysql.TypeVarchar, 3, mysql.NotNullFlag, nil, nil},
}

var tableTablePrivilegesCols = []columnInfo{
	{"GRANTEE", mysql.TypeVarchar, 81, mysql.NotNullFlag, nil, nil},
	{"TABLE_CATALOG", mysql.TypeVarchar, 512, mysql.NotNullFlag, nil, nil},
	{"TABLE_SCHEMA", mysql.TypeVarchar, 64, mysql.NotNullFlag, nil, nil},
	{"TABLE_NAME", mysql.TypeVarchar, 64, mysql.NotNullFlag, nil, nil},
	{"PRIVILEGE_TYPE", mysql.TypeVarchar, 64, mysql.NotNullFlag, nil, nil},
	{"IS_GRANTABLE", mysql.TypeVarchar, 3, mysql.NotNullFlag, nil, nil},
}

var tableColumnPrivilegesCols = []columnInfo{
	{"GRANTEE", mysql.TypeVarchar, 81, mysql.NotNullFlag, nil, nil},
	{"TABLE_CATALOG", mysql.TypeVarchar, 512, mysql.NotNullFlag, nil, nil},
	{"TABLE_SCHEMA", mysql.TypeVarchar, 64, mysql.NotNullFlag, nil, nil},
	{"TABLE_NAME", mysql.TypeVarchar, 64, mysql.NotNullFlag, nil, nil},
	{"COLUMN_NAME", mysql.TypeVarchar, 64, mysql.NotNullFlag, nil, nil},
	{"PRIVILEGE_TYPE", mysql.TypeVarchar, 64, mysql.NotNullFlag, nil, nil},
	{"IS_GRANTABLE", mysql.TypeVarchar, 3, mysql.NotNullFlag, nil, nil},
}

var tableEnginesCols = []columnInfo{
	{"ENGINE", mysql.TypeVarchar, 64, 0, nil, nil},
	{"SUPPORT", mysql.TypeVarchar, 8, 0, nil, nil},
	{"COMMENT", mysql.TypeVarchar, 80, 0, nil, nil},
	{"TRANSACTIONS", mysql.TypeVarchar, 3, 0, nil, nil},
	{"XA", mysql.TypeVarchar, 3, 0, nil, nil},
	{"SAVEPOINTS", mysql.TypeVarchar, 3, 0, nil, nil},
}

var tableViewsCols = []columnInfo{
	{"TABLE_CATALOG", mysql.TypeVarchar, 512, mysql.NotNullFlag, nil, nil},
	{"TABLE_SCHEMA", mysql.TypeVarchar, 64, mysql.NotNullFlag, nil, nil},
	{"TABLE_NAME", mysql.TypeVarchar, 64, mysql.NotNullFlag, nil, nil},
	{"VIEW_DEFINITION", mysql.TypeLongBlob, 0, mysql.NotNullFlag, nil, nil},
	{"CHECK_OPTION", mysql.TypeVarchar, 8, mysql.NotNullFlag, nil, nil},
	{"IS_UPDATABLE", mysql.TypeVarchar, 3, mysql.NotNullFlag, nil, nil},
	{"DEFINER", mysql.TypeVarchar, 77, mysql.NotNullFlag, nil, nil},
	{"SECURITY_TYPE", mysql.TypeVarchar, 7, mysql.NotNullFlag, nil, nil},
	{"CHARACTER_SET_CLIENT", mysql.TypeVarchar, 32, mysql.NotNullFlag, nil, nil},
	{"COLLATION_CONNECTION", mysql.TypeVarchar, 32, mysql.NotNullFlag, nil, nil},
}

var tableRoutinesCols = []columnInfo{
	{"SPECIFIC_NAME", mysql.TypeVarchar, 64, mysql.NotNullFlag, nil, nil},
	{"ROUTINE_CATALOG", mysql.TypeVarchar, 512, mysql.NotNullFlag, nil, nil},
	{"ROUTINE_SCHEMA", mysql.TypeVarchar, 64, mysql.NotNullFlag, nil, nil},
	{"ROUTINE_NAME", mysql.TypeVarchar, 64, mysql.NotNullFlag, nil, nil},
	{"ROUTINE_TYPE", mysql.TypeVarchar, 9, mysql.NotNullFlag, nil, nil},
	{"DATA_TYPE", mysql.TypeVarchar, 64, mysql.NotNullFlag, nil, nil},
	{"CHARACTER_MAXIMUM_LENGTH", mysql.TypeLong, 21, 0, nil, nil},
	{"CHARACTER_OCTET_LENGTH", mysql.TypeLong, 21, 0, nil, nil},
	{"NUMERIC_PRECISION", mysql.TypeLonglong, 21, 0, nil, nil},
	{"NUMERIC_SCALE", mysql.TypeLong, 21, 0, nil, nil},
	{"DATETIME_PRECISION", mysql.TypeLonglong, 21, 0, nil, nil},
	{"CHARACTER_SET_NAME", mysql.TypeVarchar, 64, 0, nil, nil},
	{"COLLATION_NAME", mysql.TypeVarchar, 64, 0, nil, nil},
	{"DTD_IDENTIFIER", mysql.TypeLongBlob, 0, 0, nil, nil},
	{"ROUTINE_BODY", mysql.TypeVarchar, 8, mysql.NotNullFlag, nil, nil},
	{"ROUTINE_DEFINITION", mysql.TypeLongBlob, 0, 0, nil, nil},
	{"EXTERNAL_NAME", mysql.TypeVarchar, 64, 0, nil, nil},
	{"EXTERNAL_LANGUAGE", mysql.TypeVarchar, 64, 0, nil, nil},
	{"PARAMETER_STYLE", mysql.TypeVarchar, 8, mysql.NotNullFlag, nil, nil},
	{"IS_DETERMINISTIC", mysql.TypeVarchar, 3, mysql.NotNullFlag, nil, nil},
	{"SQL_DATA_ACCESS", mysql.TypeVarchar, 64, mysql.NotNullFlag, nil, nil},
	{"SQL_PATH", mysql.TypeVarchar, 64, 0, nil, nil},
	{"SECURITY_TYPE", mysql.TypeVarchar, 7, mysql.NotNullFlag, nil, nil},
	{"CREATED", mysql.TypeDatetime, 0, mysql.NotNullFlag, "0000-00-00 00:00:00", nil},
	{"LAST_ALTERED", mysql.TypeDatetime, 0, mysql.NotNullFlag, "0000-00-00 00:00:00", nil},
	{"SQL_MODE", mysql.TypeVarchar, 8192, mysql.NotNullFlag, nil, nil},
	{"ROUTINE_COMMENT", mysql.TypeLongBlob, 0, 0, nil, nil},
	{"DEFINER", mysql.TypeVarchar, 77, mysql.NotNullFlag, nil, nil},
	{"CHARACTER_SET_CLIENT", mysql.TypeVarchar, 32, mysql.NotNullFlag, nil, nil},
	{"COLLATION_CONNECTION", mysql.TypeVarchar, 32, mysql.NotNullFlag, nil, nil},
	{"DATABASE_COLLATION", mysql.TypeVarchar, 32, mysql.NotNullFlag, nil, nil},
}

var tableParametersCols = []columnInfo{
	{"SPECIFIC_CATALOG", mysql.TypeVarchar, 512, mysql.NotNullFlag, nil, nil},
	{"SPECIFIC_SCHEMA", mysql.TypeVarchar, 64, mysql.NotNullFlag, nil, nil},
	{"SPECIFIC_NAME", mysql.TypeVarchar, 64, mysql.NotNullFlag, nil, nil},
	{"ORDINAL_POSITION", mysql.TypeVarchar, 21, mysql.NotNullFlag, nil, nil},
	{"PARAMETER_MODE", mysql.TypeVarchar, 5, 0, nil, nil},
	{"PARAMETER_NAME", mysql.TypeVarchar, 64, 0, nil, nil},
	{"DATA_TYPE", mysql.TypeVarchar, 64, mysql.NotNullFlag, nil, nil},
	{"CHARACTER_MAXIMUM_LENGTH", mysql.TypeVarchar, 21, 0, nil, nil},
	{"CHARACTER_OCTET_LENGTH", mysql.TypeVarchar, 21, 0, nil, nil},
	{"NUMERIC_PRECISION", mysql.TypeVarchar, 21, 0, nil, nil},
	{"NUMERIC_SCALE", mysql.TypeVarchar, 21, 0, nil, nil},
	{"DATETIME_PRECISION", mysql.TypeVarchar, 21, 0, nil, nil},
	{"CHARACTER_SET_NAME", mysql.TypeVarchar, 64, 0, nil, nil},
	{"COLLATION_NAME", mysql.TypeVarchar, 64, 0, nil, nil},
	{"DTD_IDENTIFIER", mysql.TypeLongBlob, 0, mysql.NotNullFlag, nil, nil},
	{"ROUTINE_TYPE", mysql.TypeVarchar, 9, mysql.NotNullFlag, nil, nil},
}

var tableEventsCols = []columnInfo{
	{"EVENT_CATALOG", mysql.TypeVarchar, 64, mysql.NotNullFlag, nil, nil},
	{"EVENT_SCHEMA", mysql.TypeVarchar, 64, mysql.NotNullFlag, nil, nil},
	{"EVENT_NAME", mysql.TypeVarchar, 64, mysql.NotNullFlag, nil, nil},
	{"DEFINER", mysql.TypeVarchar, 77, mysql.NotNullFlag, nil, nil},
	{"TIME_ZONE", mysql.TypeVarchar, 64, mysql.NotNullFlag, nil, nil},
	{"EVENT_BODY", mysql.TypeVarchar, 8, mysql.NotNullFlag, nil, nil},
	{"EVENT_DEFINITION", mysql.TypeLongBlob, 0, 0, nil, nil},
	{"EVENT_TYPE", mysql.TypeVarchar, 9, mysql.NotNullFlag, nil, nil},
	{"EXECUTE_AT", mysql.TypeDatetime, 0, 0, nil, nil},
	{"INTERVAL_VALUE", mysql.TypeVarchar, 256, 0, nil, nil},
	{"INTERVAL_FIELD", mysql.TypeVarchar, 18, 0, nil, nil},
	{"SQL_MODE", mysql.TypeVarchar, 8192, mysql.NotNullFlag, nil, nil},
	{"STARTS", mysql.TypeDatetime, 0, 0, nil, nil},
	{"ENDS", mysql.TypeDatetime, 0, 0, nil, nil},
	{"STATUS", mysql.TypeVarchar, 18, mysql.NotNullFlag, nil, nil},
	{"ON_COMPLETION", mysql.TypeVarchar, 12, mysql.NotNullFlag, nil, nil},
	{"CREATED", mysql.TypeDatetime, 0, mysql.NotNullFlag, "0000-00-00 00:00:00", nil},
	{"LAST_ALTERED", mysql.TypeDatetime, 0, mysql.NotNullFlag, "0000-00-00 00:00:00", nil},
	{"LAST_EXECUTED", mysql.TypeDatetime, 0, 0, nil, nil},
	{"EVENT_COMMENT", mysql.TypeVarchar, 64, mysql.NotNullFlag, nil, nil},
	{"ORIGINATOR", mysql.TypeLong, 10, mysql.NotNullFlag, 0, nil},
	{"CHARACTER_SET_CLIENT", mysql.TypeVarchar, 32, mysql.NotNullFlag, nil, nil},
	{"COLLATION_CONNECTION", mysql.TypeVarchar, 32, mysql.NotNullFlag, nil, nil},
	{"DATABASE_COLLATION", mysql.TypeVarchar, 32, mysql.NotNullFlag, nil, nil},
}

var tableGlobalStatusCols = []columnInfo{
	{"VARIABLE_NAME", mysql.TypeVarchar, 64, mysql.NotNullFlag, nil, nil},
	{"VARIABLE_VALUE", mysql.TypeVarchar, 1024, 0, nil, nil},
}

var tableGlobalVariablesCols = []columnInfo{
	{"VARIABLE_NAME", mysql.TypeVarchar, 64, mysql.NotNullFlag, nil, nil},
	{"VARIABLE_VALUE", mysql.TypeVarchar, 1024, 0, nil, nil},
}

var tableSessionStatusCols = []columnInfo{
	{"VARIABLE_NAME", mysql.TypeVarchar, 64, mysql.NotNullFlag, nil, nil},
	{"VARIABLE_VALUE", mysql.TypeVarchar, 1024, 0, nil, nil},
}

var tableOptimizerTraceCols = []columnInfo{
	{"QUERY", mysql.TypeLongBlob, 0, mysql.NotNullFlag, "", nil},
	{"TRACE", mysql.TypeLongBlob, 0, mysql.NotNullFlag, "", nil},
	{"MISSING_BYTES_BEYOND_MAX_MEM_SIZE", mysql.TypeShort, 20, mysql.NotNullFlag, 0, nil},
	{"INSUFFICIENT_PRIVILEGES", mysql.TypeTiny, 1, mysql.NotNullFlag, 0, nil},
}

var tableTableSpacesCols = []columnInfo{
	{"TABLESPACE_NAME", mysql.TypeVarchar, 64, mysql.NotNullFlag, "", nil},
	{"ENGINE", mysql.TypeVarchar, 64, mysql.NotNullFlag, "", nil},
	{"TABLESPACE_TYPE", mysql.TypeVarchar, 64, 0, nil, nil},
	{"LOGFILE_GROUP_NAME", mysql.TypeVarchar, 64, 0, nil, nil},
	{"EXTENT_SIZE", mysql.TypeLonglong, 21, 0, nil, nil},
	{"AUTOEXTEND_SIZE", mysql.TypeLonglong, 21, 0, nil, nil},
	{"MAXIMUM_SIZE", mysql.TypeLonglong, 21, 0, nil, nil},
	{"NODEGROUP_ID", mysql.TypeLonglong, 21, 0, nil, nil},
	{"TABLESPACE_COMMENT", mysql.TypeVarchar, 2048, 0, nil, nil},
}

var tableCollationCharacterSetApplicabilityCols = []columnInfo{
	{"COLLATION_NAME", mysql.TypeVarchar, 32, mysql.NotNullFlag, nil, nil},
	{"CHARACTER_SET_NAME", mysql.TypeVarchar, 32, mysql.NotNullFlag, nil, nil},
}

var tableProcesslistCols = []columnInfo{
	{"ID", mysql.TypeLonglong, 21, mysql.NotNullFlag, 0, nil},
	{"USER", mysql.TypeVarchar, 16, mysql.NotNullFlag, "", nil},
	{"HOST", mysql.TypeVarchar, 64, mysql.NotNullFlag, "", nil},
	{"DB", mysql.TypeVarchar, 64, 0, nil, nil},
	{"COMMAND", mysql.TypeVarchar, 16, mysql.NotNullFlag, "", nil},
	{"TIME", mysql.TypeLong, 7, mysql.NotNullFlag, 0, nil},
	{"STATE", mysql.TypeVarchar, 7, 0, nil, nil},
	{"INFO", mysql.TypeString, 512, 0, nil, nil},
	{"MEM", mysql.TypeLonglong, 21, 0, nil, nil},
	{"TxnStart", mysql.TypeVarchar, 64, mysql.NotNullFlag, "", nil},
}

var tableTiDBIndexesCols = []columnInfo{
	{"TABLE_SCHEMA", mysql.TypeVarchar, 64, 0, nil, nil},
	{"TABLE_NAME", mysql.TypeVarchar, 64, 0, nil, nil},
	{"NON_UNIQUE", mysql.TypeLonglong, 21, 0, nil, nil},
	{"KEY_NAME", mysql.TypeVarchar, 64, 0, nil, nil},
	{"SEQ_IN_INDEX", mysql.TypeLonglong, 21, 0, nil, nil},
	{"COLUMN_NAME", mysql.TypeVarchar, 64, 0, nil, nil},
	{"SUB_PART", mysql.TypeLonglong, 21, 0, nil, nil},
	{"INDEX_COMMENT", mysql.TypeVarchar, 2048, 0, nil, nil},
	{"INDEX_ID", mysql.TypeLonglong, 21, 0, nil, nil},
}

var tableTiDBHotRegionsCols = []columnInfo{
	{"TABLE_ID", mysql.TypeLonglong, 21, 0, nil, nil},
	{"INDEX_ID", mysql.TypeLonglong, 21, 0, nil, nil},
	{"DB_NAME", mysql.TypeVarchar, 64, 0, nil, nil},
	{"TABLE_NAME", mysql.TypeVarchar, 64, 0, nil, nil},
	{"INDEX_NAME", mysql.TypeVarchar, 64, 0, nil, nil},
	{"REGION_ID", mysql.TypeLonglong, 21, 0, nil, nil},
	{"TYPE", mysql.TypeVarchar, 64, 0, nil, nil},
	{"MAX_HOT_DEGREE", mysql.TypeLonglong, 21, 0, nil, nil},
	{"REGION_COUNT", mysql.TypeLonglong, 21, 0, nil, nil},
	{"FLOW_BYTES", mysql.TypeLonglong, 21, 0, nil, nil},
}

var tableTiKVStoreStatusCols = []columnInfo{
	{"STORE_ID", mysql.TypeLonglong, 21, 0, nil, nil},
	{"ADDRESS", mysql.TypeVarchar, 64, 0, nil, nil},
	{"STORE_STATE", mysql.TypeLonglong, 21, 0, nil, nil},
	{"STORE_STATE_NAME", mysql.TypeVarchar, 64, 0, nil, nil},
	{"LABEL", mysql.TypeJSON, 51, 0, nil, nil},
	{"VERSION", mysql.TypeVarchar, 64, 0, nil, nil},
	{"CAPACITY", mysql.TypeVarchar, 64, 0, nil, nil},
	{"AVAILABLE", mysql.TypeVarchar, 64, 0, nil, nil},
	{"LEADER_COUNT", mysql.TypeLonglong, 21, 0, nil, nil},
	{"LEADER_WEIGHT", mysql.TypeDouble, 22, 0, nil, nil},
	{"LEADER_SCORE", mysql.TypeDouble, 22, 0, nil, nil},
	{"LEADER_SIZE", mysql.TypeLonglong, 21, 0, nil, nil},
	{"REGION_COUNT", mysql.TypeLonglong, 21, 0, nil, nil},
	{"REGION_WEIGHT", mysql.TypeDouble, 22, 0, nil, nil},
	{"REGION_SCORE", mysql.TypeDouble, 22, 0, nil, nil},
	{"REGION_SIZE", mysql.TypeLonglong, 21, 0, nil, nil},
	{"START_TS", mysql.TypeDatetime, 0, 0, nil, nil},
	{"LAST_HEARTBEAT_TS", mysql.TypeDatetime, 0, 0, nil, nil},
	{"UPTIME", mysql.TypeVarchar, 64, 0, nil, nil},
}

var tableAnalyzeStatusCols = []columnInfo{
	{"TABLE_SCHEMA", mysql.TypeVarchar, 64, 0, nil, nil},
	{"TABLE_NAME", mysql.TypeVarchar, 64, 0, nil, nil},
	{"PARTITION_NAME", mysql.TypeVarchar, 64, 0, nil, nil},
	{"JOB_INFO", mysql.TypeVarchar, 64, 0, nil, nil},
	{"PROCESSED_ROWS", mysql.TypeLonglong, 20, mysql.UnsignedFlag, nil, nil},
	{"START_TIME", mysql.TypeDatetime, 0, 0, nil, nil},
	{"STATE", mysql.TypeVarchar, 64, 0, nil, nil},
}

var tableTiKVRegionStatusCols = []columnInfo{
	{"REGION_ID", mysql.TypeLonglong, 21, 0, nil, nil},
	{"START_KEY", mysql.TypeBlob, types.UnspecifiedLength, 0, nil, nil},
	{"END_KEY", mysql.TypeBlob, types.UnspecifiedLength, 0, nil, nil},
	{"TABLE_ID", mysql.TypeLonglong, 21, 0, nil, nil},
	{"DB_NAME", mysql.TypeVarchar, 64, 0, nil, nil},
	{"TABLE_NAME", mysql.TypeVarchar, 64, 0, nil, nil},
	{"IS_INDEX", mysql.TypeTiny, 1, mysql.NotNullFlag, 0, nil},
	{"INDEX_ID", mysql.TypeLonglong, 21, 0, nil, nil},
	{"INDEX_NAME", mysql.TypeVarchar, 64, 0, nil, nil},
	{"EPOCH_CONF_VER", mysql.TypeLonglong, 21, 0, nil, nil},
	{"EPOCH_VERSION", mysql.TypeLonglong, 21, 0, nil, nil},
	{"WRITTEN_BYTES", mysql.TypeLonglong, 21, 0, nil, nil},
	{"READ_BYTES", mysql.TypeLonglong, 21, 0, nil, nil},
	{"APPROXIMATE_SIZE", mysql.TypeLonglong, 21, 0, nil, nil},
	{"APPROXIMATE_KEYS", mysql.TypeLonglong, 21, 0, nil, nil},
}

var tableTiKVRegionPeersCols = []columnInfo{
	{"REGION_ID", mysql.TypeLonglong, 21, 0, nil, nil},
	{"TABLE_ID", mysql.TypeLonglong, 21, 0, nil, nil},
	{"DB_NAME", mysql.TypeVarchar, 64, 0, nil, nil},
	{"TABLE_NAME", mysql.TypeVarchar, 64, 0, nil, nil},
	{"IS_INDEX", mysql.TypeTiny, 1, mysql.NotNullFlag, 0, nil},
	{"INDEX_ID", mysql.TypeLonglong, 21, 0, nil, nil},
	{"INDEX_NAME", mysql.TypeVarchar, 64, 0, nil, nil},
	{"PEER_ID", mysql.TypeLonglong, 21, 0, nil, nil},
	{"STORE_ID", mysql.TypeLonglong, 21, 0, nil, nil},
	{"IS_LEARNER", mysql.TypeTiny, 1, mysql.NotNullFlag, 0, nil},
	{"IS_LEADER", mysql.TypeTiny, 1, mysql.NotNullFlag, 0, nil},
	{"STATUS", mysql.TypeVarchar, 10, 0, 0, nil},
	{"DOWN_SECONDS", mysql.TypeLonglong, 21, 0, 0, nil},
}

var tableTiDBServersInfoCols = []columnInfo{
	{"TIDB_ID", mysql.TypeLonglong, 21, 0, nil, nil},
	{"DDL_ID", mysql.TypeVarchar, 64, 0, nil, nil},
	{"IP", mysql.TypeVarchar, 64, 0, nil, nil},
	{"PORT", mysql.TypeLonglong, 21, 0, nil, nil},
	{"STATUS_PORT", mysql.TypeLonglong, 21, 0, nil, nil},
	{"LEASE", mysql.TypeVarchar, 64, 0, nil, nil},
	{"VERSION", mysql.TypeVarchar, 64, 0, nil, nil},
	{"GIT_HASH", mysql.TypeVarchar, 64, 0, nil, nil},
}

<<<<<<< HEAD
var tableTiDBConfigCols = []columnInfo{
	{"item", mysql.TypeVarchar, 64, 0, nil, nil},
	{"value", mysql.TypeVarchar, 64, 0, nil, nil},
=======
var tableTiDBStatsInfoClusterCols = []columnInfo{
	{"DDL_ID", mysql.TypeVarchar, 64, 0, nil, nil},
	{"CPU_USAGE", mysql.TypeDouble, 22, 0, 0, nil},
	{"MEM_USAGE", mysql.TypeDouble, 22, 0, 0, nil},
}

var tableTiDBNetworkInfoCols = []columnInfo{
	{"BYTES_SENT", mysql.TypeLonglong, 21, 0, nil, nil},
	{"BYTES_RECV", mysql.TypeLonglong, 21, 0, nil, nil},
	{"LABEL", mysql.TypeVarchar, 64, 0, nil, nil},
}

var tableTidbNetworkLatencyClusterCols = []columnInfo{
	{"SOURCE", mysql.TypeVarchar, 30, 0, nil, nil},
	{"TARGET", mysql.TypeVarchar, 30, 0, nil, nil},
	{"LATENCY", mysql.TypeVarchar, 30, 0, 0, nil},
>>>>>>> 2a66b64d
}

func dataForTiKVRegionStatus(ctx sessionctx.Context) (records [][]types.Datum, err error) {
	tikvStore, ok := ctx.GetStore().(tikv.Storage)
	if !ok {
		return nil, errors.New("Information about TiKV region status can be gotten only when the storage is TiKV")
	}
	tikvHelper := &helper.Helper{
		Store:       tikvStore,
		RegionCache: tikvStore.GetRegionCache(),
	}
	regionsInfo, err := tikvHelper.GetRegionsInfo()
	if err != nil {
		return nil, err
	}
	allSchemas := ctx.GetSessionVars().TxnCtx.InfoSchema.(InfoSchema).AllSchemas()
	tableInfos := tikvHelper.GetRegionsTableInfo(regionsInfo, allSchemas)
	for _, region := range regionsInfo.Regions {
		tableList := tableInfos[region.ID]
		if len(tableList) == 0 {
			records = append(records, newTiKVRegionStatusCol(&region, nil))
		}
		for _, table := range tableList {
			row := newTiKVRegionStatusCol(&region, &table)
			records = append(records, row)
		}
	}
	return records, nil
}

func newTiKVRegionStatusCol(region *helper.RegionInfo, table *helper.TableInfo) []types.Datum {
	row := make([]types.Datum, len(tableTiKVRegionStatusCols))
	row[0].SetInt64(region.ID)
	row[1].SetString(region.StartKey)
	row[2].SetString(region.EndKey)
	if table != nil {
		row[3].SetInt64(table.Table.ID)
		row[4].SetString(table.DB.Name.O)
		row[5].SetString(table.Table.Name.O)
		if table.IsIndex {
			row[6].SetInt64(1)
			row[7].SetInt64(table.Index.ID)
			row[8].SetString(table.Index.Name.O)
		} else {
			row[6].SetInt64(0)
		}
	}
	row[9].SetInt64(region.Epoch.ConfVer)
	row[10].SetInt64(region.Epoch.Version)
	row[11].SetInt64(region.WrittenBytes)
	row[12].SetInt64(region.ReadBytes)
	row[13].SetInt64(region.ApproximateSize)
	row[14].SetInt64(region.ApproximateKeys)
	return row
}

const (
	normalPeer  = "NORMAL"
	pendingPeer = "PENDING"
	downPeer    = "DOWN"
)

func dataForTikVRegionPeers(ctx sessionctx.Context) (records [][]types.Datum, err error) {
	tikvStore, ok := ctx.GetStore().(tikv.Storage)
	if !ok {
		return nil, errors.New("Information about TiKV region status can be gotten only when the storage is TiKV")
	}
	tikvHelper := &helper.Helper{
		Store:       tikvStore,
		RegionCache: tikvStore.GetRegionCache(),
	}
	regionsInfo, err := tikvHelper.GetRegionsInfo()
	if err != nil {
		return nil, err
	}
	allSchemas := ctx.GetSessionVars().TxnCtx.InfoSchema.(InfoSchema).AllSchemas()
	tableInfos := tikvHelper.GetRegionsTableInfo(regionsInfo, allSchemas)
	for _, region := range regionsInfo.Regions {
		tableList := tableInfos[region.ID]
		if len(tableList) == 0 {
			records = append(records, newTiKVRegionPeersCols(&region, nil)...)
		}
		for _, table := range tableList {
			rows := newTiKVRegionPeersCols(&region, &table)
			records = append(records, rows...)
		}
	}
	return records, nil
}

func newTiKVRegionPeersCols(region *helper.RegionInfo, table *helper.TableInfo) [][]types.Datum {
	records := make([][]types.Datum, 0, len(region.Peers))
	pendingPeerIDSet := set.NewInt64Set()
	for _, peer := range region.PendingPeers {
		pendingPeerIDSet.Insert(peer.ID)
	}
	downPeerMap := make(map[int64]int64)
	for _, peerStat := range region.DownPeers {
		downPeerMap[peerStat.ID] = peerStat.DownSec
	}
	template := make([]types.Datum, 7)
	template[0].SetInt64(region.ID)
	if table != nil {
		template[1].SetInt64(table.Table.ID)
		template[2].SetString(table.DB.Name.O)
		template[3].SetString(table.Table.Name.O)
		if table.IsIndex {
			template[4].SetInt64(1)
			template[5].SetInt64(table.Index.ID)
			template[6].SetString(table.Index.Name.O)
		} else {
			template[4].SetInt64(0)
		}
	}
	for _, peer := range region.Peers {
		row := make([]types.Datum, len(tableTiKVRegionPeersCols))
		copy(row, template)
		row[7].SetInt64(peer.ID)
		row[8].SetInt64(peer.StoreID)
		if peer.IsLearner {
			row[9].SetInt64(1)
		} else {
			row[9].SetInt64(0)
		}
		if peer.ID == region.Leader.ID {
			row[10].SetInt64(1)
		} else {
			row[10].SetInt64(0)
		}
		if pendingPeerIDSet.Exist(peer.ID) {
			row[11].SetString(pendingPeer)
		} else if downSec, ok := downPeerMap[peer.ID]; ok {
			row[11].SetString(downPeer)
			row[12].SetInt64(downSec)
		} else {
			row[11].SetString(normalPeer)
		}
		records = append(records, row)
	}
	return records
}

func dataForTiKVStoreStatus(ctx sessionctx.Context) (records [][]types.Datum, err error) {
	tikvStore, ok := ctx.GetStore().(tikv.Storage)
	if !ok {
		return nil, errors.New("Information about TiKV store status can be gotten only when the storage is TiKV")
	}
	tikvHelper := &helper.Helper{
		Store:       tikvStore,
		RegionCache: tikvStore.GetRegionCache(),
	}
	storesStat, err := tikvHelper.GetStoresStat()
	if err != nil {
		return nil, err
	}
	for _, storeStat := range storesStat.Stores {
		row := make([]types.Datum, len(tableTiKVStoreStatusCols))
		row[0].SetInt64(storeStat.Store.ID)
		row[1].SetString(storeStat.Store.Address)
		row[2].SetInt64(storeStat.Store.State)
		row[3].SetString(storeStat.Store.StateName)
		data, err := json.Marshal(storeStat.Store.Labels)
		if err != nil {
			return nil, err
		}
		bj := binaryJson.BinaryJSON{}
		if err = bj.UnmarshalJSON(data); err != nil {
			return nil, err
		}
		row[4].SetMysqlJSON(bj)
		row[5].SetString(storeStat.Store.Version)
		row[6].SetString(storeStat.Status.Capacity)
		row[7].SetString(storeStat.Status.Available)
		row[8].SetInt64(storeStat.Status.LeaderCount)
		row[9].SetFloat64(storeStat.Status.LeaderWeight)
		row[10].SetFloat64(storeStat.Status.LeaderScore)
		row[11].SetInt64(storeStat.Status.LeaderSize)
		row[12].SetInt64(storeStat.Status.RegionCount)
		row[13].SetFloat64(storeStat.Status.RegionWeight)
		row[14].SetFloat64(storeStat.Status.RegionScore)
		row[15].SetInt64(storeStat.Status.RegionSize)
		startTs := types.Time{
			Time: types.FromGoTime(storeStat.Status.StartTs),
			Type: mysql.TypeDatetime,
			Fsp:  types.DefaultFsp,
		}
		row[16].SetMysqlTime(startTs)
		lastHeartbeatTs := types.Time{
			Time: types.FromGoTime(storeStat.Status.LastHeartbeatTs),
			Type: mysql.TypeDatetime,
			Fsp:  types.DefaultFsp,
		}
		row[17].SetMysqlTime(lastHeartbeatTs)
		row[18].SetString(storeStat.Status.Uptime)
		records = append(records, row)
	}
	return records, nil
}

func dataForCharacterSets() (records [][]types.Datum) {

	charsets := charset.GetSupportedCharsets()

	for _, charset := range charsets {

		records = append(records,
			types.MakeDatums(charset.Name, charset.DefaultCollation, charset.Desc, charset.Maxlen),
		)

	}

	return records

}

func dataForCollations() (records [][]types.Datum) {

	collations := charset.GetSupportedCollations()

	for _, collation := range collations {

		isDefault := ""
		if collation.IsDefault {
			isDefault = "Yes"
		}

		records = append(records,
			types.MakeDatums(collation.Name, collation.CharsetName, collation.ID, isDefault, "Yes", 1),
		)

	}

	return records

}

func dataForCollationCharacterSetApplicability() (records [][]types.Datum) {

	collations := charset.GetSupportedCollations()

	for _, collation := range collations {

		records = append(records,
			types.MakeDatums(collation.Name, collation.CharsetName),
		)

	}

	return records

}

func dataForSessionVar(ctx sessionctx.Context) (records [][]types.Datum, err error) {
	sessionVars := ctx.GetSessionVars()
	for _, v := range variable.SysVars {
		var value string
		value, err = variable.GetSessionSystemVar(sessionVars, v.Name)
		if err != nil {
			return nil, err
		}
		row := types.MakeDatums(v.Name, value)
		records = append(records, row)
	}
	return
}

func dataForUserPrivileges(ctx sessionctx.Context) [][]types.Datum {
	pm := privilege.GetPrivilegeManager(ctx)
	return pm.UserPrivilegesTable()
}

func dataForProcesslist(ctx sessionctx.Context) [][]types.Datum {
	sm := ctx.GetSessionManager()
	if sm == nil {
		return nil
	}

	loginUser := ctx.GetSessionVars().User
	var hasProcessPriv bool
	if pm := privilege.GetPrivilegeManager(ctx); pm != nil {
		if pm.RequestVerification(ctx.GetSessionVars().ActiveRoles, "", "", "", mysql.ProcessPriv) {
			hasProcessPriv = true
		}
	}

	pl := sm.ShowProcessList()
	records := make([][]types.Datum, 0, len(pl))
	for _, pi := range pl {
		// If you have the PROCESS privilege, you can see all threads.
		// Otherwise, you can see only your own threads.
		if !hasProcessPriv && loginUser != nil && pi.User != loginUser.Username {
			continue
		}

		rows := pi.ToRow(ctx.GetSessionVars().StmtCtx.TimeZone)
		record := types.MakeDatums(rows...)
		records = append(records, record)
	}
	return records
}

func dataForEngines() (records [][]types.Datum) {
	records = append(records,
		types.MakeDatums(
			"InnoDB",  // Engine
			"DEFAULT", // Support
			"Supports transactions, row-level locking, and foreign keys", // Comment
			"YES", // Transactions
			"YES", // XA
			"YES", // Savepoints
		),
	)
	return records
}

var filesCols = []columnInfo{
	{"FILE_ID", mysql.TypeLonglong, 4, 0, nil, nil},
	{"FILE_NAME", mysql.TypeVarchar, 4000, 0, nil, nil},
	{"FILE_TYPE", mysql.TypeVarchar, 20, 0, nil, nil},
	{"TABLESPACE_NAME", mysql.TypeVarchar, 64, 0, nil, nil},
	{"TABLE_CATALOG", mysql.TypeVarchar, 64, 0, nil, nil},
	{"TABLE_SCHEMA", mysql.TypeVarchar, 64, 0, nil, nil},
	{"TABLE_NAME", mysql.TypeVarchar, 64, 0, nil, nil},
	{"LOGFILE_GROUP_NAME", mysql.TypeVarchar, 64, 0, nil, nil},
	{"LOGFILE_GROUP_NUMBER", mysql.TypeLonglong, 32, 0, nil, nil},
	{"ENGINE", mysql.TypeVarchar, 64, 0, nil, nil},
	{"FULLTEXT_KEYS", mysql.TypeVarchar, 64, 0, nil, nil},
	{"DELETED_ROWS", mysql.TypeLonglong, 4, 0, nil, nil},
	{"UPDATE_COUNT", mysql.TypeLonglong, 4, 0, nil, nil},
	{"FREE_EXTENTS", mysql.TypeLonglong, 4, 0, nil, nil},
	{"TOTAL_EXTENTS", mysql.TypeLonglong, 4, 0, nil, nil},
	{"EXTENT_SIZE", mysql.TypeLonglong, 4, 0, nil, nil},
	{"INITIAL_SIZE", mysql.TypeLonglong, 21, 0, nil, nil},
	{"MAXIMUM_SIZE", mysql.TypeLonglong, 21, 0, nil, nil},
	{"AUTOEXTEND_SIZE", mysql.TypeLonglong, 21, 0, nil, nil},
	{"CREATION_TIME", mysql.TypeDatetime, -1, 0, nil, nil},
	{"LAST_UPDATE_TIME", mysql.TypeDatetime, -1, 0, nil, nil},
	{"LAST_ACCESS_TIME", mysql.TypeDatetime, -1, 0, nil, nil},
	{"RECOVER_TIME", mysql.TypeLonglong, 4, 0, nil, nil},
	{"TRANSACTION_COUNTER", mysql.TypeLonglong, 4, 0, nil, nil},
	{"VERSION", mysql.TypeLonglong, 21, 0, nil, nil},
	{"ROW_FORMAT", mysql.TypeVarchar, 10, 0, nil, nil},
	{"TABLE_ROWS", mysql.TypeLonglong, 21, 0, nil, nil},
	{"AVG_ROW_LENGTH", mysql.TypeLonglong, 21, 0, nil, nil},
	{"DATA_LENGTH", mysql.TypeLonglong, 21, 0, nil, nil},
	{"MAX_DATA_LENGTH", mysql.TypeLonglong, 21, 0, nil, nil},
	{"INDEX_LENGTH", mysql.TypeLonglong, 21, 0, nil, nil},
	{"DATA_FREE", mysql.TypeLonglong, 21, 0, nil, nil},
	{"CREATE_TIME", mysql.TypeDatetime, -1, 0, nil, nil},
	{"UPDATE_TIME", mysql.TypeDatetime, -1, 0, nil, nil},
	{"CHECK_TIME", mysql.TypeDatetime, -1, 0, nil, nil},
	{"CHECKSUM", mysql.TypeLonglong, 21, 0, nil, nil},
	{"STATUS", mysql.TypeVarchar, 20, 0, nil, nil},
	{"EXTRA", mysql.TypeVarchar, 255, 0, nil, nil},
}

func dataForSchemata(schemas []*model.DBInfo) [][]types.Datum {

	rows := make([][]types.Datum, 0, len(schemas))

	for _, schema := range schemas {

		charset := mysql.DefaultCharset
		collation := mysql.DefaultCollationName

		if len(schema.Charset) > 0 {
			charset = schema.Charset // Overwrite default
		}

		if len(schema.Collate) > 0 {
			collation = schema.Collate // Overwrite default
		}

		record := types.MakeDatums(
			catalogVal,    // CATALOG_NAME
			schema.Name.O, // SCHEMA_NAME
			charset,       // DEFAULT_CHARACTER_SET_NAME
			collation,     // DEFAULT_COLLATION_NAME
			nil,
		)
		rows = append(rows, record)
	}
	return rows
}

func getRowCountAllTable(ctx sessionctx.Context) (map[int64]uint64, error) {
	rows, _, err := ctx.(sqlexec.RestrictedSQLExecutor).ExecRestrictedSQL("select table_id, count from mysql.stats_meta")
	if err != nil {
		return nil, err
	}
	rowCountMap := make(map[int64]uint64, len(rows))
	for _, row := range rows {
		tableID := row.GetInt64(0)
		rowCnt := row.GetUint64(1)
		rowCountMap[tableID] = rowCnt
	}
	return rowCountMap, nil
}

type tableHistID struct {
	tableID int64
	histID  int64
}

func getColLengthAllTables(ctx sessionctx.Context) (map[tableHistID]uint64, error) {
	rows, _, err := ctx.(sqlexec.RestrictedSQLExecutor).ExecRestrictedSQL("select table_id, hist_id, tot_col_size from mysql.stats_histograms where is_index = 0")
	if err != nil {
		return nil, err
	}
	colLengthMap := make(map[tableHistID]uint64, len(rows))
	for _, row := range rows {
		tableID := row.GetInt64(0)
		histID := row.GetInt64(1)
		totalSize := row.GetInt64(2)
		if totalSize < 0 {
			totalSize = 0
		}
		colLengthMap[tableHistID{tableID: tableID, histID: histID}] = uint64(totalSize)
	}
	return colLengthMap, nil
}

func getDataAndIndexLength(info *model.TableInfo, physicalID int64, rowCount uint64, columnLengthMap map[tableHistID]uint64) (uint64, uint64) {
	columnLength := make(map[string]uint64)
	for _, col := range info.Columns {
		if col.State != model.StatePublic {
			continue
		}
		length := col.FieldType.StorageLength()
		if length != types.VarStorageLen {
			columnLength[col.Name.L] = rowCount * uint64(length)
		} else {
			length := columnLengthMap[tableHistID{tableID: physicalID, histID: col.ID}]
			columnLength[col.Name.L] = length
		}
	}
	dataLength, indexLength := uint64(0), uint64(0)
	for _, length := range columnLength {
		dataLength += length
	}
	for _, idx := range info.Indices {
		if idx.State != model.StatePublic {
			continue
		}
		for _, col := range idx.Columns {
			if col.Length == types.UnspecifiedLength {
				indexLength += columnLength[col.Name.L]
			} else {
				indexLength += rowCount * uint64(col.Length)
			}
		}
	}
	return dataLength, indexLength
}

type statsCache struct {
	mu         sync.Mutex
	loading    bool
	modifyTime time.Time
	tableRows  map[int64]uint64
	colLength  map[tableHistID]uint64
}

var tableStatsCache = &statsCache{}

// TableStatsCacheExpiry is the expiry time for table stats cache.
var TableStatsCacheExpiry = 3 * time.Second

func (c *statsCache) setLoading(loading bool) {
	c.mu.Lock()
	c.loading = loading
	c.mu.Unlock()
}

func (c *statsCache) get(ctx sessionctx.Context) (map[int64]uint64, map[tableHistID]uint64, error) {
	c.mu.Lock()
	if time.Since(c.modifyTime) < TableStatsCacheExpiry || c.loading {
		tableRows, colLength := c.tableRows, c.colLength
		c.mu.Unlock()
		return tableRows, colLength, nil
	}
	c.loading = true
	c.mu.Unlock()

	tableRows, err := getRowCountAllTable(ctx)
	if err != nil {
		c.setLoading(false)
		return nil, nil, err
	}
	colLength, err := getColLengthAllTables(ctx)
	if err != nil {
		c.setLoading(false)
		return nil, nil, err
	}

	c.mu.Lock()
	c.loading = false
	c.tableRows = tableRows
	c.colLength = colLength
	c.modifyTime = time.Now()
	c.mu.Unlock()
	return tableRows, colLength, nil
}

func getAutoIncrementID(ctx sessionctx.Context, schema *model.DBInfo, tblInfo *model.TableInfo) (int64, error) {
	is := ctx.GetSessionVars().TxnCtx.InfoSchema.(InfoSchema)
	tbl, err := is.TableByName(schema.Name, tblInfo.Name)
	if err != nil {
		return 0, err
	}
	return tbl.Allocator(ctx).Base() + 1, nil
}

func dataForViews(ctx sessionctx.Context, schemas []*model.DBInfo) ([][]types.Datum, error) {
	checker := privilege.GetPrivilegeManager(ctx)
	var rows [][]types.Datum
	for _, schema := range schemas {
		for _, table := range schema.Tables {
			if !table.IsView() {
				continue
			}
			collation := table.Collate
			charset := table.Charset
			if collation == "" {
				collation = mysql.DefaultCollationName
			}
			if charset == "" {
				charset = mysql.DefaultCharset
			}
			if checker != nil && !checker.RequestVerification(ctx.GetSessionVars().ActiveRoles, schema.Name.L, table.Name.L, "", mysql.AllPrivMask) {
				continue
			}
			record := types.MakeDatums(
				catalogVal,                      // TABLE_CATALOG
				schema.Name.O,                   // TABLE_SCHEMA
				table.Name.O,                    // TABLE_NAME
				table.View.SelectStmt,           // VIEW_DEFINITION
				table.View.CheckOption.String(), // CHECK_OPTION
				"NO",                            // IS_UPDATABLE
				table.View.Definer.String(),     // DEFINER
				table.View.Security.String(),    // SECURITY_TYPE
				charset,                         // CHARACTER_SET_CLIENT
				collation,                       // COLLATION_CONNECTION
			)
			rows = append(rows, record)
		}
	}
	return rows, nil
}

func dataForTables(ctx sessionctx.Context, schemas []*model.DBInfo) ([][]types.Datum, error) {
	tableRowsMap, colLengthMap, err := tableStatsCache.get(ctx)
	if err != nil {
		return nil, err
	}

	checker := privilege.GetPrivilegeManager(ctx)

	var rows [][]types.Datum
	createTimeTp := tablesCols[15].tp
	for _, schema := range schemas {
		for _, table := range schema.Tables {
			collation := table.Collate
			if collation == "" {
				collation = mysql.DefaultCollationName
			}
			createTime := types.Time{
				Time: types.FromGoTime(table.GetUpdateTime()),
				Type: createTimeTp,
			}

			createOptions := ""

			if checker != nil && !checker.RequestVerification(ctx.GetSessionVars().ActiveRoles, schema.Name.L, table.Name.L, "", mysql.AllPrivMask) {
				continue
			}

			if !table.IsView() {
				if table.GetPartitionInfo() != nil {
					createOptions = "partitioned"
				}
				var autoIncID interface{}
				hasAutoIncID, _ := HasAutoIncrementColumn(table)
				if hasAutoIncID {
					autoIncID, err = getAutoIncrementID(ctx, schema, table)
					if err != nil {
						return nil, err
					}
				}

				var rowCount, dataLength, indexLength uint64
				if table.GetPartitionInfo() == nil {
					rowCount = tableRowsMap[table.ID]
					dataLength, indexLength = getDataAndIndexLength(table, table.ID, rowCount, colLengthMap)
				} else {
					for _, pi := range table.GetPartitionInfo().Definitions {
						rowCount += tableRowsMap[pi.ID]
						parDataLen, parIndexLen := getDataAndIndexLength(table, pi.ID, tableRowsMap[pi.ID], colLengthMap)
						dataLength += parDataLen
						indexLength += parIndexLen
					}
				}
				avgRowLength := uint64(0)
				if rowCount != 0 {
					avgRowLength = dataLength / rowCount
				}
				record := types.MakeDatums(
					catalogVal,    // TABLE_CATALOG
					schema.Name.O, // TABLE_SCHEMA
					table.Name.O,  // TABLE_NAME
					"BASE TABLE",  // TABLE_TYPE
					"InnoDB",      // ENGINE
					uint64(10),    // VERSION
					"Compact",     // ROW_FORMAT
					rowCount,      // TABLE_ROWS
					avgRowLength,  // AVG_ROW_LENGTH
					dataLength,    // DATA_LENGTH
					uint64(0),     // MAX_DATA_LENGTH
					indexLength,   // INDEX_LENGTH
					uint64(0),     // DATA_FREE
					autoIncID,     // AUTO_INCREMENT
					createTime,    // CREATE_TIME
					nil,           // UPDATE_TIME
					nil,           // CHECK_TIME
					collation,     // TABLE_COLLATION
					nil,           // CHECKSUM
					createOptions, // CREATE_OPTIONS
					table.Comment, // TABLE_COMMENT
					table.ID,      // TIDB_TABLE_ID
				)
				rows = append(rows, record)
			} else {
				record := types.MakeDatums(
					catalogVal,    // TABLE_CATALOG
					schema.Name.O, // TABLE_SCHEMA
					table.Name.O,  // TABLE_NAME
					"VIEW",        // TABLE_TYPE
					nil,           // ENGINE
					nil,           // VERSION
					nil,           // ROW_FORMAT
					nil,           // TABLE_ROWS
					nil,           // AVG_ROW_LENGTH
					nil,           // DATA_LENGTH
					nil,           // MAX_DATA_LENGTH
					nil,           // INDEX_LENGTH
					nil,           // DATA_FREE
					nil,           // AUTO_INCREMENT
					createTime,    // CREATE_TIME
					nil,           // UPDATE_TIME
					nil,           // CHECK_TIME
					nil,           // TABLE_COLLATION
					nil,           // CHECKSUM
					nil,           // CREATE_OPTIONS
					"VIEW",        // TABLE_COMMENT
					table.ID,      // TIDB_TABLE_ID
				)
				rows = append(rows, record)
			}
		}
	}
	return rows, nil
}

func dataForIndexes(ctx sessionctx.Context, schemas []*model.DBInfo) ([][]types.Datum, error) {
	checker := privilege.GetPrivilegeManager(ctx)
	var rows [][]types.Datum
	for _, schema := range schemas {
		for _, tb := range schema.Tables {
			if checker != nil && !checker.RequestVerification(ctx.GetSessionVars().ActiveRoles, schema.Name.L, tb.Name.L, "", mysql.AllPrivMask) {
				continue
			}

			if tb.PKIsHandle {
				var pkCol *model.ColumnInfo
				for _, col := range tb.Cols() {
					if mysql.HasPriKeyFlag(col.Flag) {
						pkCol = col
						break
					}
				}
				record := types.MakeDatums(
					schema.Name.O, // TABLE_SCHEMA
					tb.Name.O,     // TABLE_NAME
					0,             // NON_UNIQUE
					"PRIMARY",     // KEY_NAME
					1,             // SEQ_IN_INDEX
					pkCol.Name.O,  // COLUMN_NAME
					nil,           // SUB_PART
					"",            // INDEX_COMMENT
					0,             // INDEX_ID
				)
				rows = append(rows, record)
			}
			for _, idxInfo := range tb.Indices {
				if idxInfo.State != model.StatePublic {
					continue
				}
				for i, col := range idxInfo.Columns {
					nonUniq := 1
					if idxInfo.Unique {
						nonUniq = 0
					}
					var subPart interface{}
					if col.Length != types.UnspecifiedLength {
						subPart = col.Length
					}
					record := types.MakeDatums(
						schema.Name.O,   // TABLE_SCHEMA
						tb.Name.O,       // TABLE_NAME
						nonUniq,         // NON_UNIQUE
						idxInfo.Name.O,  // KEY_NAME
						i+1,             // SEQ_IN_INDEX
						col.Name.O,      // COLUMN_NAME
						subPart,         // SUB_PART
						idxInfo.Comment, // INDEX_COMMENT
						idxInfo.ID,      // INDEX_ID
					)
					rows = append(rows, record)
				}
			}
		}
	}
	return rows, nil
}

func dataForColumns(ctx sessionctx.Context, schemas []*model.DBInfo) [][]types.Datum {
	checker := privilege.GetPrivilegeManager(ctx)
	var rows [][]types.Datum
	for _, schema := range schemas {
		for _, table := range schema.Tables {
			if checker != nil && !checker.RequestVerification(ctx.GetSessionVars().ActiveRoles, schema.Name.L, table.Name.L, "", mysql.AllPrivMask) {
				continue
			}

			rs := dataForColumnsInTable(schema, table)
			rows = append(rows, rs...)
		}
	}
	return rows
}

func dataForColumnsInTable(schema *model.DBInfo, tbl *model.TableInfo) [][]types.Datum {
	rows := make([][]types.Datum, 0, len(tbl.Columns))
	for i, col := range tbl.Columns {
		var charMaxLen, charOctLen, numericPrecision, numericScale, datetimePrecision interface{}
		colLen, decimal := col.Flen, col.Decimal
		defaultFlen, defaultDecimal := mysql.GetDefaultFieldLengthAndDecimal(col.Tp)
		if decimal == types.UnspecifiedLength {
			decimal = defaultDecimal
		}
		if colLen == types.UnspecifiedLength {
			colLen = defaultFlen
		}
		if col.Tp == mysql.TypeSet {
			// Example: In MySQL set('a','bc','def','ghij') has length 13, because
			// len('a')+len('bc')+len('def')+len('ghij')+len(ThreeComma)=13
			// Reference link: https://bugs.mysql.com/bug.php?id=22613
			colLen = 0
			for _, ele := range col.Elems {
				colLen += len(ele)
			}
			if len(col.Elems) != 0 {
				colLen += (len(col.Elems) - 1)
			}
			charMaxLen = colLen
			charOctLen = colLen
		} else if col.Tp == mysql.TypeEnum {
			// Example: In MySQL enum('a', 'ab', 'cdef') has length 4, because
			// the longest string in the enum is 'cdef'
			// Reference link: https://bugs.mysql.com/bug.php?id=22613
			colLen = 0
			for _, ele := range col.Elems {
				if len(ele) > colLen {
					colLen = len(ele)
				}
			}
			charMaxLen = colLen
			charOctLen = colLen
		} else if types.IsString(col.Tp) {
			charMaxLen = colLen
			charOctLen = colLen
		} else if types.IsTypeFractionable(col.Tp) {
			datetimePrecision = decimal
		} else if types.IsTypeNumeric(col.Tp) {
			numericPrecision = colLen
			if col.Tp != mysql.TypeFloat && col.Tp != mysql.TypeDouble {
				numericScale = decimal
			} else if decimal != -1 {
				numericScale = decimal
			}
		}
		columnType := col.FieldType.InfoSchemaStr()
		columnDesc := table.NewColDesc(table.ToColumn(col))
		var columnDefault interface{}
		if columnDesc.DefaultValue != nil {
			columnDefault = fmt.Sprintf("%v", columnDesc.DefaultValue)
		}
		record := types.MakeDatums(
			catalogVal,                           // TABLE_CATALOG
			schema.Name.O,                        // TABLE_SCHEMA
			tbl.Name.O,                           // TABLE_NAME
			col.Name.O,                           // COLUMN_NAME
			i+1,                                  // ORIGINAL_POSITION
			columnDefault,                        // COLUMN_DEFAULT
			columnDesc.Null,                      // IS_NULLABLE
			types.TypeToStr(col.Tp, col.Charset), // DATA_TYPE
			charMaxLen,                           // CHARACTER_MAXIMUM_LENGTH
			charOctLen,                           // CHARACTER_OCTET_LENGTH
			numericPrecision,                     // NUMERIC_PRECISION
			numericScale,                         // NUMERIC_SCALE
			datetimePrecision,                    // DATETIME_PRECISION
			columnDesc.Charset,                   // CHARACTER_SET_NAME
			columnDesc.Collation,                 // COLLATION_NAME
			columnType,                           // COLUMN_TYPE
			columnDesc.Key,                       // COLUMN_KEY
			columnDesc.Extra,                     // EXTRA
			"select,insert,update,references",    // PRIVILEGES
			columnDesc.Comment,                   // COLUMN_COMMENT
			col.GeneratedExprString,              // GENERATION_EXPRESSION
		)
		rows = append(rows, record)
	}
	return rows
}

func dataForStatistics(schemas []*model.DBInfo) [][]types.Datum {
	var rows [][]types.Datum
	for _, schema := range schemas {
		for _, table := range schema.Tables {
			rs := dataForStatisticsInTable(schema, table)
			rows = append(rows, rs...)
		}
	}
	return rows
}

func dataForStatisticsInTable(schema *model.DBInfo, table *model.TableInfo) [][]types.Datum {
	var rows [][]types.Datum
	if table.PKIsHandle {
		for _, col := range table.Columns {
			if mysql.HasPriKeyFlag(col.Flag) {
				record := types.MakeDatums(
					catalogVal,    // TABLE_CATALOG
					schema.Name.O, // TABLE_SCHEMA
					table.Name.O,  // TABLE_NAME
					"0",           // NON_UNIQUE
					schema.Name.O, // INDEX_SCHEMA
					"PRIMARY",     // INDEX_NAME
					1,             // SEQ_IN_INDEX
					col.Name.O,    // COLUMN_NAME
					"A",           // COLLATION
					nil,           // CARDINALITY
					nil,           // SUB_PART
					nil,           // PACKED
					"",            // NULLABLE
					"BTREE",       // INDEX_TYPE
					"",            // COMMENT
					"",            // INDEX_COMMENT
				)
				rows = append(rows, record)
			}
		}
	}
	nameToCol := make(map[string]*model.ColumnInfo, len(table.Columns))
	for _, c := range table.Columns {
		nameToCol[c.Name.L] = c
	}
	for _, index := range table.Indices {
		nonUnique := "1"
		if index.Unique {
			nonUnique = "0"
		}
		for i, key := range index.Columns {
			col := nameToCol[key.Name.L]
			nullable := "YES"
			if mysql.HasNotNullFlag(col.Flag) {
				nullable = ""
			}
			record := types.MakeDatums(
				catalogVal,    // TABLE_CATALOG
				schema.Name.O, // TABLE_SCHEMA
				table.Name.O,  // TABLE_NAME
				nonUnique,     // NON_UNIQUE
				schema.Name.O, // INDEX_SCHEMA
				index.Name.O,  // INDEX_NAME
				i+1,           // SEQ_IN_INDEX
				key.Name.O,    // COLUMN_NAME
				"A",           // COLLATION
				nil,           // CARDINALITY
				nil,           // SUB_PART
				nil,           // PACKED
				nullable,      // NULLABLE
				"BTREE",       // INDEX_TYPE
				"",            // COMMENT
				"",            // INDEX_COMMENT
			)
			rows = append(rows, record)
		}
	}
	return rows
}

const (
	primaryKeyType    = "PRIMARY KEY"
	primaryConstraint = "PRIMARY"
	uniqueKeyType     = "UNIQUE"
)

// dataForTableConstraints constructs data for table information_schema.constraints.See https://dev.mysql.com/doc/refman/5.7/en/table-constraints-table.html
func dataForTableConstraints(schemas []*model.DBInfo) [][]types.Datum {
	var rows [][]types.Datum
	for _, schema := range schemas {
		for _, tbl := range schema.Tables {
			if tbl.PKIsHandle {
				record := types.MakeDatums(
					catalogVal,           // CONSTRAINT_CATALOG
					schema.Name.O,        // CONSTRAINT_SCHEMA
					mysql.PrimaryKeyName, // CONSTRAINT_NAME
					schema.Name.O,        // TABLE_SCHEMA
					tbl.Name.O,           // TABLE_NAME
					primaryKeyType,       // CONSTRAINT_TYPE
				)
				rows = append(rows, record)
			}

			for _, idx := range tbl.Indices {
				var cname, ctype string
				if idx.Primary {
					cname = mysql.PrimaryKeyName
					ctype = primaryKeyType
				} else if idx.Unique {
					cname = idx.Name.O
					ctype = uniqueKeyType
				} else {
					// The index has no constriant.
					continue
				}
				record := types.MakeDatums(
					catalogVal,    // CONSTRAINT_CATALOG
					schema.Name.O, // CONSTRAINT_SCHEMA
					cname,         // CONSTRAINT_NAME
					schema.Name.O, // TABLE_SCHEMA
					tbl.Name.O,    // TABLE_NAME
					ctype,         // CONSTRAINT_TYPE
				)
				rows = append(rows, record)
			}
		}
	}
	return rows
}

// dataForPseudoProfiling returns pseudo data for table profiling when system variable `profiling` is set to `ON`.
func dataForPseudoProfiling() [][]types.Datum {
	var rows [][]types.Datum
	row := types.MakeDatums(
		0,                      // QUERY_ID
		0,                      // SEQ
		"",                     // STATE
		types.NewDecFromInt(0), // DURATION
		types.NewDecFromInt(0), // CPU_USER
		types.NewDecFromInt(0), // CPU_SYSTEM
		0,                      // CONTEXT_VOLUNTARY
		0,                      // CONTEXT_INVOLUNTARY
		0,                      // BLOCK_OPS_IN
		0,                      // BLOCK_OPS_OUT
		0,                      // MESSAGES_SENT
		0,                      // MESSAGES_RECEIVED
		0,                      // PAGE_FAULTS_MAJOR
		0,                      // PAGE_FAULTS_MINOR
		0,                      // SWAPS
		"",                     // SOURCE_FUNCTION
		"",                     // SOURCE_FILE
		0,                      // SOURCE_LINE
	)
	rows = append(rows, row)
	return rows
}

func dataForKeyColumnUsage(schemas []*model.DBInfo) [][]types.Datum {
	rows := make([][]types.Datum, 0, len(schemas)) // The capacity is not accurate, but it is not a big problem.
	for _, schema := range schemas {
		for _, table := range schema.Tables {
			rs := keyColumnUsageInTable(schema, table)
			rows = append(rows, rs...)
		}
	}
	return rows
}

func keyColumnUsageInTable(schema *model.DBInfo, table *model.TableInfo) [][]types.Datum {
	var rows [][]types.Datum
	if table.PKIsHandle {
		for _, col := range table.Columns {
			if mysql.HasPriKeyFlag(col.Flag) {
				record := types.MakeDatums(
					catalogVal,        // CONSTRAINT_CATALOG
					schema.Name.O,     // CONSTRAINT_SCHEMA
					primaryConstraint, // CONSTRAINT_NAME
					catalogVal,        // TABLE_CATALOG
					schema.Name.O,     // TABLE_SCHEMA
					table.Name.O,      // TABLE_NAME
					col.Name.O,        // COLUMN_NAME
					1,                 // ORDINAL_POSITION
					1,                 // POSITION_IN_UNIQUE_CONSTRAINT
					nil,               // REFERENCED_TABLE_SCHEMA
					nil,               // REFERENCED_TABLE_NAME
					nil,               // REFERENCED_COLUMN_NAME
				)
				rows = append(rows, record)
				break
			}
		}
	}
	nameToCol := make(map[string]*model.ColumnInfo, len(table.Columns))
	for _, c := range table.Columns {
		nameToCol[c.Name.L] = c
	}
	for _, index := range table.Indices {
		var idxName string
		if index.Primary {
			idxName = primaryConstraint
		} else if index.Unique {
			idxName = index.Name.O
		} else {
			// Only handle unique/primary key
			continue
		}
		for i, key := range index.Columns {
			col := nameToCol[key.Name.L]
			record := types.MakeDatums(
				catalogVal,    // CONSTRAINT_CATALOG
				schema.Name.O, // CONSTRAINT_SCHEMA
				idxName,       // CONSTRAINT_NAME
				catalogVal,    // TABLE_CATALOG
				schema.Name.O, // TABLE_SCHEMA
				table.Name.O,  // TABLE_NAME
				col.Name.O,    // COLUMN_NAME
				i+1,           // ORDINAL_POSITION,
				nil,           // POSITION_IN_UNIQUE_CONSTRAINT
				nil,           // REFERENCED_TABLE_SCHEMA
				nil,           // REFERENCED_TABLE_NAME
				nil,           // REFERENCED_COLUMN_NAME
			)
			rows = append(rows, record)
		}
	}
	for _, fk := range table.ForeignKeys {
		fkRefCol := ""
		if len(fk.RefCols) > 0 {
			fkRefCol = fk.RefCols[0].O
		}
		for i, key := range fk.Cols {
			col := nameToCol[key.L]
			record := types.MakeDatums(
				catalogVal,    // CONSTRAINT_CATALOG
				schema.Name.O, // CONSTRAINT_SCHEMA
				fk.Name.O,     // CONSTRAINT_NAME
				catalogVal,    // TABLE_CATALOG
				schema.Name.O, // TABLE_SCHEMA
				table.Name.O,  // TABLE_NAME
				col.Name.O,    // COLUMN_NAME
				i+1,           // ORDINAL_POSITION,
				1,             // POSITION_IN_UNIQUE_CONSTRAINT
				schema.Name.O, // REFERENCED_TABLE_SCHEMA
				fk.RefTable.O, // REFERENCED_TABLE_NAME
				fkRefCol,      // REFERENCED_COLUMN_NAME
			)
			rows = append(rows, record)
		}
	}
	return rows
}

func dataForTiDBHotRegions(ctx sessionctx.Context) (records [][]types.Datum, err error) {
	tikvStore, ok := ctx.GetStore().(tikv.Storage)
	if !ok {
		return nil, errors.New("Information about hot region can be gotten only when the storage is TiKV")
	}
	allSchemas := ctx.GetSessionVars().TxnCtx.InfoSchema.(InfoSchema).AllSchemas()
	tikvHelper := &helper.Helper{
		Store:       tikvStore,
		RegionCache: tikvStore.GetRegionCache(),
	}
	metrics, err := tikvHelper.ScrapeHotInfo(pdapi.HotRead, allSchemas)
	if err != nil {
		return nil, err
	}
	records = append(records, dataForHotRegionByMetrics(metrics, "read")...)
	metrics, err = tikvHelper.ScrapeHotInfo(pdapi.HotWrite, allSchemas)
	if err != nil {
		return nil, err
	}
	records = append(records, dataForHotRegionByMetrics(metrics, "write")...)
	return records, nil
}

func dataForHotRegionByMetrics(metrics []helper.HotTableIndex, tp string) [][]types.Datum {
	rows := make([][]types.Datum, 0, len(metrics))
	for _, tblIndex := range metrics {
		row := make([]types.Datum, len(tableTiDBHotRegionsCols))
		if tblIndex.IndexName != "" {
			row[1].SetInt64(tblIndex.IndexID)
			row[4].SetString(tblIndex.IndexName)
		} else {
			row[1].SetNull()
			row[4].SetNull()
		}
		row[0].SetInt64(tblIndex.TableID)
		row[2].SetString(tblIndex.DbName)
		row[3].SetString(tblIndex.TableName)
		row[5].SetUint64(tblIndex.RegionID)
		row[6].SetString(tp)
		if tblIndex.RegionMetric == nil {
			row[7].SetNull()
			row[8].SetNull()
		} else {
			row[7].SetInt64(int64(tblIndex.RegionMetric.MaxHotDegree))
			row[8].SetInt64(int64(tblIndex.RegionMetric.Count))
		}
		row[9].SetUint64(tblIndex.RegionMetric.FlowBytes)
		rows = append(rows, row)
	}
	return rows
}

// DataForAnalyzeStatus gets all the analyze jobs.
func DataForAnalyzeStatus() (rows [][]types.Datum) {
	for _, job := range statistics.GetAllAnalyzeJobs() {
		job.Lock()
		var startTime interface{}
		if job.StartTime.IsZero() {
			startTime = nil
		} else {
			startTime = types.Time{Time: types.FromGoTime(job.StartTime), Type: mysql.TypeDatetime}
		}
		rows = append(rows, types.MakeDatums(
			job.DBName,        // TABLE_SCHEMA
			job.TableName,     // TABLE_NAME
			job.PartitionName, // PARTITION_NAME
			job.JobInfo,       // JOB_INFO
			job.RowCount,      // ROW_COUNT
			startTime,         // START_TIME
			job.State,         // STATE
		))
		job.Unlock()
	}
	return
}

func dataForServersInfo() ([][]types.Datum, error) {
	serversInfo, err := infosync.GetAllServerInfo(context.Background())
	if err != nil {
		return nil, err
	}
	rows := make([][]types.Datum, 0, len(serversInfo))
	for _, info := range serversInfo {
		row := types.MakeDatums(
			int(info.ServerID),
			info.ID,              // DDL_ID
			info.IP,              // IP
			int(info.Port),       // PORT
			int(info.StatusPort), // STATUS_PORT
			info.Lease,           // LEASE
			info.Version,         // VERSION
			info.GitHash,         // GIT_HASH
		)
		rows = append(rows, row)
	}
	return rows, nil
}

<<<<<<< HEAD
func dataForConfigInfo() ([][]types.Datum, error) {
	conf := config.GetGlobalConfig()
	data, err := json.Marshal(conf)
	if err != nil {
		return nil, err
	}

	var m map[string]interface{}
	err = json.Unmarshal(data, &m)
	if err != nil {
		return nil, err
	}
	resultMap := make(map[string]string)
	getKeyValueFromValue("", m, resultMap)
	keys := make([]string, 0, len(resultMap))
	for k := range resultMap {
		keys = append(keys, k)
	}
	sort.Strings(keys)
	rows := make([][]types.Datum, 0, len(keys))
	for _, k := range keys {
		v := resultMap[k]
		row := types.MakeDatums(k, v)
=======
func dataForStatsInfoCluster() ([][]types.Datum, error) {
	var rows [][]types.Datum

	cpuUsage, err := sysinfo.GetCpuUsage()
	if err != nil {
		return nil, err
	}
	memUsage, err := sysinfo.GetMemUsage()
	if err != nil {
		return nil, err
	}
	row := types.MakeDatums(
		infosync.GetServerInfo().ID, // DDL_ID
		cpuUsage,                    // CPU_USAGE
		memUsage,                    // MEM_USAGE
	)
	rows = append(rows, row)
	return rows, nil
}

func dataForNetworkInfo() ([][]types.Datum, error) {
	info, err := sysinfo.GetNetInfo()
	if err != nil {
		return nil, err
	}
	rows := make([][]types.Datum, 0, len(info))
	for _, v := range info {
		row := types.MakeDatums(
			v.BytesSent, // BYTES_SENT
			v.BytesRecv, // BYTES_RECV
			v.Name,      // LABEL
		)
>>>>>>> 2a66b64d
		rows = append(rows, row)
	}
	return rows, nil
}

<<<<<<< HEAD
func getKeyValueFromValue(prefix string, m map[string]interface{}, target map[string]string) {
	for k, v := range m {
		key := k
		if len(prefix) > 0 {
			key = prefix + "." + k
		}
		if reflect.TypeOf(v).Kind() == reflect.Map {
			getKeyValueFromValue(key, v.(map[string]interface{}), target)
			continue
		}
		target[key] = fmt.Sprintf("%v", v)
	}
=======
func dataForNetworkLatencyCluster(ctx sessionctx.Context) ([][]types.Datum, error) {
	tikvStore, ok := ctx.GetStore().(tikv.Storage)
	if !ok {
		return nil, errors.New("Information about TiKV store status can be gotten only when the storage is TiKV")
	}
	tikvHelper := &helper.Helper{
		Store:       tikvStore,
		RegionCache: tikvStore.GetRegionCache(),
	}

	stores, err := tikvHelper.RegionCache.GetAllStores()
	if err != nil {
		return nil, err
	}
	m := make(map[string]string)
	for _, store := range stores {
		m[store.Address] = store.Address
	}

	membersStat, err := tikvHelper.GetMembersStat()
	if err != nil {
		return nil, err
	}
	for _, member := range membersStat.Members {
		for _, peer := range member.PeerUrls {
			m[peer] = getHostIP(peer)
		}
	}

	rows := make([][]types.Datum, 0, len(m))
	for _, addr := range m {
		latency, err := sysinfo.GetNetLatency(addr)
		if err != nil {
			return nil, err
		}
		row := types.MakeDatums(
			infosync.GetServerInfo().IP, // SOURCE
			addr,                        // TARGET
			latency,                     // LATENCY
		)
		rows = append(rows, row)
	}
	return rows, nil
}

func getHostIP(url string) string {
	hostIP := ""
	if strings.Contains(url, ":") {
		hostIP = strings.Split(url, ":")[0]
	} else {
		hostIP = url
	}
	return hostIP
>>>>>>> 2a66b64d
}

var tableNameToColumns = map[string][]columnInfo{
	tableSchemata:                           schemataCols,
	tableTables:                             tablesCols,
	tableColumns:                            columnsCols,
	tableColumnStatistics:                   columnStatisticsCols,
	tableStatistics:                         statisticsCols,
	tableCharacterSets:                      charsetCols,
	tableCollations:                         collationsCols,
	tableFiles:                              filesCols,
	tableProfiling:                          profilingCols,
	tablePartitions:                         partitionsCols,
	tableKeyColumm:                          keyColumnUsageCols,
	tableReferConst:                         referConstCols,
	tableSessionVar:                         sessionVarCols,
	tablePlugins:                            pluginsCols,
	tableConstraints:                        tableConstraintsCols,
	tableTriggers:                           tableTriggersCols,
	tableUserPrivileges:                     tableUserPrivilegesCols,
	tableSchemaPrivileges:                   tableSchemaPrivilegesCols,
	tableTablePrivileges:                    tableTablePrivilegesCols,
	tableColumnPrivileges:                   tableColumnPrivilegesCols,
	tableEngines:                            tableEnginesCols,
	tableViews:                              tableViewsCols,
	tableRoutines:                           tableRoutinesCols,
	tableParameters:                         tableParametersCols,
	tableEvents:                             tableEventsCols,
	tableGlobalStatus:                       tableGlobalStatusCols,
	tableGlobalVariables:                    tableGlobalVariablesCols,
	tableSessionStatus:                      tableSessionStatusCols,
	tableOptimizerTrace:                     tableOptimizerTraceCols,
	tableTableSpaces:                        tableTableSpacesCols,
	tableCollationCharacterSetApplicability: tableCollationCharacterSetApplicabilityCols,
	tableProcesslist:                        tableProcesslistCols,
	tableTiDBIndexes:                        tableTiDBIndexesCols,
	tableSlowLog:                            slowQueryCols,
	tableTiDBHotRegions:                     tableTiDBHotRegionsCols,
	tableTiKVStoreStatus:                    tableTiKVStoreStatusCols,
	tableAnalyzeStatus:                      tableAnalyzeStatusCols,
	tableTiKVRegionStatus:                   tableTiKVRegionStatusCols,
	tableTiKVRegionPeers:                    tableTiKVRegionPeersCols,
	tableTiDBServersInfo:                    tableTiDBServersInfoCols,
<<<<<<< HEAD
	tableTiDBConfig:                         tableTiDBConfigCols,
=======
	tableTiDBStatsInfoCluster:               tableTiDBStatsInfoClusterCols,
	tableTiDBNetworkInfo:                    tableTiDBNetworkInfoCols,
	tableTidbNetworkLatencyCluster:          tableTidbNetworkLatencyClusterCols,
>>>>>>> 2a66b64d
}

func createInfoSchemaTable(handle *Handle, meta *model.TableInfo) *infoschemaTable {
	columns := make([]*table.Column, len(meta.Columns))
	for i, col := range meta.Columns {
		columns[i] = table.ToColumn(col)
	}
	return &infoschemaTable{
		handle: handle,
		meta:   meta,
		cols:   columns,
	}
}

type infoschemaTable struct {
	handle *Handle
	meta   *model.TableInfo
	cols   []*table.Column
	rows   [][]types.Datum
}

// schemasSorter implements the sort.Interface interface, sorts DBInfo by name.
type schemasSorter []*model.DBInfo

func (s schemasSorter) Len() int {
	return len(s)
}

func (s schemasSorter) Swap(i, j int) {
	s[i], s[j] = s[j], s[i]
}

func (s schemasSorter) Less(i, j int) bool {
	return s[i].Name.L < s[j].Name.L
}

func (it *infoschemaTable) getRows(ctx sessionctx.Context, cols []*table.Column) (fullRows [][]types.Datum, err error) {
	is := ctx.GetSessionVars().TxnCtx.InfoSchema.(InfoSchema)
	dbs := is.AllSchemas()
	sort.Sort(schemasSorter(dbs))
	switch it.meta.Name.O {
	case tableSchemata:
		fullRows = dataForSchemata(dbs)
	case tableTables:
		fullRows, err = dataForTables(ctx, dbs)
	case tableTiDBIndexes:
		fullRows, err = dataForIndexes(ctx, dbs)
	case tableColumns:
		fullRows = dataForColumns(ctx, dbs)
	case tableStatistics:
		fullRows = dataForStatistics(dbs)
	case tableCharacterSets:
		fullRows = dataForCharacterSets()
	case tableCollations:
		fullRows = dataForCollations()
	case tableSessionVar:
		fullRows, err = dataForSessionVar(ctx)
	case tableConstraints:
		fullRows = dataForTableConstraints(dbs)
	case tableFiles:
	case tableProfiling:
		if v, ok := ctx.GetSessionVars().GetSystemVar("profiling"); ok && variable.TiDBOptOn(v) {
			fullRows = dataForPseudoProfiling()
		}
	case tablePartitions:
	case tableKeyColumm:
		fullRows = dataForKeyColumnUsage(dbs)
	case tableReferConst:
	case tablePlugins, tableTriggers:
	case tableUserPrivileges:
		fullRows = dataForUserPrivileges(ctx)
	case tableEngines:
		fullRows = dataForEngines()
	case tableViews:
		fullRows, err = dataForViews(ctx, dbs)
	case tableRoutines:
	// TODO: Fill the following tables.
	case tableSchemaPrivileges:
	case tableTablePrivileges:
	case tableColumnPrivileges:
	case tableParameters:
	case tableEvents:
	case tableGlobalStatus:
	case tableGlobalVariables:
	case tableSessionStatus:
	case tableOptimizerTrace:
	case tableTableSpaces:
	case tableCollationCharacterSetApplicability:
		fullRows = dataForCollationCharacterSetApplicability()
	case tableProcesslist:
		fullRows = dataForProcesslist(ctx)
	case tableSlowLog:
		fullRows, err = dataForSlowLog(ctx)
	//case clusterTableSlowLog:
	//	fullRows, err = dataForClusterSlowLog(ctx)
	case tableTiDBHotRegions:
		fullRows, err = dataForTiDBHotRegions(ctx)
	case tableTiKVStoreStatus:
		fullRows, err = dataForTiKVStoreStatus(ctx)
	case tableAnalyzeStatus:
		fullRows = DataForAnalyzeStatus()
	case tableTiKVRegionStatus:
		fullRows, err = dataForTiKVRegionStatus(ctx)
	case tableTiKVRegionPeers:
		fullRows, err = dataForTikVRegionPeers(ctx)
	case tableTiDBServersInfo:
		fullRows, err = dataForServersInfo()
<<<<<<< HEAD
	case tableTiDBConfig:
		fullRows, err = dataForConfigInfo()
=======
	case tableTiDBStatsInfoCluster:
		fullRows, err = dataForStatsInfoCluster()
	case tableTiDBNetworkInfo:
		fullRows, err = dataForNetworkInfo()
	case tableTidbNetworkLatencyCluster:
		fullRows, err = dataForNetworkLatencyCluster(ctx)
>>>>>>> 2a66b64d
	}
	if err != nil {
		return nil, err
	}
	if len(cols) == len(it.cols) {
		return
	}
	rows := make([][]types.Datum, len(fullRows))
	for i, fullRow := range fullRows {
		row := make([]types.Datum, len(cols))
		for j, col := range cols {
			row[j] = fullRow[col.Offset]
		}
		rows[i] = row
	}
	return rows, nil
}

// IterRecords implements table.Table IterRecords interface.
func (it *infoschemaTable) IterRecords(ctx sessionctx.Context, startKey kv.Key, cols []*table.Column,
	fn table.RecordIterFunc) error {
	if len(startKey) != 0 {
		return table.ErrUnsupportedOp
	}
	rows, err := it.getRows(ctx, cols)
	if err != nil {
		return err
	}
	for i, row := range rows {
		more, err := fn(int64(i), row, cols)
		if err != nil {
			return err
		}
		if !more {
			break
		}
	}
	return nil
}

// RowWithCols implements table.Table RowWithCols interface.
func (it *infoschemaTable) RowWithCols(ctx sessionctx.Context, h int64, cols []*table.Column) ([]types.Datum, error) {
	return nil, table.ErrUnsupportedOp
}

// Row implements table.Table Row interface.
func (it *infoschemaTable) Row(ctx sessionctx.Context, h int64) ([]types.Datum, error) {
	return nil, table.ErrUnsupportedOp
}

// Cols implements table.Table Cols interface.
func (it *infoschemaTable) Cols() []*table.Column {
	return it.cols
}

// WritableCols implements table.Table WritableCols interface.
func (it *infoschemaTable) WritableCols() []*table.Column {
	return it.cols
}

// Indices implements table.Table Indices interface.
func (it *infoschemaTable) Indices() []table.Index {
	return nil
}

// WritableIndices implements table.Table WritableIndices interface.
func (it *infoschemaTable) WritableIndices() []table.Index {
	return nil
}

// DeletableIndices implements table.Table DeletableIndices interface.
func (it *infoschemaTable) DeletableIndices() []table.Index {
	return nil
}

// RecordPrefix implements table.Table RecordPrefix interface.
func (it *infoschemaTable) RecordPrefix() kv.Key {
	return nil
}

// IndexPrefix implements table.Table IndexPrefix interface.
func (it *infoschemaTable) IndexPrefix() kv.Key {
	return nil
}

// FirstKey implements table.Table FirstKey interface.
func (it *infoschemaTable) FirstKey() kv.Key {
	return nil
}

// RecordKey implements table.Table RecordKey interface.
func (it *infoschemaTable) RecordKey(h int64) kv.Key {
	return nil
}

// AddRecord implements table.Table AddRecord interface.
func (it *infoschemaTable) AddRecord(ctx sessionctx.Context, r []types.Datum, opts ...table.AddRecordOption) (recordID int64, err error) {
	return 0, table.ErrUnsupportedOp
}

// RemoveRecord implements table.Table RemoveRecord interface.
func (it *infoschemaTable) RemoveRecord(ctx sessionctx.Context, h int64, r []types.Datum) error {
	return table.ErrUnsupportedOp
}

// UpdateRecord implements table.Table UpdateRecord interface.
func (it *infoschemaTable) UpdateRecord(ctx sessionctx.Context, h int64, oldData, newData []types.Datum, touched []bool) error {
	return table.ErrUnsupportedOp
}

// AllocHandle implements table.Table AllocHandle interface.
func (it *infoschemaTable) AllocHandle(ctx sessionctx.Context) (int64, error) {
	return 0, table.ErrUnsupportedOp
}

// Allocator implements table.Table Allocator interface.
func (it *infoschemaTable) Allocator(ctx sessionctx.Context) autoid.Allocator {
	return nil
}

// RebaseAutoID implements table.Table RebaseAutoID interface.
func (it *infoschemaTable) RebaseAutoID(ctx sessionctx.Context, newBase int64, isSetStep bool) error {
	return table.ErrUnsupportedOp
}

// Meta implements table.Table Meta interface.
func (it *infoschemaTable) Meta() *model.TableInfo {
	return it.meta
}

// GetPhysicalID implements table.Table GetPhysicalID interface.
func (it *infoschemaTable) GetPhysicalID() int64 {
	return it.meta.ID
}

// Seek implements table.Table Seek interface.
func (it *infoschemaTable) Seek(ctx sessionctx.Context, h int64) (int64, bool, error) {
	return 0, false, table.ErrUnsupportedOp
}

// Type implements table.Table Type interface.
func (it *infoschemaTable) Type() table.Type {
	return table.VirtualTable
}

// VirtualTable is a dummy table.Table implementation.
type VirtualTable struct{}

// IterRecords implements table.Table IterRecords interface.
func (vt *VirtualTable) IterRecords(ctx sessionctx.Context, startKey kv.Key, cols []*table.Column,
	fn table.RecordIterFunc) error {
	if len(startKey) != 0 {
		return table.ErrUnsupportedOp
	}
	return nil
}

// RowWithCols implements table.Table RowWithCols interface.
func (vt *VirtualTable) RowWithCols(ctx sessionctx.Context, h int64, cols []*table.Column) ([]types.Datum, error) {
	return nil, table.ErrUnsupportedOp
}

// Row implements table.Table Row interface.
func (vt *VirtualTable) Row(ctx sessionctx.Context, h int64) ([]types.Datum, error) {
	return nil, table.ErrUnsupportedOp
}

// Cols implements table.Table Cols interface.
func (vt *VirtualTable) Cols() []*table.Column {
	return nil
}

// WritableCols implements table.Table WritableCols interface.
func (vt *VirtualTable) WritableCols() []*table.Column {
	return nil
}

// Indices implements table.Table Indices interface.
func (vt *VirtualTable) Indices() []table.Index {
	return nil
}

// WritableIndices implements table.Table WritableIndices interface.
func (vt *VirtualTable) WritableIndices() []table.Index {
	return nil
}

// DeletableIndices implements table.Table DeletableIndices interface.
func (vt *VirtualTable) DeletableIndices() []table.Index {
	return nil
}

// RecordPrefix implements table.Table RecordPrefix interface.
func (vt *VirtualTable) RecordPrefix() kv.Key {
	return nil
}

// IndexPrefix implements table.Table IndexPrefix interface.
func (vt *VirtualTable) IndexPrefix() kv.Key {
	return nil
}

// FirstKey implements table.Table FirstKey interface.
func (vt *VirtualTable) FirstKey() kv.Key {
	return nil
}

// RecordKey implements table.Table RecordKey interface.
func (vt *VirtualTable) RecordKey(h int64) kv.Key {
	return nil
}

// AddRecord implements table.Table AddRecord interface.
func (vt *VirtualTable) AddRecord(ctx sessionctx.Context, r []types.Datum, opts ...table.AddRecordOption) (recordID int64, err error) {
	return 0, table.ErrUnsupportedOp
}

// RemoveRecord implements table.Table RemoveRecord interface.
func (vt *VirtualTable) RemoveRecord(ctx sessionctx.Context, h int64, r []types.Datum) error {
	return table.ErrUnsupportedOp
}

// UpdateRecord implements table.Table UpdateRecord interface.
func (vt *VirtualTable) UpdateRecord(ctx sessionctx.Context, h int64, oldData, newData []types.Datum, touched []bool) error {
	return table.ErrUnsupportedOp
}

// AllocHandle implements table.Table AllocHandle interface.
func (vt *VirtualTable) AllocHandle(ctx sessionctx.Context) (int64, error) {
	return 0, table.ErrUnsupportedOp
}

// Allocator implements table.Table Allocator interface.
func (vt *VirtualTable) Allocator(ctx sessionctx.Context) autoid.Allocator {
	return nil
}

// RebaseAutoID implements table.Table RebaseAutoID interface.
func (vt *VirtualTable) RebaseAutoID(ctx sessionctx.Context, newBase int64, isSetStep bool) error {
	return table.ErrUnsupportedOp
}

// Meta implements table.Table Meta interface.
func (vt *VirtualTable) Meta() *model.TableInfo {
	return nil
}

// GetPhysicalID implements table.Table GetPhysicalID interface.
func (vt *VirtualTable) GetPhysicalID() int64 {
	return 0
}

// Seek implements table.Table Seek interface.
func (vt *VirtualTable) Seek(ctx sessionctx.Context, h int64) (int64, bool, error) {
	return 0, false, table.ErrUnsupportedOp
}

// Type implements table.Table Type interface.
func (vt *VirtualTable) Type() table.Type {
	return table.VirtualTable
}<|MERGE_RESOLUTION|>--- conflicted
+++ resolved
@@ -17,12 +17,7 @@
 	"context"
 	"encoding/json"
 	"fmt"
-<<<<<<< HEAD
-	"github.com/pingcap/tidb/config"
 	"reflect"
-=======
-	"github.com/pingcap/tidb/util/sysinfo"
->>>>>>> 2a66b64d
 	"sort"
 	"strings"
 	"sync"
@@ -32,6 +27,7 @@
 	"github.com/pingcap/parser/charset"
 	"github.com/pingcap/parser/model"
 	"github.com/pingcap/parser/mysql"
+	"github.com/pingcap/tidb/config"
 	"github.com/pingcap/tidb/domain/infosync"
 	"github.com/pingcap/tidb/kv"
 	"github.com/pingcap/tidb/meta/autoid"
@@ -47,6 +43,7 @@
 	"github.com/pingcap/tidb/util/pdapi"
 	"github.com/pingcap/tidb/util/set"
 	"github.com/pingcap/tidb/util/sqlexec"
+	"github.com/pingcap/tidb/util/sysinfo"
 )
 
 const (
@@ -91,13 +88,10 @@
 	tableTiKVRegionStatus                   = "TIKV_REGION_STATUS"
 	tableTiKVRegionPeers                    = "TIKV_REGION_PEERS"
 	tableTiDBServersInfo                    = "TIDB_SERVERS_INFO"
-<<<<<<< HEAD
 	tableTiDBConfig                         = "TIDB_CONFIG"
-=======
 	tableTiDBStatsInfoCluster               = "TIDB_STATS_INFO_CLUSTER"
 	tableTiDBNetworkInfo                    = "TIDB_NETWORK_INFO"
 	tableTidbNetworkLatencyCluster          = "TIDB_NETWORK_LATENCY_CLUSTER"
->>>>>>> 2a66b64d
 )
 
 type columnInfo struct {
@@ -674,11 +668,11 @@
 	{"GIT_HASH", mysql.TypeVarchar, 64, 0, nil, nil},
 }
 
-<<<<<<< HEAD
 var tableTiDBConfigCols = []columnInfo{
 	{"item", mysql.TypeVarchar, 64, 0, nil, nil},
 	{"value", mysql.TypeVarchar, 64, 0, nil, nil},
-=======
+}
+
 var tableTiDBStatsInfoClusterCols = []columnInfo{
 	{"DDL_ID", mysql.TypeVarchar, 64, 0, nil, nil},
 	{"CPU_USAGE", mysql.TypeDouble, 22, 0, 0, nil},
@@ -695,7 +689,6 @@
 	{"SOURCE", mysql.TypeVarchar, 30, 0, nil, nil},
 	{"TARGET", mysql.TypeVarchar, 30, 0, nil, nil},
 	{"LATENCY", mysql.TypeVarchar, 30, 0, 0, nil},
->>>>>>> 2a66b64d
 }
 
 func dataForTiKVRegionStatus(ctx sessionctx.Context) (records [][]types.Datum, err error) {
@@ -1868,7 +1861,6 @@
 	return rows, nil
 }
 
-<<<<<<< HEAD
 func dataForConfigInfo() ([][]types.Datum, error) {
 	conf := config.GetGlobalConfig()
 	data, err := json.Marshal(conf)
@@ -1892,7 +1884,11 @@
 	for _, k := range keys {
 		v := resultMap[k]
 		row := types.MakeDatums(k, v)
-=======
+		rows = append(rows, row)
+	}
+	return rows, nil
+}
+
 func dataForStatsInfoCluster() ([][]types.Datum, error) {
 	var rows [][]types.Datum
 
@@ -1925,13 +1921,11 @@
 			v.BytesRecv, // BYTES_RECV
 			v.Name,      // LABEL
 		)
->>>>>>> 2a66b64d
 		rows = append(rows, row)
 	}
 	return rows, nil
 }
 
-<<<<<<< HEAD
 func getKeyValueFromValue(prefix string, m map[string]interface{}, target map[string]string) {
 	for k, v := range m {
 		key := k
@@ -1944,7 +1938,8 @@
 		}
 		target[key] = fmt.Sprintf("%v", v)
 	}
-=======
+}
+
 func dataForNetworkLatencyCluster(ctx sessionctx.Context) ([][]types.Datum, error) {
 	tikvStore, ok := ctx.GetStore().(tikv.Storage)
 	if !ok {
@@ -1961,16 +1956,23 @@
 	}
 	m := make(map[string]string)
 	for _, store := range stores {
-		m[store.Address] = store.Address
+		if strings.Contains(store.Address, ":") {
+			ip := strings.Split(store.Address, ":")[0]
+			m[ip] = ip
+		}
 	}
 
 	membersStat, err := tikvHelper.GetMembersStat()
 	if err != nil {
 		return nil, err
 	}
+	if membersStat == nil {
+		return nil, nil
+	}
 	for _, member := range membersStat.Members {
 		for _, peer := range member.PeerUrls {
-			m[peer] = getHostIP(peer)
+			ip := getHostIP(peer)
+			m[ip] = ip
 		}
 	}
 
@@ -1992,13 +1994,13 @@
 
 func getHostIP(url string) string {
 	hostIP := ""
-	if strings.Contains(url, ":") {
-		hostIP = strings.Split(url, ":")[0]
+	if strings.Contains(url, "//") {
+		hostIP = strings.Split(url, "://")[1]
+		hostIP = strings.Split(hostIP, ":")[0]
 	} else {
 		hostIP = url
 	}
 	return hostIP
->>>>>>> 2a66b64d
 }
 
 var tableNameToColumns = map[string][]columnInfo{
@@ -2042,13 +2044,10 @@
 	tableTiKVRegionStatus:                   tableTiKVRegionStatusCols,
 	tableTiKVRegionPeers:                    tableTiKVRegionPeersCols,
 	tableTiDBServersInfo:                    tableTiDBServersInfoCols,
-<<<<<<< HEAD
 	tableTiDBConfig:                         tableTiDBConfigCols,
-=======
 	tableTiDBStatsInfoCluster:               tableTiDBStatsInfoClusterCols,
 	tableTiDBNetworkInfo:                    tableTiDBNetworkInfoCols,
 	tableTidbNetworkLatencyCluster:          tableTidbNetworkLatencyClusterCols,
->>>>>>> 2a66b64d
 }
 
 func createInfoSchemaTable(handle *Handle, meta *model.TableInfo) *infoschemaTable {
@@ -2156,17 +2155,14 @@
 		fullRows, err = dataForTikVRegionPeers(ctx)
 	case tableTiDBServersInfo:
 		fullRows, err = dataForServersInfo()
-<<<<<<< HEAD
 	case tableTiDBConfig:
 		fullRows, err = dataForConfigInfo()
-=======
 	case tableTiDBStatsInfoCluster:
 		fullRows, err = dataForStatsInfoCluster()
 	case tableTiDBNetworkInfo:
 		fullRows, err = dataForNetworkInfo()
 	case tableTidbNetworkLatencyCluster:
 		fullRows, err = dataForNetworkLatencyCluster(ctx)
->>>>>>> 2a66b64d
 	}
 	if err != nil {
 		return nil, err
