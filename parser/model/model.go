// Copyright 2015 PingCAP, Inc.
//
// Licensed under the Apache License, Version 2.0 (the "License");
// you may not use this file except in compliance with the License.
// You may obtain a copy of the License at
//
//     http://www.apache.org/licenses/LICENSE-2.0
//
// Unless required by applicable law or agreed to in writing, software
// distributed under the License is distributed on an "AS IS" BASIS,
// See the License for the specific language governing permissions and
// limitations under the License.

package model

import (
	"bytes"
	"encoding/json"
	"fmt"
	"strconv"
	"strings"
	"time"

	"github.com/pingcap/errors"
	"github.com/pingcap/tidb/parser/auth"
	"github.com/pingcap/tidb/parser/charset"
	"github.com/pingcap/tidb/parser/mysql"
	"github.com/pingcap/tidb/parser/types"
)

// SchemaState is the state for schema elements.
type SchemaState byte

const (
	// StateNone means this schema element is absent and can't be used.
	StateNone SchemaState = iota
	// StateDeleteOnly means we can only delete items for this schema element.
	StateDeleteOnly
	// StateWriteOnly means we can use any write operation on this schema element,
	// but outer can't read the changed data.
	StateWriteOnly
	// StateWriteReorganization means we are re-organizing whole data after write only state.
	StateWriteReorganization
	// StateDeleteReorganization means we are re-organizing whole data after delete only state.
	StateDeleteReorganization
	// StatePublic means this schema element is ok for all write and read operations.
	StatePublic
	// StateReplicaOnly means we're waiting tiflash replica to be finished.
	StateReplicaOnly
	// StateGlobalTxnOnly means we can only use global txn for operator on this schema element
	StateGlobalTxnOnly
	/*
	 *  Please add the new state at the end to keep the values consistent across versions.
	 */
)

// String implements fmt.Stringer interface.
func (s SchemaState) String() string {
	switch s {
	case StateDeleteOnly:
		return "delete only"
	case StateWriteOnly:
		return "write only"
	case StateWriteReorganization:
		return "write reorganization"
	case StateDeleteReorganization:
		return "delete reorganization"
	case StatePublic:
		return "public"
	case StateReplicaOnly:
		return "replica only"
	case StateGlobalTxnOnly:
		return "global txn only"
	default:
		return "none"
	}
}

const (
	// ColumnInfoVersion0 means the column info version is 0.
	ColumnInfoVersion0 = uint64(0)
	// ColumnInfoVersion1 means the column info version is 1.
	ColumnInfoVersion1 = uint64(1)
	// ColumnInfoVersion2 means the column info version is 2.
	// This is for v2.1.7 to Compatible with older versions charset problem.
	// Old version such as v2.0.8 treat utf8 as utf8mb4, because there is no UTF8 check in v2.0.8.
	// After version V2.1.2 (PR#8738) , TiDB add UTF8 check, then the user upgrade from v2.0.8 insert some UTF8MB4 characters will got error.
	// This is not compatibility for user. Then we try to fix this in PR #9820, and increase the version number.
	ColumnInfoVersion2 = uint64(2)

	// CurrLatestColumnInfoVersion means the latest column info in the current TiDB.
	CurrLatestColumnInfoVersion = ColumnInfoVersion2
)

// ChangeStateInfo is used for recording the information of schema changing.
type ChangeStateInfo struct {
	// DependencyColumnOffset is the changing column offset that the current column depends on when executing modify/change column.
	DependencyColumnOffset int `json:"relative_col_offset"`
}

// ColumnInfo provides meta data describing of a table column.
type ColumnInfo struct {
	ID                    int64       `json:"id"`
	Name                  CIStr       `json:"name"`
	Offset                int         `json:"offset"`
	OriginDefaultValue    interface{} `json:"origin_default"`
	OriginDefaultValueBit []byte      `json:"origin_default_bit"`
	DefaultValue          interface{} `json:"default"`
	DefaultValueBit       []byte      `json:"default_bit"`
	// DefaultIsExpr is indicates the default value string is expr.
	DefaultIsExpr       bool                `json:"default_is_expr"`
	GeneratedExprString string              `json:"generated_expr_string"`
	GeneratedStored     bool                `json:"generated_stored"`
	Dependences         map[string]struct{} `json:"dependences"`
	FieldType           types.FieldType     `json:"type"`
	State               SchemaState         `json:"state"`
	Comment             string              `json:"comment"`
	// A hidden column is used internally(expression index) and are not accessible by users.
	Hidden           bool `json:"hidden"`
	*ChangeStateInfo `json:"change_state_info"`
	// Version means the version of the column info.
	// Version = 0: For OriginDefaultValue and DefaultValue of timestamp column will stores the default time in system time zone.
	//              That is a bug if multiple TiDB servers in different system time zone.
	// Version = 1: For OriginDefaultValue and DefaultValue of timestamp column will stores the default time in UTC time zone.
	//              This will fix bug in version 0. For compatibility with version 0, we add version field in column info struct.
	Version uint64 `json:"version"`
}

// Clone clones ColumnInfo.
func (c *ColumnInfo) Clone() *ColumnInfo {
	nc := *c
	return &nc
}

// GetType returns the type of ColumnInfo.
func (c *ColumnInfo) GetType() byte {
	return c.FieldType.GetType()
}

// GetFlag returns the flag of ColumnInfo.
func (c *ColumnInfo) GetFlag() uint {
	return c.FieldType.GetFlag()
}

// GetFlen returns the flen of ColumnInfo.
func (c *ColumnInfo) GetFlen() int {
	return c.FieldType.GetFlen()
}

// GetDecimal returns the decimal of ColumnInfo.
func (c *ColumnInfo) GetDecimal() int {
	return c.FieldType.GetDecimal()
}

// GetCharset returns the charset of ColumnInfo.
func (c *ColumnInfo) GetCharset() string {
	return c.FieldType.GetCharset()
}

// GetCollate returns the collation of ColumnInfo.
func (c *ColumnInfo) GetCollate() string {
	return c.FieldType.GetCollate()
}

// GetElems returns the elems of ColumnInfo.
func (c *ColumnInfo) GetElems() []string {
	return c.FieldType.GetElems()
}

// SetType set the type of ColumnInfo.
func (c *ColumnInfo) SetType(tp byte) {
	c.FieldType.SetType(tp)
}

// SetFlag set the flag of ColumnInfo.
func (c *ColumnInfo) SetFlag(flag uint) {
	c.FieldType.SetFlag(flag)
}

// AddFlag adds the flag of ColumnInfo.
func (c *ColumnInfo) AddFlag(flag uint) {
	c.FieldType.AddFlag(flag)
}

// AndFlag adds a flag to the column.
func (c *ColumnInfo) AndFlag(flag uint) {
	c.FieldType.AndFlag(flag)
}

// ToggleFlag flips the flag according to the value.
func (c *ColumnInfo) ToggleFlag(flag uint) {
	c.FieldType.ToggleFlag(flag)
}

// DelFlag removes the flag from the column's flag.
func (c *ColumnInfo) DelFlag(flag uint) {
	c.FieldType.DelFlag(flag)
}

// SetFlen sets the flen of ColumnInfo.
func (c *ColumnInfo) SetFlen(flen int) {
	c.FieldType.SetFlen(flen)
}

// SetDecimal sets the decimal of ColumnInfo.
func (c *ColumnInfo) SetDecimal(decimal int) {
	c.FieldType.SetDecimal(decimal)
}

// SetCharset sets charset of the ColumnInfo
func (c *ColumnInfo) SetCharset(charset string) {
	c.FieldType.SetCharset(charset)
}

// SetCollate sets the collation of the column.
func (c *ColumnInfo) SetCollate(collate string) {
	c.FieldType.SetCollate(collate)
}

// SetElems set the elements of enum column.
func (c *ColumnInfo) SetElems(elems []string) {
	c.FieldType.SetElems(elems)
}

// IsGenerated returns true if the column is generated column.
func (c *ColumnInfo) IsGenerated() bool {
	return len(c.GeneratedExprString) != 0
}

// SetOriginDefaultValue sets the origin default value.
// For mysql.TypeBit type, the default value storage format must be a string.
// Other value such as int must convert to string format first.
// The mysql.TypeBit type supports the null default value.
func (c *ColumnInfo) SetOriginDefaultValue(value interface{}) error {
	c.OriginDefaultValue = value
	if c.GetType() == mysql.TypeBit {
		if value == nil {
			return nil
		}
		if v, ok := value.(string); ok {
			c.OriginDefaultValueBit = []byte(v)
			return nil
		}
		return types.ErrInvalidDefault.GenWithStackByArgs(c.Name)
	}
	return nil
}

// GetOriginDefaultValue gets the origin default value.
func (c *ColumnInfo) GetOriginDefaultValue() interface{} {
	if c.GetType() == mysql.TypeBit && c.OriginDefaultValueBit != nil {
		// If the column type is BIT, both `OriginDefaultValue` and `DefaultValue` of ColumnInfo are corrupted,
		// because the content before json.Marshal is INCONSISTENT with the content after json.Unmarshal.
		return string(c.OriginDefaultValueBit)
	}
	return c.OriginDefaultValue
}

// SetDefaultValue sets the default value.
func (c *ColumnInfo) SetDefaultValue(value interface{}) error {
	c.DefaultValue = value
	if c.GetType() == mysql.TypeBit {
		// For mysql.TypeBit type, the default value storage format must be a string.
		// Other value such as int must convert to string format first.
		// The mysql.TypeBit type supports the null default value.
		if value == nil {
			return nil
		}
		if v, ok := value.(string); ok {
			c.DefaultValueBit = []byte(v)
			return nil
		}
		return types.ErrInvalidDefault.GenWithStackByArgs(c.Name)
	}
	return nil
}

// GetDefaultValue gets the default value of the column.
// Default value use to stored in DefaultValue field, but now,
// bit type default value will store in DefaultValueBit for fix bit default value decode/encode bug.
func (c *ColumnInfo) GetDefaultValue() interface{} {
	if c.GetType() == mysql.TypeBit && c.DefaultValueBit != nil {
		return string(c.DefaultValueBit)
	}
	return c.DefaultValue
}

// GetTypeDesc gets the description for column type.
func (c *ColumnInfo) GetTypeDesc() string {
	desc := c.FieldType.CompactStr()
	if mysql.HasUnsignedFlag(c.GetFlag()) && c.GetType() != mysql.TypeBit && c.GetType() != mysql.TypeYear {
		desc += " unsigned"
	}
	if mysql.HasZerofillFlag(c.GetFlag()) && c.GetType() != mysql.TypeYear {
		desc += " zerofill"
	}
	return desc
}

// FindColumnInfo finds ColumnInfo in cols by name.
func FindColumnInfo(cols []*ColumnInfo, name string) *ColumnInfo {
	name = strings.ToLower(name)
	for _, col := range cols {
		if col.Name.L == name {
			return col
		}
	}
	return nil
}

// FindColumnInfoByID finds ColumnInfo in cols by id.
func FindColumnInfoByID(cols []*ColumnInfo, id int64) *ColumnInfo {
	for _, col := range cols {
		if col.ID == id {
			return col
		}
	}
	return nil
}

// FindIndexInfoByID finds IndexInfo in indices by id.
func FindIndexInfoByID(indices []*IndexInfo, id int64) *IndexInfo {
	for _, idx := range indices {
		if idx.ID == id {
			return idx
		}
	}
	return nil
}

// FindFKInfoByName finds FKInfo in fks by lowercase name.
func FindFKInfoByName(fks []*FKInfo, name string) *FKInfo {
	for _, fk := range fks {
		if fk.Name.L == name {
			return fk
		}
	}
	return nil
}

// FindIndexByColumns find IndexInfo in indices which is cover the specified columns.
func FindIndexByColumns(tbInfo *TableInfo, cols ...CIStr) *IndexInfo {
	for _, index := range tbInfo.Indices {
		if IsIndexPrefixCovered(tbInfo, index, cols...) {
			return index
		}
	}
	return nil
}

// IsIndexPrefixCovered checks the index's columns beginning with the cols.
func IsIndexPrefixCovered(tbInfo *TableInfo, index *IndexInfo, cols ...CIStr) bool {
	if len(index.Columns) < len(cols) {
		return false
	}
	for i := range cols {
		if cols[i].L != index.Columns[i].Name.L ||
			index.Columns[i].Offset >= len(tbInfo.Columns) {
			return false
		}
		colInfo := tbInfo.Columns[index.Columns[i].Offset]
		if index.Columns[i].Length != types.UnspecifiedLength && index.Columns[i].Length < colInfo.GetFlen() {
			return false
		}
	}
	return true
}

// ExtraHandleID is the column ID of column which we need to append to schema to occupy the handle's position
// for use of execution phase.
const ExtraHandleID = -1

// ExtraPidColID is the column ID of column which store the partitionID decoded in global index values.
const ExtraPidColID = -2

// ExtraPhysTblID is the column ID of column that should be filled in with the physical table id.
// Primarily used for table partition dynamic prune mode, to return which partition (physical table id) the row came from.
// Using a dedicated id for this, since in the future ExtraPidColID and ExtraPhysTblID may be used for the same request.
// Must be after ExtraPidColID!
const ExtraPhysTblID = -3

const (
	// TableInfoVersion0 means the table info version is 0.
	// Upgrade from v2.1.1 or v2.1.2 to v2.1.3 and later, and then execute a "change/modify column" statement
	// that does not specify a charset value for column. Then the following error may be reported:
	// ERROR 1105 (HY000): unsupported modify charset from utf8mb4 to utf8.
	// To eliminate this error, we will not modify the charset of this column
	// when executing a change/modify column statement that does not specify a charset value for column.
	// This behavior is not compatible with MySQL.
	TableInfoVersion0 = uint16(0)
	// TableInfoVersion1 means the table info version is 1.
	// When we execute a change/modify column statement that does not specify a charset value for column,
	// we set the charset of this column to the charset of table. This behavior is compatible with MySQL.
	TableInfoVersion1 = uint16(1)
	// TableInfoVersion2 means the table info version is 2.
	// This is for v2.1.7 to Compatible with older versions charset problem.
	// Old version such as v2.0.8 treat utf8 as utf8mb4, because there is no UTF8 check in v2.0.8.
	// After version V2.1.2 (PR#8738) , TiDB add UTF8 check, then the user upgrade from v2.0.8 insert some UTF8MB4 characters will got error.
	// This is not compatibility for user. Then we try to fix this in PR #9820, and increase the version number.
	TableInfoVersion2 = uint16(2)
	// TableInfoVersion3 means the table info version is 3.
	// This version aims to deal with upper-cased charset name in TableInfo stored by versions prior to TiDB v2.1.9:
	// TiDB always suppose all charsets / collations as lower-cased and try to convert them if they're not.
	// However, the convert is missed in some scenarios before v2.1.9, so for all those tables prior to TableInfoVersion3, their
	// charsets / collations will be converted to lower-case while loading from the storage.
	TableInfoVersion3 = uint16(3)
	// TableInfoVersion4 indicates that the auto_increment allocator in TiDB has been separated from
	// _tidb_rowid allocator. This version is introduced to preserve the compatibility of old tables:
	// the tables with version < TableInfoVersion4 still use a single allocator for auto_increment and _tidb_rowid.
	// Also see https://github.com/pingcap/tidb/issues/982.
	TableInfoVersion4 = uint16(4)

	// CurrLatestTableInfoVersion means the latest table info in the current TiDB.
	CurrLatestTableInfoVersion = TableInfoVersion4
)

// ExtraHandleName is the name of ExtraHandle Column.
var ExtraHandleName = NewCIStr("_tidb_rowid")

// ExtraPartitionIdName is the name of ExtraPartitionId Column.
var ExtraPartitionIdName = NewCIStr("_tidb_pid") //nolint:revive

// ExtraPhysTblIdName is the name of ExtraPhysTblID Column.
var ExtraPhysTblIdName = NewCIStr("_tidb_tid") //nolint:revive

// TableInfo provides meta data describing a DB table.
type TableInfo struct {
	ID      int64  `json:"id"`
	Name    CIStr  `json:"name"`
	Charset string `json:"charset"`
	Collate string `json:"collate"`
	// Columns are listed in the order in which they appear in the schema.
	Columns     []*ColumnInfo     `json:"cols"`
	Indices     []*IndexInfo      `json:"index_info"`
	Constraints []*ConstraintInfo `json:"constraint_info"`
	ForeignKeys []*FKInfo         `json:"fk_info"`
	State       SchemaState       `json:"state"`
	// PKIsHandle is true when primary key is a single integer column.
	PKIsHandle bool `json:"pk_is_handle"`
	// IsCommonHandle is true when clustered index feature is
	// enabled and the primary key is not a single integer column.
	IsCommonHandle bool `json:"is_common_handle"`
	// CommonHandleVersion is the version of the clustered index.
	// 0 for the clustered index created == 5.0.0 RC.
	// 1 for the clustered index created > 5.0.0 RC.
	CommonHandleVersion uint16 `json:"common_handle_version"`

	Comment         string `json:"comment"`
	AutoIncID       int64  `json:"auto_inc_id"`
	AutoIdCache     int64  `json:"auto_id_cache"` //nolint:revive
	AutoRandID      int64  `json:"auto_rand_id"`
	MaxColumnID     int64  `json:"max_col_id"`
	MaxIndexID      int64  `json:"max_idx_id"`
	MaxForeignKeyID int64  `json:"max_fk_id"`
	MaxConstraintID int64  `json:"max_cst_id"`
	// UpdateTS is used to record the timestamp of updating the table's schema information.
	// These changing schema operations don't include 'truncate table' and 'rename table'.
	UpdateTS uint64 `json:"update_timestamp"`
	// OldSchemaID :
	// Because auto increment ID has schemaID as prefix,
	// We need to save original schemaID to keep autoID unchanged
	// while renaming a table from one database to another.
	// TODO: Remove it.
	// Now it only uses for compatibility with the old version that already uses this field.
	OldSchemaID int64 `json:"old_schema_id,omitempty"`

	// ShardRowIDBits specify if the implicit row ID is sharded.
	ShardRowIDBits uint64
	// MaxShardRowIDBits uses to record the max ShardRowIDBits be used so far.
	MaxShardRowIDBits uint64 `json:"max_shard_row_id_bits"`
	// AutoRandomBits is used to set the bit number to shard automatically when PKIsHandle.
	AutoRandomBits uint64 `json:"auto_random_bits"`
	// AutoRandomRangeBits represents the bit number of the int primary key that will be used by TiDB.
	AutoRandomRangeBits uint64 `json:"auto_random_range_bits"`
	// PreSplitRegions specify the pre-split region when create table.
	// The pre-split region num is 2^(PreSplitRegions-1).
	// And the PreSplitRegions should less than or equal to ShardRowIDBits.
	PreSplitRegions uint64 `json:"pre_split_regions"`

	Partition *PartitionInfo `json:"partition"`

	Compression string `json:"compression"`

	View *ViewInfo `json:"view"`

	Sequence *SequenceInfo `json:"sequence"`

	// Lock represent the table lock info.
	Lock *TableLockInfo `json:"Lock"`

	// Version means the version of the table info.
	Version uint16 `json:"version"`

	// TiFlashReplica means the TiFlash replica info.
	TiFlashReplica *TiFlashReplicaInfo `json:"tiflash_replica"`

	// IsColumnar means the table is column-oriented.
	// It's true when the engine of the table is TiFlash only.
	IsColumnar bool `json:"is_columnar"`

	TempTableType        `json:"temp_table_type"`
	TableCacheStatusType `json:"cache_table_status"`
	PlacementPolicyRef   *PolicyRefInfo `json:"policy_ref_info"`

	// StatsOptions is used when do analyze/auto-analyze for each table
	StatsOptions *StatsOptions `json:"stats_options"`

	ExchangePartitionInfo *ExchangePartitionInfo `json:"exchange_partition_info"`
}

// TableCacheStatusType is the type of the table cache status
type TableCacheStatusType int

//revive:disable:exported
const (
	TableCacheStatusDisable TableCacheStatusType = iota
	TableCacheStatusEnable
	TableCacheStatusSwitching
)

//revive:enable:exported

func (t TableCacheStatusType) String() string {
	switch t {
	case TableCacheStatusDisable:
		return "disable"
	case TableCacheStatusEnable:
		return "enable"
	case TableCacheStatusSwitching:
		return "switching"
	default:
		return ""
	}
}

// TempTableType is the type of the temp table
type TempTableType byte

//revive:disable:exported
const (
	TempTableNone TempTableType = iota
	TempTableGlobal
	TempTableLocal
)

//revive:enable:exported

func (t TempTableType) String() string {
	switch t {
	case TempTableGlobal:
		return "global"
	case TempTableLocal:
		return "local"
	default:
		return ""
	}
}

// TableLockInfo provides meta data describing a table lock.
type TableLockInfo struct {
	Tp TableLockType
	// Use array because there may be multiple sessions holding the same read lock.
	Sessions []SessionInfo
	State    TableLockState
	// TS is used to record the timestamp this table lock been locked.
	TS uint64
}

// SessionInfo contain the session ID and the server ID.
type SessionInfo struct {
	ServerID  string
	SessionID uint64
}

func (s SessionInfo) String() string {
	return "server: " + s.ServerID + "_session: " + strconv.FormatUint(s.SessionID, 10)
}

// TableLockTpInfo is composed by schema ID, table ID and table lock type.
type TableLockTpInfo struct {
	SchemaID int64
	TableID  int64
	Tp       TableLockType
}

// TableLockState is the state for table lock.
type TableLockState byte

const (
	// TableLockStateNone means this table lock is absent.
	TableLockStateNone TableLockState = iota
	// TableLockStatePreLock means this table lock is pre-lock state. Other session doesn't hold this lock should't do corresponding operation according to the lock type.
	TableLockStatePreLock
	// TableLockStatePublic means this table lock is public state.
	TableLockStatePublic
)

// String implements fmt.Stringer interface.
func (t TableLockState) String() string {
	switch t {
	case TableLockStatePreLock:
		return "pre-lock"
	case TableLockStatePublic:
		return "public"
	default:
		return "none"
	}
}

// TableLockType is the type of the table lock.
type TableLockType byte

const (
	// TableLockNone means this table lock is absent.
	TableLockNone TableLockType = iota
	// TableLockRead means the session with this lock can read the table (but not write it).
	// Multiple sessions can acquire a READ lock for the table at the same time.
	// Other sessions can read the table without explicitly acquiring a READ lock.
	TableLockRead
	// TableLockReadLocal is not supported.
	TableLockReadLocal
	// TableLockReadOnly is used to set a table into read-only status,
	// when the session exits, it will not release its lock automatically.
	TableLockReadOnly
	// TableLockWrite means only the session with this lock has write/read permission.
	// Only the session that holds the lock can access the table. No other session can access it until the lock is released.
	TableLockWrite
	// TableLockWriteLocal means the session with this lock has write/read permission, and the other session still has read permission.
	TableLockWriteLocal
)

func (t TableLockType) String() string {
	switch t {
	case TableLockNone:
		return "NONE"
	case TableLockRead:
		return "READ"
	case TableLockReadLocal:
		return "READ LOCAL"
	case TableLockReadOnly:
		return "READ ONLY"
	case TableLockWriteLocal:
		return "WRITE LOCAL"
	case TableLockWrite:
		return "WRITE"
	}
	return ""
}

// TiFlashReplicaInfo means the flash replica info.
type TiFlashReplicaInfo struct {
	Count                 uint64
	LocationLabels        []string
	Available             bool
	AvailablePartitionIDs []int64
}

// IsPartitionAvailable checks whether the partition table replica was available.
func (tr *TiFlashReplicaInfo) IsPartitionAvailable(pid int64) bool {
	for _, id := range tr.AvailablePartitionIDs {
		if id == pid {
			return true
		}
	}
	return false
}

// GetPartitionInfo returns the partition information.
func (t *TableInfo) GetPartitionInfo() *PartitionInfo {
	if t.Partition != nil && t.Partition.Enable {
		return t.Partition
	}
	return nil
}

// GetUpdateTime gets the table's updating time.
func (t *TableInfo) GetUpdateTime() time.Time {
	return TSConvert2Time(t.UpdateTS)
}

// GetDBID returns the schema ID that is used to create an allocator.
// TODO: Remove it after removing OldSchemaID.
func (t *TableInfo) GetDBID(dbID int64) int64 {
	if t.OldSchemaID != 0 {
		return t.OldSchemaID
	}
	return dbID
}

// Clone clones TableInfo.
func (t *TableInfo) Clone() *TableInfo {
	nt := *t
	nt.Columns = make([]*ColumnInfo, len(t.Columns))
	nt.Indices = make([]*IndexInfo, len(t.Indices))
	nt.ForeignKeys = make([]*FKInfo, len(t.ForeignKeys))

	for i := range t.Columns {
		nt.Columns[i] = t.Columns[i].Clone()
	}

	for i := range t.Indices {
		nt.Indices[i] = t.Indices[i].Clone()
	}

	for i := range t.ForeignKeys {
		nt.ForeignKeys[i] = t.ForeignKeys[i].Clone()
	}

	return &nt
}

// GetPkName will return the pk name if pk exists.
func (t *TableInfo) GetPkName() CIStr {
	for _, colInfo := range t.Columns {
		if mysql.HasPriKeyFlag(colInfo.GetFlag()) {
			return colInfo.Name
		}
	}
	return CIStr{}
}

// GetPkColInfo gets the ColumnInfo of pk if exists.
// Make sure PkIsHandle checked before call this method.
func (t *TableInfo) GetPkColInfo() *ColumnInfo {
	for _, colInfo := range t.Columns {
		if mysql.HasPriKeyFlag(colInfo.GetFlag()) {
			return colInfo
		}
	}
	return nil
}

// GetAutoIncrementColInfo gets the ColumnInfo of auto_increment column if exists.
func (t *TableInfo) GetAutoIncrementColInfo() *ColumnInfo {
	for _, colInfo := range t.Columns {
		if mysql.HasAutoIncrementFlag(colInfo.GetFlag()) {
			return colInfo
		}
	}
	return nil
}

// IsAutoIncColUnsigned checks whether the auto increment column is unsigned.
func (t *TableInfo) IsAutoIncColUnsigned() bool {
	col := t.GetAutoIncrementColInfo()
	if col == nil {
		return false
	}
	return mysql.HasUnsignedFlag(col.GetFlag())
}

// ContainsAutoRandomBits indicates whether a table contains auto_random column.
func (t *TableInfo) ContainsAutoRandomBits() bool {
	return t.AutoRandomBits != 0
}

// IsAutoRandomBitColUnsigned indicates whether the auto_random column is unsigned. Make sure the table contains auto_random before calling this method.
func (t *TableInfo) IsAutoRandomBitColUnsigned() bool {
	if !t.PKIsHandle || t.AutoRandomBits == 0 {
		return false
	}
	return mysql.HasUnsignedFlag(t.GetPkColInfo().GetFlag())
}

// Cols returns the columns of the table in public state.
func (t *TableInfo) Cols() []*ColumnInfo {
	publicColumns := make([]*ColumnInfo, len(t.Columns))
	maxOffset := -1
	for _, col := range t.Columns {
		if col.State != StatePublic {
			continue
		}
		publicColumns[col.Offset] = col
		if maxOffset < col.Offset {
			maxOffset = col.Offset
		}
	}
	return publicColumns[0 : maxOffset+1]
}

// FindIndexByName finds index by name.
func (t *TableInfo) FindIndexByName(idxName string) *IndexInfo {
	for _, idx := range t.Indices {
		if idx.Name.L == idxName {
			return idx
		}
	}
	return nil
}

// FindPublicColumnByName finds the public column by name.
func (t *TableInfo) FindPublicColumnByName(colNameL string) *ColumnInfo {
	for _, col := range t.Cols() {
		if col.Name.L == colNameL {
			return col
		}
	}
	return nil
}

// IsLocked checks whether the table was locked.
func (t *TableInfo) IsLocked() bool {
	return t.Lock != nil && len(t.Lock.Sessions) > 0
}

// MoveColumnInfo moves a column to another offset. It maintains the offsets of all affects columns and index columns,
func (t *TableInfo) MoveColumnInfo(from, to int) {
	if from == to {
		return
	}
	updatedOffsets := make(map[int]int)
	src := t.Columns[from]
	if from < to {
		for i := from; i < to; i++ {
			t.Columns[i] = t.Columns[i+1]
			t.Columns[i].Offset = i
			updatedOffsets[i+1] = i
		}
	} else if from > to {
		for i := from; i > to; i-- {
			t.Columns[i] = t.Columns[i-1]
			t.Columns[i].Offset = i
			updatedOffsets[i-1] = i
		}
	}
	t.Columns[to] = src
	t.Columns[to].Offset = to
	updatedOffsets[from] = to
	for _, idx := range t.Indices {
		for _, idxCol := range idx.Columns {
			newOffset, ok := updatedOffsets[idxCol.Offset]
			if ok {
				idxCol.Offset = newOffset
			}
		}
	}
}

// ClearPlacement clears all table and partitions' placement settings
func (t *TableInfo) ClearPlacement() {
	t.PlacementPolicyRef = nil
	if t.Partition != nil {
		for i := range t.Partition.Definitions {
			def := &t.Partition.Definitions[i]
			def.PlacementPolicyRef = nil
		}
	}
}

// NewExtraHandleColInfo mocks a column info for extra handle column.
func NewExtraHandleColInfo() *ColumnInfo {
	colInfo := &ColumnInfo{
		ID:   ExtraHandleID,
		Name: ExtraHandleName,
	}

	colInfo.SetFlag(mysql.PriKeyFlag | mysql.NotNullFlag)
	colInfo.SetType(mysql.TypeLonglong)

	flen, decimal := mysql.GetDefaultFieldLengthAndDecimal(mysql.TypeLonglong)
	colInfo.SetFlen(flen)
	colInfo.SetDecimal(decimal)

	colInfo.SetCharset(charset.CharsetBin)
	colInfo.SetCollate(charset.CollationBin)
	return colInfo
}

// NewExtraPartitionIDColInfo mocks a column info for extra partition id column.
func NewExtraPartitionIDColInfo() *ColumnInfo {
	colInfo := &ColumnInfo{
		ID:   ExtraPidColID,
		Name: ExtraPartitionIdName,
	}
	colInfo.SetType(mysql.TypeLonglong)
	flen, decimal := mysql.GetDefaultFieldLengthAndDecimal(mysql.TypeLonglong)
	colInfo.SetFlen(flen)
	colInfo.SetDecimal(decimal)
	return colInfo
}

// NewExtraPhysTblIDColInfo mocks a column info for extra partition id column.
func NewExtraPhysTblIDColInfo() *ColumnInfo {
	colInfo := &ColumnInfo{
		ID:   ExtraPhysTblID,
		Name: ExtraPhysTblIdName,
	}
	colInfo.SetType(mysql.TypeLonglong)
	flen, decimal := mysql.GetDefaultFieldLengthAndDecimal(mysql.TypeLonglong)
	colInfo.SetFlen(flen)
	colInfo.SetDecimal(decimal)
	return colInfo
}

// GetPrimaryKey extract the primary key in a table and return `IndexInfo`
// The returned primary key could be explicit or implicit.
// If there is no explicit primary key in table,
// the first UNIQUE INDEX on NOT NULL columns will be the implicit primary key.
// For more information about implicit primary key, see
// https://dev.mysql.com/doc/refman/8.0/en/invisible-indexes.html
func (t *TableInfo) GetPrimaryKey() *IndexInfo {
	var implicitPK *IndexInfo

	for _, key := range t.Indices {
		if key.Primary {
			// table has explicit primary key
			return key
		}
		// The case index without any columns should never happen, but still do a check here
		if len(key.Columns) == 0 {
			continue
		}
		// find the first unique key with NOT NULL columns
		if implicitPK == nil && key.Unique {
			// ensure all columns in unique key have NOT NULL flag
			allColNotNull := true
			skip := false
			for _, idxCol := range key.Columns {
				col := FindColumnInfo(t.Cols(), idxCol.Name.L)
				// This index has a column in DeleteOnly state,
				// or it is expression index (it defined on a hidden column),
				// it can not be implicit PK, go to next index iterator
				if col == nil || col.Hidden {
					skip = true
					break
				}
				if !mysql.HasNotNullFlag(col.GetFlag()) {
					allColNotNull = false
					break
				}
			}
			if skip {
				continue
			}
			if allColNotNull {
				implicitPK = key
			}
		}
	}
	return implicitPK
}

// ColumnIsInIndex checks whether c is included in any indices of t.
func (t *TableInfo) ColumnIsInIndex(c *ColumnInfo) bool {
	for _, index := range t.Indices {
		for _, column := range index.Columns {
			if column.Name.L == c.Name.L {
				return true
			}
		}
	}
	return false
}

// HasClusteredIndex checks whether the table has a clustered index.
func (t *TableInfo) HasClusteredIndex() bool {
	return t.PKIsHandle || t.IsCommonHandle
}

// IsView checks if TableInfo is a view.
func (t *TableInfo) IsView() bool {
	return t.View != nil
}

// IsSequence checks if TableInfo is a sequence.
func (t *TableInfo) IsSequence() bool {
	return t.Sequence != nil
}

// IsBaseTable checks to see the table is neither a view or a sequence.
func (t *TableInfo) IsBaseTable() bool {
	return t.Sequence == nil && t.View == nil
}

// ViewAlgorithm is VIEW's SQL ALGORITHM characteristic.
// See https://dev.mysql.com/doc/refman/5.7/en/view-algorithms.html
type ViewAlgorithm int

//revive:disable:exported
const (
	AlgorithmUndefined ViewAlgorithm = iota
	AlgorithmMerge
	AlgorithmTemptable
)

//revive:enable:exported

func (v *ViewAlgorithm) String() string {
	switch *v {
	case AlgorithmMerge:
		return "MERGE"
	case AlgorithmTemptable:
		return "TEMPTABLE"
	case AlgorithmUndefined:
		return "UNDEFINED"
	default:
		return "UNDEFINED"
	}
}

// ViewSecurity is VIEW's SQL SECURITY characteristic.
// See https://dev.mysql.com/doc/refman/5.7/en/create-view.html
type ViewSecurity int

//revive:disable:exported
const (
	SecurityDefiner ViewSecurity = iota
	SecurityInvoker
)

//revive:enable:exported

func (v *ViewSecurity) String() string {
	switch *v {
	case SecurityInvoker:
		return "INVOKER"
	case SecurityDefiner:
		return "DEFINER"
	default:
		return "DEFINER"
	}
}

// ViewCheckOption is VIEW's WITH CHECK OPTION clause part.
// See https://dev.mysql.com/doc/refman/5.7/en/view-check-option.html
type ViewCheckOption int

//revive:disable:exported
const (
	CheckOptionLocal ViewCheckOption = iota
	CheckOptionCascaded
)

//revive:enable:exported

func (v *ViewCheckOption) String() string {
	switch *v {
	case CheckOptionLocal:
		return "LOCAL"
	case CheckOptionCascaded:
		return "CASCADED"
	default:
		return "CASCADED"
	}
}

// ViewInfo provides meta data describing a DB view.
//
//revive:disable:exported
type ViewInfo struct {
	Algorithm   ViewAlgorithm      `json:"view_algorithm"`
	Definer     *auth.UserIdentity `json:"view_definer"`
	Security    ViewSecurity       `json:"view_security"`
	SelectStmt  string             `json:"view_select"`
	CheckOption ViewCheckOption    `json:"view_checkoption"`
	Cols        []CIStr            `json:"view_cols"`
}

const (
	DefaultSequenceCacheBool          = true
	DefaultSequenceCycleBool          = false
	DefaultSequenceOrderBool          = false
	DefaultSequenceCacheValue         = int64(1000)
	DefaultSequenceIncrementValue     = int64(1)
	DefaultPositiveSequenceStartValue = int64(1)
	DefaultNegativeSequenceStartValue = int64(-1)
	DefaultPositiveSequenceMinValue   = int64(1)
	DefaultPositiveSequenceMaxValue   = int64(9223372036854775806)
	DefaultNegativeSequenceMaxValue   = int64(-1)
	DefaultNegativeSequenceMinValue   = int64(-9223372036854775807)
)

// SequenceInfo provide meta data describing a DB sequence.
type SequenceInfo struct {
	Start      int64  `json:"sequence_start"`
	Cache      bool   `json:"sequence_cache"`
	Cycle      bool   `json:"sequence_cycle"`
	MinValue   int64  `json:"sequence_min_value"`
	MaxValue   int64  `json:"sequence_max_value"`
	Increment  int64  `json:"sequence_increment"`
	CacheValue int64  `json:"sequence_cache_value"`
	Comment    string `json:"sequence_comment"`
}

//revive:enable:exported

// PartitionType is the type for PartitionInfo
type PartitionType int

// Partition types.
const (
	PartitionTypeRange      PartitionType = 1
	PartitionTypeHash       PartitionType = 2
	PartitionTypeList       PartitionType = 3
	PartitionTypeKey        PartitionType = 4
	PartitionTypeSystemTime PartitionType = 5
)

func (p PartitionType) String() string {
	switch p {
	case PartitionTypeRange:
		return "RANGE"
	case PartitionTypeHash:
		return "HASH"
	case PartitionTypeList:
		return "LIST"
	case PartitionTypeKey:
		return "KEY"
	case PartitionTypeSystemTime:
		return "SYSTEM_TIME"
	default:
		return ""
	}
}

// ExchangePartitionInfo provides exchange partition info.
type ExchangePartitionInfo struct {
	ExchangePartitionFlag  bool  `json:"exchange_partition_flag"`
	ExchangePartitionID    int64 `json:"exchange_partition_id"`
	ExchangePartitionDefID int64 `json:"exchange_partition_def_id"`
}

// PartitionInfo provides table partition info.
type PartitionInfo struct {
	Type    PartitionType `json:"type"`
	Expr    string        `json:"expr"`
	Columns []CIStr       `json:"columns"`

	// User may already create table with partition but table partition is not
	// yet supported back then. When Enable is true, write/read need use tid
	// rather than pid.
	Enable bool `json:"enable"`

	Definitions []PartitionDefinition `json:"definitions"`
	// AddingDefinitions is filled when adding a partition that is in the mid state.
	AddingDefinitions []PartitionDefinition `json:"adding_definitions"`
	// DroppingDefinitions is filled when dropping a partition that is in the mid state.
	DroppingDefinitions []PartitionDefinition `json:"dropping_definitions"`
	States              []PartitionState      `json:"states"`
	Num                 uint64                `json:"num"`
}

// Clone clones itself.
func (pi *PartitionInfo) Clone() *PartitionInfo {
	newPi := *pi
	newPi.Columns = make([]CIStr, len(pi.Columns))
	copy(newPi.Columns, pi.Columns)

	newPi.Definitions = make([]PartitionDefinition, len(pi.Definitions))
	for i := range pi.Definitions {
		newPi.Definitions[i] = pi.Definitions[i].Clone()
	}

	newPi.AddingDefinitions = make([]PartitionDefinition, len(pi.AddingDefinitions))
	for i := range pi.AddingDefinitions {
		newPi.AddingDefinitions[i] = pi.AddingDefinitions[i].Clone()
	}

	newPi.DroppingDefinitions = make([]PartitionDefinition, len(pi.DroppingDefinitions))
	for i := range pi.DroppingDefinitions {
		newPi.DroppingDefinitions[i] = pi.DroppingDefinitions[i].Clone()
	}

	return &newPi
}

// GetNameByID gets the partition name by ID.
func (pi *PartitionInfo) GetNameByID(id int64) string {
	definitions := pi.Definitions
	// do not convert this loop to `for _, def := range definitions`.
	// see https://github.com/pingcap/parser/pull/1072 for the benchmark.
	for i := range definitions {
		if id == definitions[i].ID {
			return definitions[i].Name.O
		}
	}
	return ""
}

// GetStateByID gets the partition state by ID.
func (pi *PartitionInfo) GetStateByID(id int64) SchemaState {
	for _, pstate := range pi.States {
		if pstate.ID == id {
			return pstate.State
		}
	}
	return StatePublic
}

// SetStateByID sets the state of the partition by ID.
func (pi *PartitionInfo) SetStateByID(id int64, state SchemaState) {
	newState := PartitionState{ID: id, State: state}
	for i, pstate := range pi.States {
		if pstate.ID == id {
			pi.States[i] = newState
			return
		}
	}
	if pi.States == nil {
		pi.States = make([]PartitionState, 0, 1)
	}
	pi.States = append(pi.States, newState)
}

// GCPartitionStates cleans up the partition state.
func (pi *PartitionInfo) GCPartitionStates() {
	if len(pi.States) < 1 {
		return
	}
	newStates := make([]PartitionState, 0, len(pi.Definitions))
	for _, state := range pi.States {
		found := false
		for _, def := range pi.Definitions {
			if def.ID == state.ID {
				found = true
				break
			}
		}
		if found {
			newStates = append(newStates, state)
		}
	}
	pi.States = newStates
}

// PartitionState is the state of the partition.
type PartitionState struct {
	ID    int64       `json:"id"`
	State SchemaState `json:"state"`
}

// PartitionDefinition defines a single partition.
type PartitionDefinition struct {
	ID                 int64          `json:"id"`
	Name               CIStr          `json:"name"`
	LessThan           []string       `json:"less_than"`
	InValues           [][]string     `json:"in_values"`
	PlacementPolicyRef *PolicyRefInfo `json:"policy_ref_info"`
	Comment            string         `json:"comment,omitempty"`
}

// Clone clones ConstraintInfo.
func (ci *PartitionDefinition) Clone() PartitionDefinition {
	nci := *ci
	nci.LessThan = make([]string, len(ci.LessThan))
	copy(nci.LessThan, ci.LessThan)
	return nci
}

// FindPartitionDefinitionByName finds PartitionDefinition by name.
func (t *TableInfo) FindPartitionDefinitionByName(partitionDefinitionName string) *PartitionDefinition {
	lowConstrName := strings.ToLower(partitionDefinitionName)
	definitions := t.Partition.Definitions
	for i := range definitions {
		if definitions[i].Name.L == lowConstrName {
			return &t.Partition.Definitions[i]
		}
	}
	return nil
}

// IndexColumn provides index column info.
type IndexColumn struct {
	Name   CIStr `json:"name"`   // Index name
	Offset int   `json:"offset"` // Index offset
	// Length of prefix when using column prefix
	// for indexing;
	// UnspecifedLength if not using prefix indexing
	Length int `json:"length"`
}

// Clone clones IndexColumn.
func (i *IndexColumn) Clone() *IndexColumn {
	ni := *i
	return &ni
}

// PrimaryKeyType is the type of primary key.
// Available values are "clustered", "nonclustered", and ""(default).
type PrimaryKeyType int8

func (p PrimaryKeyType) String() string {
	switch p {
	case PrimaryKeyTypeClustered:
		return "CLUSTERED"
	case PrimaryKeyTypeNonClustered:
		return "NONCLUSTERED"
	default:
		return ""
	}
}

//revive:disable:exported
const (
	PrimaryKeyTypeDefault PrimaryKeyType = iota
	PrimaryKeyTypeClustered
	PrimaryKeyTypeNonClustered
)

//revive:enable:exported

// IndexType is the type of index
type IndexType int

// String implements Stringer interface.
func (t IndexType) String() string {
	switch t {
	case IndexTypeBtree:
		return "BTREE"
	case IndexTypeHash:
		return "HASH"
	case IndexTypeRtree:
		return "RTREE"
	default:
		return ""
	}
}

// IndexTypes
const (
	IndexTypeInvalid IndexType = iota
	IndexTypeBtree
	IndexTypeHash
	IndexTypeRtree
)

// IndexInfo provides meta data describing a DB index.
// It corresponds to the statement `CREATE INDEX Name ON Table (Column);`
// See https://dev.mysql.com/doc/refman/5.7/en/create-index.html
type IndexInfo struct {
	ID        int64          `json:"id"`
	Name      CIStr          `json:"idx_name"` // Index name.
	Table     CIStr          `json:"tbl_name"` // Table name.
	Columns   []*IndexColumn `json:"idx_cols"` // Index columns.
	State     SchemaState    `json:"state"`
	Comment   string         `json:"comment"`      // Comment
	Tp        IndexType      `json:"index_type"`   // Index type: Btree, Hash or Rtree
	Unique    bool           `json:"is_unique"`    // Whether the index is unique.
	Primary   bool           `json:"is_primary"`   // Whether the index is primary key.
	Invisible bool           `json:"is_invisible"` // Whether the index is invisible.
	Global    bool           `json:"is_global"`    // Whether the index is global.
}

// Clone clones IndexInfo.
func (index *IndexInfo) Clone() *IndexInfo {
	ni := *index
	ni.Columns = make([]*IndexColumn, len(index.Columns))
	for i := range index.Columns {
		ni.Columns[i] = index.Columns[i].Clone()
	}
	return &ni
}

// HasPrefixIndex returns whether any columns of this index uses prefix length.
func (index *IndexInfo) HasPrefixIndex() bool {
	for _, ic := range index.Columns {
		if ic.Length != types.UnspecifiedLength {
			return true
		}
	}
	return false
}

// HasColumnInIndexColumns checks whether the index contains the column with the specified ID.
func (index *IndexInfo) HasColumnInIndexColumns(tblInfo *TableInfo, colID int64) bool {
	for _, ic := range index.Columns {
		if tblInfo.Columns[ic.Offset].ID == colID {
			return true
		}
	}
	return false
}

// FindColumnByName finds the index column with the specified name.
func (index *IndexInfo) FindColumnByName(nameL string) *IndexColumn {
	_, ret := FindIndexColumnByName(index.Columns, nameL)
	return ret
}

// FindIndexColumnByName finds IndexColumn by name. When IndexColumn is not found, returns (-1, nil).
func FindIndexColumnByName(indexCols []*IndexColumn, nameL string) (int, *IndexColumn) {
	for i, ic := range indexCols {
		if ic.Name.L == nameL {
			return i, ic
		}
	}
	return -1, nil
}

// ConstraintInfo provides meta data describing check-expression constraint.
type ConstraintInfo struct {
	ID             int64       `json:"id"`
	Name           CIStr       `json:"constraint_name"`
	Table          CIStr       `json:"tbl_name"`        // Table name.
	ConstraintCols []CIStr     `json:"constraint_cols"` // Depended column names.
	Enforced       bool        `json:"enforced"`
	InColumn       bool        `json:"in_column"` // Indicate whether the constraint is column type check.
	ExprString     string      `json:"expr_string"`
	State          SchemaState `json:"state"`
}

// Clone clones ConstraintInfo.
func (ci *ConstraintInfo) Clone() *ConstraintInfo {
	nci := *ci

	nci.ConstraintCols = make([]CIStr, len(ci.ConstraintCols))
	copy(nci.ConstraintCols, ci.ConstraintCols)
	return &nci
}

// FindConstraintInfoByName finds constraintInfo by name.
func (t *TableInfo) FindConstraintInfoByName(constrName string) *ConstraintInfo {
	lowConstrName := strings.ToLower(constrName)
	for _, chk := range t.Constraints {
		if chk.Name.L == lowConstrName {
			return chk
		}
	}
	return nil
}

// FindIndexNameByID finds index name by id.
func (t *TableInfo) FindIndexNameByID(id int64) string {
	indexInfo := FindIndexInfoByID(t.Indices, id)
	if indexInfo != nil {
		return indexInfo.Name.L
	}
	return ""
}

// FindColumnNameByID finds column name by id.
func (t *TableInfo) FindColumnNameByID(id int64) string {
	colInfo := FindColumnInfoByID(t.Columns, id)
	if colInfo != nil {
		return colInfo.Name.L
	}
	return ""
}

// FKInfo provides meta data describing a foreign key constraint.
type FKInfo struct {
	ID        int64       `json:"id"`
	Name      CIStr       `json:"fk_name"`
	RefSchema CIStr       `json:"ref_schema"`
	RefTable  CIStr       `json:"ref_table"`
	RefCols   []CIStr     `json:"ref_cols"`
	Cols      []CIStr     `json:"cols"`
	OnDelete  int         `json:"on_delete"`
	OnUpdate  int         `json:"on_update"`
	State     SchemaState `json:"state"`
	Version   int         `json:"version"`
}

<<<<<<< HEAD
=======
const (
	// FKVersion0 indicate the FKInfo version is 0.
	// In FKVersion0, TiDB only supported syntax of foreign key, but the foreign key constraint doesn't take effect.
	FKVersion0 = 0
	// FKVersion1 indicate the FKInfo version is 1.
	// In FKVersion1, TiDB supports the foreign key constraint.
	FKVersion1 = 1
)

>>>>>>> 9036de33
// ReferredFKInfo provides the cited foreign key in the child table.
type ReferredFKInfo struct {
	Cols        []CIStr `json:"cols"`
	ChildSchema CIStr   `json:"child_schema"`
	ChildTable  CIStr   `json:"child_table"`
	ChildFKName CIStr   `json:"child_fk_name"`
}

// ReferOptionType is the type for refer options.
type ReferOptionType int

// Refer option types.
const (
	ReferOptionNoOption ReferOptionType = iota
	ReferOptionRestrict
	ReferOptionCascade
	ReferOptionSetNull
	ReferOptionNoAction
	ReferOptionSetDefault
)

// String implements fmt.Stringer interface.
func (r ReferOptionType) String() string {
	switch r {
	case ReferOptionRestrict:
		return "RESTRICT"
	case ReferOptionCascade:
		return "CASCADE"
	case ReferOptionSetNull:
		return "SET NULL"
	case ReferOptionNoAction:
		return "NO ACTION"
	case ReferOptionSetDefault:
		return "SET DEFAULT"
	}
	return ""
}

func (fk *FKInfo) String(db, tb string) string {
	buf := bytes.Buffer{}
	buf.WriteString("`" + db + "`.`")
	buf.WriteString(tb + "`, CONSTRAINT `")
	buf.WriteString(fk.Name.O + "` FOREIGN KEY (")
	for i, col := range fk.Cols {
		if i > 0 {
			buf.WriteByte(byte(','))
		}
		buf.WriteString("`" + col.O + "`")
	}
	buf.WriteString(") REFERENCES `")
	if fk.RefSchema.L != db {
		buf.WriteString(fk.RefSchema.L)
		buf.WriteString("`.`")
	}
	buf.WriteString(fk.RefTable.L)
	buf.WriteString("` (")
	for i, col := range fk.RefCols {
		if i > 0 {
			buf.WriteByte(byte(','))
		}
		buf.WriteString("`" + col.O + "`")
	}
	buf.WriteString(")")
	if onDelete := ReferOptionType(fk.OnDelete); onDelete != ReferOptionNoOption {
		buf.WriteString(" ON DELETE ")
		buf.WriteString(onDelete.String())
	}
	if onUpdate := ReferOptionType(fk.OnUpdate); onUpdate != ReferOptionNoOption {
		buf.WriteString(" ON UPDATE ")
		buf.WriteString(onUpdate.String())
	}
	return buf.String()
}

// Clone clones FKInfo.
func (fk *FKInfo) Clone() *FKInfo {
	nfk := *fk

	nfk.RefCols = make([]CIStr, len(fk.RefCols))
	nfk.Cols = make([]CIStr, len(fk.Cols))
	copy(nfk.RefCols, fk.RefCols)
	copy(nfk.Cols, fk.Cols)

	return &nfk
}

// DBInfo provides meta data describing a DB.
type DBInfo struct {
	ID                 int64          `json:"id"`      // Database ID
	Name               CIStr          `json:"db_name"` // DB name.
	Charset            string         `json:"charset"`
	Collate            string         `json:"collate"`
	Tables             []*TableInfo   `json:"-"` // Tables in the DB.
	State              SchemaState    `json:"state"`
	PlacementPolicyRef *PolicyRefInfo `json:"policy_ref_info"`
}

// Clone clones DBInfo.
func (db *DBInfo) Clone() *DBInfo {
	newInfo := *db
	newInfo.Tables = make([]*TableInfo, len(db.Tables))
	for i := range db.Tables {
		newInfo.Tables[i] = db.Tables[i].Clone()
	}
	return &newInfo
}

// Copy shallow copies DBInfo.
func (db *DBInfo) Copy() *DBInfo {
	newInfo := *db
	newInfo.Tables = make([]*TableInfo, len(db.Tables))
	copy(newInfo.Tables, db.Tables)
	return &newInfo
}

// LessDBInfo is used for sorting DBInfo by DBInfo.Name.
func LessDBInfo(a *DBInfo, b *DBInfo) bool {
	return a.Name.L < b.Name.L
}

// CIStr is case insensitive string.
type CIStr struct {
	O string `json:"O"` // Original string.
	L string `json:"L"` // Lower case string.
}

// String implements fmt.Stringer interface.
func (cis CIStr) String() string {
	return cis.O
}

// NewCIStr creates a new CIStr.
func NewCIStr(s string) (cs CIStr) {
	cs.O = s
	cs.L = strings.ToLower(s)
	return
}

// UnmarshalJSON implements the user defined unmarshal method.
// CIStr can be unmarshaled from a single string, so PartitionDefinition.Name
// in this change https://github.com/pingcap/tidb/pull/6460/files would be
// compatible during TiDB upgrading.
func (cis *CIStr) UnmarshalJSON(b []byte) error {
	type T CIStr
	if err := json.Unmarshal(b, (*T)(cis)); err == nil {
		return nil
	}

	// Unmarshal CIStr from a single string.
	err := json.Unmarshal(b, &cis.O)
	if err != nil {
		return errors.Trace(err)
	}
	cis.L = strings.ToLower(cis.O)
	return nil
}

// TableItemID is composed by table ID and column/index ID
type TableItemID struct {
	TableID int64
	ID      int64
	IsIndex bool
}

// PolicyRefInfo is the struct to refer the placement policy.
type PolicyRefInfo struct {
	ID   int64 `json:"id"`
	Name CIStr `json:"name"`
}

// PlacementSettings is the settings of the placement
type PlacementSettings struct {
	PrimaryRegion       string `json:"primary_region"`
	Regions             string `json:"regions"`
	Learners            uint64 `json:"learners"`
	Followers           uint64 `json:"followers"`
	Voters              uint64 `json:"voters"`
	Schedule            string `json:"schedule"`
	Constraints         string `json:"constraints"`
	LeaderConstraints   string `json:"leader_constraints"`
	LearnerConstraints  string `json:"learner_constraints"`
	FollowerConstraints string `json:"follower_constraints"`
	VoterConstraints    string `json:"voter_constraints"`
}

// PolicyInfo is the struct to store the placement policy.
type PolicyInfo struct {
	*PlacementSettings
	ID    int64       `json:"id"`
	Name  CIStr       `json:"name"`
	State SchemaState `json:"state"`
}

// Clone clones PolicyInfo.
func (p *PolicyInfo) Clone() *PolicyInfo {
	cloned := *p
	cloned.PlacementSettings = p.PlacementSettings.Clone()
	return &cloned
}

func writeSettingItemToBuilder(sb *strings.Builder, item string) {
	if sb.Len() != 0 {
		sb.WriteString(" ")
	}
	sb.WriteString(item)
}
func writeSettingStringToBuilder(sb *strings.Builder, item string, value string) {
	writeSettingItemToBuilder(sb, fmt.Sprintf("%s=\"%s\"", item, strings.ReplaceAll(value, "\"", "\\\"")))
}
func writeSettingIntegerToBuilder(sb *strings.Builder, item string, value uint64) {
	writeSettingItemToBuilder(sb, fmt.Sprintf("%s=%d", item, value))
}

func (p *PlacementSettings) String() string {
	sb := new(strings.Builder)
	if len(p.PrimaryRegion) > 0 {
		writeSettingStringToBuilder(sb, "PRIMARY_REGION", p.PrimaryRegion)
	}

	if len(p.Regions) > 0 {
		writeSettingStringToBuilder(sb, "REGIONS", p.Regions)
	}

	if len(p.Schedule) > 0 {
		writeSettingStringToBuilder(sb, "SCHEDULE", p.Schedule)
	}

	if len(p.Constraints) > 0 {
		writeSettingStringToBuilder(sb, "CONSTRAINTS", p.Constraints)
	}

	if len(p.LeaderConstraints) > 0 {
		writeSettingStringToBuilder(sb, "LEADER_CONSTRAINTS", p.LeaderConstraints)
	}

	if p.Voters > 0 {
		writeSettingIntegerToBuilder(sb, "VOTERS", p.Voters)
	}

	if len(p.VoterConstraints) > 0 {
		writeSettingStringToBuilder(sb, "VOTER_CONSTRAINTS", p.VoterConstraints)
	}

	if p.Followers > 0 {
		writeSettingIntegerToBuilder(sb, "FOLLOWERS", p.Followers)
	}

	if len(p.FollowerConstraints) > 0 {
		writeSettingStringToBuilder(sb, "FOLLOWER_CONSTRAINTS", p.FollowerConstraints)
	}

	if p.Learners > 0 {
		writeSettingIntegerToBuilder(sb, "LEARNERS", p.Learners)
	}

	if len(p.LearnerConstraints) > 0 {
		writeSettingStringToBuilder(sb, "LEARNER_CONSTRAINTS", p.LearnerConstraints)
	}

	return sb.String()
}

// Clone clones the placement settings.
func (p *PlacementSettings) Clone() *PlacementSettings {
	cloned := *p
	return &cloned
}

// StatsOptions is the struct to store the stats options.
type StatsOptions struct {
	*StatsWindowSettings
	AutoRecalc   bool         `json:"auto_recalc"`
	ColumnChoice ColumnChoice `json:"column_choice"`
	ColumnList   []CIStr      `json:"column_list"`
	SampleNum    uint64       `json:"sample_num"`
	SampleRate   float64      `json:"sample_rate"`
	Buckets      uint64       `json:"buckets"`
	TopN         uint64       `json:"topn"`
	Concurrency  uint         `json:"concurrency"`
}

// NewStatsOptions creates a new StatsOptions.
func NewStatsOptions() *StatsOptions {
	return &StatsOptions{
		AutoRecalc:   true,
		ColumnChoice: DefaultChoice,
		ColumnList:   []CIStr{},
		SampleNum:    uint64(0),
		SampleRate:   0.0,
		Buckets:      uint64(0),
		TopN:         uint64(0),
		Concurrency:  uint(0),
	}
}

// ColumnChoice is the type of the column choice.
type ColumnChoice byte

//revive:disable:exported
const (
	DefaultChoice ColumnChoice = iota
	AllColumns
	PredicateColumns
	ColumnList
)

//revive:enable:exported

func (s ColumnChoice) String() string {
	switch s {
	case AllColumns:
		return "ALL"
	case PredicateColumns:
		return "PREDICATE"
	case ColumnList:
		return "LIST"
	default:
		return "DEFAULT"
	}
}

// StatsWindowSettings is the settings of the stats window.
type StatsWindowSettings struct {
	WindowStart    time.Time        `json:"window_start"`
	WindowEnd      time.Time        `json:"window_end"`
	RepeatType     WindowRepeatType `json:"repeat_type"`
	RepeatInterval uint             `json:"repeat_interval"`
}

// WindowRepeatType is the type of the window repeat.
type WindowRepeatType byte

//revive:disable:exported
const (
	Never WindowRepeatType = iota
	Day
	Week
	Month
)

//revive:enable:exported

func (s WindowRepeatType) String() string {
	switch s {
	case Never:
		return "Never"
	case Day:
		return "Day"
	case Week:
		return "Week"
	case Month:
		return "Month"
	default:
		return ""
	}
}<|MERGE_RESOLUTION|>--- conflicted
+++ resolved
@@ -1451,8 +1451,6 @@
 	Version   int         `json:"version"`
 }
 
-<<<<<<< HEAD
-=======
 const (
 	// FKVersion0 indicate the FKInfo version is 0.
 	// In FKVersion0, TiDB only supported syntax of foreign key, but the foreign key constraint doesn't take effect.
@@ -1462,7 +1460,6 @@
 	FKVersion1 = 1
 )
 
->>>>>>> 9036de33
 // ReferredFKInfo provides the cited foreign key in the child table.
 type ReferredFKInfo struct {
 	Cols        []CIStr `json:"cols"`
