// Copyright 2021 PingCAP, Inc.
//
// Licensed under the Apache License, Version 2.0 (the "License");
// you may not use this file except in compliance with the License.
// You may obtain a copy of the License at
//
//     http://www.apache.org/licenses/LICENSE-2.0
//
// Unless required by applicable law or agreed to in writing, software
// distributed under the License is distributed on an "AS IS" BASIS,
// WITHOUT WARRANTIES OR CONDITIONS OF ANY KIND, either express or implied.
// See the License for the specific language governing permissions and
// limitations under the License.

package topsql_test

import (
	"context"
	"testing"
	"time"

	"github.com/pingcap/tidb/config"
	"github.com/pingcap/tidb/parser"
	"github.com/pingcap/tidb/util"
	"github.com/pingcap/tidb/util/cpuprofile"
	"github.com/pingcap/tidb/util/topsql"
	"github.com/pingcap/tidb/util/topsql/collector"
	"github.com/pingcap/tidb/util/topsql/collector/mock"
	"github.com/pingcap/tidb/util/topsql/reporter"
	mockServer "github.com/pingcap/tidb/util/topsql/reporter/mock"
	topsqlstate "github.com/pingcap/tidb/util/topsql/state"
	"github.com/pingcap/tipb/go-tipb"
	"github.com/stretchr/testify/require"
	"google.golang.org/grpc"
	"google.golang.org/grpc/keepalive"
)

func TestTopSQLCPUProfile(t *testing.T) {
	err := cpuprofile.StartCPUProfiler()
	require.NoError(t, err)
	defer cpuprofile.StopCPUProfiler()

	topsqlstate.EnableTopSQL()
	mc := mock.NewTopSQLCollector()
	topsql.SetupTopSQLForTest(mc)
	sqlCPUCollector := collector.NewSQLCPUCollector(mc)
	sqlCPUCollector.Start()
	defer sqlCPUCollector.Stop()
	reqs := []struct {
		sql  string
		plan string
	}{
		{"select * from t where a=?", "point-get"},
		{"select * from t where a>?", "table-scan"},
		{"insert into t values (?)", ""},
	}
	var wg util.WaitGroupWrapper
	defer wg.Wait()
	ctx, cancel := context.WithCancel(context.Background())
	defer cancel()
	for _, req := range reqs {
		sql, plan := req.sql, req.plan
		wg.Run(func() {
			for {
				select {
				case <-ctx.Done():
					return
				default:
					mockExecuteSQL(sql, plan)
				}
			}
		})
	}

	for _, req := range reqs {
		stats := mc.GetSQLStatsBySQLWithRetry(req.sql, len(req.plan) > 0)
		require.Equal(t, 1, len(stats))
		sql := mc.GetSQL(stats[0].SQLDigest)
		plan := mc.GetPlan(stats[0].PlanDigest)
		require.Equal(t, req.sql, sql)
		require.Equal(t, req.plan, plan)
	}
}

func mockPlanBinaryDecoderFunc(plan string) (string, error) {
	return plan, nil
}

func TestTopSQLReporter(t *testing.T) {
	err := cpuprofile.StartCPUProfiler()
	require.NoError(t, err)
	defer cpuprofile.StopCPUProfiler()

	server, err := mockServer.StartMockAgentServer()
	require.NoError(t, err)
	topsqlstate.GlobalState.MaxStatementCount.Store(200)
	topsqlstate.GlobalState.ReportIntervalSeconds.Store(1)
	config.UpdateGlobal(func(conf *config.Config) {
		conf.TopSQL.ReceiverAddress = server.Address()
	})

	topsqlstate.EnableTopSQL()
	report := reporter.NewRemoteTopSQLReporter(mockPlanBinaryDecoderFunc)
	report.Start()
	ds := reporter.NewSingleTargetDataSink(report)
	ds.Start()
	topsql.SetupTopSQLForTest(report)

	defer func() {
		ds.Close()
		report.Close()
		server.Stop()
	}()

	reqs := []struct {
		sql  string
		plan string
	}{
		{"select * from t where a=?", "point-get"},
		{"select * from t where a>?", "table-scan"},
		{"insert into t values (?)", ""},
	}
	var wg util.WaitGroupWrapper
	defer wg.Wait()
	ctx, cancel := context.WithCancel(context.Background())
	defer cancel()
	sqlMap := make(map[string]string)
	sql2plan := make(map[string]string)
	recordsCnt := server.RecordsCnt()
	for _, req := range reqs {
		sql2plan[req.sql] = req.plan
		sqlDigest := mock.GenSQLDigest(req.sql)
		sqlMap[string(sqlDigest.Bytes())] = req.sql
		sql, plan := req.sql, req.plan
		wg.Run(func() {
			for {
				select {
				case <-ctx.Done():
					return
				default:
					mockExecuteSQL(sql, plan)
				}
			}
		})
	}
<<<<<<< HEAD
=======
	server.WaitCollectCnt(recordsCnt, 1, time.Second*5)
	records := server.GetLatestRecords()
>>>>>>> 1254140e
	checkSQLPlanMap := map[string]struct{}{}
	for retry := 0; retry < 5; retry++ {
		server.WaitCollectCnt(1, time.Second*5)
		records := server.GetLatestRecords()
		for _, req := range records {
			require.Greater(t, len(req.Items), 0)
			require.Greater(t, req.Items[0].CpuTimeMs, uint32(0))
			sqlMeta, exist := server.GetSQLMetaByDigestBlocking(req.SqlDigest, time.Second)
			require.True(t, exist)
			expectedNormalizedSQL, exist := sqlMap[string(req.SqlDigest)]
			require.True(t, exist)
			require.Equal(t, expectedNormalizedSQL, sqlMeta.NormalizedSql)

			expectedNormalizedPlan := sql2plan[expectedNormalizedSQL]
			if expectedNormalizedPlan == "" || len(req.PlanDigest) == 0 {
				require.Len(t, req.PlanDigest, 0)
				checkSQLPlanMap[expectedNormalizedSQL] = struct{}{}
				continue
			}
			normalizedPlan, exist := server.GetPlanMetaByDigestBlocking(req.PlanDigest, time.Second)
			require.True(t, exist)
			require.Equal(t, expectedNormalizedPlan, normalizedPlan)
			checkSQLPlanMap[expectedNormalizedSQL] = struct{}{}
		}
		if len(checkSQLPlanMap) == len(reqs) {
			break
		}
	}
	require.Equal(t, len(reqs), len(checkSQLPlanMap))
}

func TestMaxSQLAndPlanTest(t *testing.T) {
	err := cpuprofile.StartCPUProfiler()
	require.NoError(t, err)
	defer cpuprofile.StopCPUProfiler()

	collector := mock.NewTopSQLCollector()
	topsql.SetupTopSQLForTest(collector)

	ctx := context.Background()

	// Test for normal sql and plan
	sql := "select * from t"
	sqlDigest := mock.GenSQLDigest(sql)
	topsql.AttachSQLInfo(ctx, sql, sqlDigest, "", nil, false)
	plan := "TableReader table:t"
	planDigest := genDigest(plan)
	topsql.AttachSQLInfo(ctx, sql, sqlDigest, plan, planDigest, false)

	cSQL := collector.GetSQL(sqlDigest.Bytes())
	require.Equal(t, sql, cSQL)
	cPlan := collector.GetPlan(planDigest.Bytes())
	require.Equal(t, plan, cPlan)

	// Test for huge sql and plan
	sql = genStr(topsql.MaxSQLTextSize + 10)
	sqlDigest = mock.GenSQLDigest(sql)
	topsql.AttachSQLInfo(ctx, sql, sqlDigest, "", nil, false)
	plan = genStr(topsql.MaxBinaryPlanSize + 10)
	planDigest = genDigest(plan)
	topsql.AttachSQLInfo(ctx, sql, sqlDigest, plan, planDigest, false)

	cSQL = collector.GetSQL(sqlDigest.Bytes())
	require.Equal(t, sql[:topsql.MaxSQLTextSize], cSQL)
	cPlan = collector.GetPlan(planDigest.Bytes())
	require.Empty(t, cPlan)
}

func TestTopSQLPubSub(t *testing.T) {
	err := cpuprofile.StartCPUProfiler()
	require.NoError(t, err)
	defer cpuprofile.StopCPUProfiler()

	topsqlstate.GlobalState.MaxStatementCount.Store(200)
	topsqlstate.GlobalState.ReportIntervalSeconds.Store(1)

	topsqlstate.EnableTopSQL()
	report := reporter.NewRemoteTopSQLReporter(mockPlanBinaryDecoderFunc)
	report.Start()
	defer report.Close()
	topsql.SetupTopSQLForTest(report)

	server, err := mockServer.NewMockPubSubServer()
	require.NoError(t, err)
	pubsubService := reporter.NewTopSQLPubSubService(report)
	tipb.RegisterTopSQLPubSubServer(server.Server(), pubsubService)
	go server.Serve()
	defer server.Stop()

	conn, err := grpc.Dial(
		server.Address(),
		grpc.WithBlock(),
		grpc.WithInsecure(),
		grpc.WithKeepaliveParams(keepalive.ClientParameters{
			Time:    10 * time.Second,
			Timeout: 3 * time.Second,
		}),
	)
	require.NoError(t, err)
	defer conn.Close()
	var wg util.WaitGroupWrapper
	defer wg.Wait()
	ctx, cancel := context.WithTimeout(context.Background(), 5*time.Second)
	defer cancel()
	client := tipb.NewTopSQLPubSubClient(conn)
	stream, err := client.Subscribe(ctx, &tipb.TopSQLSubRequest{})
	require.NoError(t, err)

	reqs := []struct {
		sql  string
		plan string
	}{
		{"select * from t where a=?", "point-get"},
		{"select * from t where a>?", "table-scan"},
		{"insert into t values (?)", ""},
	}

	digest2sql := make(map[string]string)
	sql2plan := make(map[string]string)
	for _, req := range reqs {
		sql2plan[req.sql] = req.plan
		sqlDigest := mock.GenSQLDigest(req.sql)
		digest2sql[string(sqlDigest.Bytes())] = req.sql
		sql, plan := req.sql, req.plan
		wg.Run(func() {
			for {
				select {
				case <-ctx.Done():
					return
				default:
					mockExecuteSQL(sql, plan)
				}
			}
		})
	}

	sqlMetas := make(map[string]*tipb.SQLMeta)
	planMetas := make(map[string]string)
	records := make(map[string]*tipb.TopSQLRecord)

	for {
		r, err := stream.Recv()
		if err != nil {
			break
		}

		if r.GetRecord() != nil {
			rec := r.GetRecord()
			if _, ok := records[string(rec.SqlDigest)]; !ok {
				records[string(rec.SqlDigest)] = rec
			} else {
				record := records[string(rec.SqlDigest)]
				if rec.PlanDigest != nil {
					record.PlanDigest = rec.PlanDigest
				}
				record.Items = append(record.Items, rec.Items...)
			}
		} else if r.GetSqlMeta() != nil {
			sql := r.GetSqlMeta()
			if _, ok := sqlMetas[string(sql.SqlDigest)]; !ok {
				sqlMetas[string(sql.SqlDigest)] = sql
			}
		} else if r.GetPlanMeta() != nil {
			plan := r.GetPlanMeta()
			if _, ok := planMetas[string(plan.PlanDigest)]; !ok {
				planMetas[string(plan.PlanDigest)] = plan.NormalizedPlan
			}
		}
	}

	checkSQLPlanMap := map[string]struct{}{}
	for i := range records {
		record := records[i]
		require.Greater(t, len(record.Items), 0)
		require.Greater(t, record.Items[0].CpuTimeMs, uint32(0))
		sqlMeta, exist := sqlMetas[string(record.SqlDigest)]
		require.True(t, exist)
		expectedNormalizedSQL, exist := digest2sql[string(record.SqlDigest)]
		require.True(t, exist)
		require.Equal(t, expectedNormalizedSQL, sqlMeta.NormalizedSql)

		expectedNormalizedPlan := sql2plan[expectedNormalizedSQL]
		if expectedNormalizedPlan == "" || len(record.PlanDigest) == 0 {
			require.Len(t, record.PlanDigest, 0)
			continue
		}
		normalizedPlan, exist := planMetas[string(record.PlanDigest)]
		require.True(t, exist)
		require.Equal(t, expectedNormalizedPlan, normalizedPlan)
		checkSQLPlanMap[expectedNormalizedSQL] = struct{}{}
	}
	require.Len(t, checkSQLPlanMap, 2)
}

func TestPubSubWhenReporterIsStopped(t *testing.T) {
	topsqlstate.EnableTopSQL()
	report := reporter.NewRemoteTopSQLReporter(mockPlanBinaryDecoderFunc)
	report.Start()

	server, err := mockServer.NewMockPubSubServer()
	require.NoError(t, err)

	pubsubService := reporter.NewTopSQLPubSubService(report)
	tipb.RegisterTopSQLPubSubServer(server.Server(), pubsubService)
	go server.Serve()
	defer server.Stop()

	// stop reporter first
	report.Close()

	// try to subscribe
	conn, err := grpc.Dial(
		server.Address(),
		grpc.WithBlock(),
		grpc.WithInsecure(),
		grpc.WithKeepaliveParams(keepalive.ClientParameters{
			Time:    10 * time.Second,
			Timeout: 3 * time.Second,
		}),
	)
	require.NoError(t, err)
	defer conn.Close()

	ctx, cancel := context.WithTimeout(context.Background(), 5*time.Second)
	defer cancel()
	client := tipb.NewTopSQLPubSubClient(conn)
	stream, err := client.Subscribe(ctx, &tipb.TopSQLSubRequest{})
	require.NoError(t, err)

	_, err = stream.Recv()
	require.Error(t, err, "reporter is closed")
}

func mockExecuteSQL(sql, plan string) {
	ctx := context.Background()
	sqlDigest := mock.GenSQLDigest(sql)
	topsql.AttachSQLInfo(ctx, sql, sqlDigest, "", nil, false)
	mockExecute(time.Millisecond * 100)
	planDigest := genDigest(plan)
	topsql.AttachSQLInfo(ctx, sql, sqlDigest, plan, planDigest, false)
	mockExecute(time.Millisecond * 300)
}

func mockExecute(d time.Duration) {
	start := time.Now()
	for {
		for i := 0; i < 10e5; i++ {
		}
		if time.Since(start) > d {
			return
		}
	}
}

func genDigest(str string) *parser.Digest {
	if str == "" {
		return parser.NewDigest(nil)
	}
	return parser.DigestNormalized(str)
}

func genStr(n int) string {
	buf := make([]byte, n)
	for i := range buf {
		buf[i] = 'a' + byte(i%25)
	}
	return string(buf)
}<|MERGE_RESOLUTION|>--- conflicted
+++ resolved
@@ -143,14 +143,9 @@
 			}
 		})
 	}
-<<<<<<< HEAD
-=======
-	server.WaitCollectCnt(recordsCnt, 1, time.Second*5)
-	records := server.GetLatestRecords()
->>>>>>> 1254140e
 	checkSQLPlanMap := map[string]struct{}{}
 	for retry := 0; retry < 5; retry++ {
-		server.WaitCollectCnt(1, time.Second*5)
+		server.WaitCollectCnt(recordsCnt, 1, time.Second*5)
 		records := server.GetLatestRecords()
 		for _, req := range records {
 			require.Greater(t, len(req.Items), 0)
