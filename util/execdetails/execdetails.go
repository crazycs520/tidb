--- conflicted
+++ resolved
@@ -363,27 +363,15 @@
 
 // RuntimeStatsColl collects executors's execution info.
 type RuntimeStatsColl struct {
-<<<<<<< HEAD
-	mu          sync.Mutex
-	rootStats   map[int]RuntimeStats
-	copStats    map[int]*CopRuntimeStats
-	readerStats map[int]*ReaderRuntimeStats
-=======
 	mu        sync.Mutex
-	rootStats map[string]RuntimeStats
-	copStats  map[string]*CopRuntimeStats
->>>>>>> ea3da259
+	rootStats map[int]RuntimeStats
+	copStats  map[int]*CopRuntimeStats
 }
 
 // NewRuntimeStatsColl creates new executor collector.
 func NewRuntimeStatsColl() *RuntimeStatsColl {
-<<<<<<< HEAD
 	return &RuntimeStatsColl{rootStats: make(map[int]RuntimeStats),
-		copStats: make(map[int]*CopRuntimeStats), readerStats: make(map[int]*ReaderRuntimeStats)}
-=======
-	return &RuntimeStatsColl{rootStats: make(map[string]RuntimeStats),
-		copStats: make(map[string]*CopRuntimeStats)}
->>>>>>> ea3da259
+		copStats: make(map[int]*CopRuntimeStats)}
 }
 
 // RegisterStats register execStat for a executor.
@@ -423,15 +411,6 @@
 	copStats.RecordOneCopTask(address, summary)
 }
 
-<<<<<<< HEAD
-// RecordOneReaderStats records a specific stats for TableReader, IndexReader and IndexLookupReader.
-func (e *RuntimeStatsColl) RecordOneReaderStats(planID int, copRespTime time.Duration, detail *ExecDetails) {
-	readerStats := e.GetReaderStats(planID)
-	readerStats.recordOneCopTask(copRespTime, detail)
-}
-
-=======
->>>>>>> ea3da259
 // ExistsRootStats checks if the planID exists in the rootStats collection.
 func (e *RuntimeStatsColl) ExistsRootStats(planID int) bool {
 	e.mu.Lock()
@@ -448,21 +427,6 @@
 	return exists
 }
 
-<<<<<<< HEAD
-// GetReaderStats gets the ReaderRuntimeStats specified by planID.
-func (e *RuntimeStatsColl) GetReaderStats(planID int) *ReaderRuntimeStats {
-	e.mu.Lock()
-	defer e.mu.Unlock()
-	stats, exists := e.readerStats[planID]
-	if !exists {
-		stats = &ReaderRuntimeStats{copRespTime: make([]time.Duration, 0, 20)}
-		e.readerStats[planID] = stats
-	}
-	return stats
-}
-
-=======
->>>>>>> ea3da259
 // ConcurrencyInfo is used to save the concurrency information of the executor operator
 type ConcurrencyInfo struct {
 	concurrencyName string
