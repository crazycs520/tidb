--- conflicted
+++ resolved
@@ -97,17 +97,10 @@
 			job.SchemaState == model.StateDeleteOnly {
 			return ErrCannotCancelDDLJob.GenWithStackByArgs(id)
 		}
-<<<<<<< HEAD
 	case model.ActionDropColumn, model.ActionModifyColumn,
 		model.ActionDropTablePartition, model.ActionAddTablePartition,
-		model.ActionRebaseAutoID, model.ActionShardRowID:
-=======
-	case model.ActionTruncateTable:
-		if job.SchemaState != model.StateNone {
-			return ErrCannotCancelDDLJob.GenWithStackByArgs(id)
-		}
-	case model.ActionRebaseAutoID, model.ActionShardRowID:
->>>>>>> 46ead360
+		model.ActionRebaseAutoID, model.ActionShardRowID,
+		model.ActionTruncateTable:
 		if job.SchemaState != model.StateNone {
 			return ErrCannotCancelDDLJob.GenWithStackByArgs(id)
 		}
