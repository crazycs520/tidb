// Copyright 2018 PingCAP, Inc.
//
// Licensed under the Apache License, Version 2.0 (the "License");
// you may not use this file except in compliance with the License.
// You may obtain a copy of the License at
//
//     http://www.apache.org/licenses/LICENSE-2.0
//
// Unless required by applicable law or agreed to in writing, software
// distributed under the License is distributed on an "AS IS" BASIS,
// See the License for the specific language governing permissions and
// limitations under the License.

package distsql

import (
	"bytes"
	"context"
	"fmt"
	"sort"
	"sync/atomic"
	"time"

	"github.com/pingcap/errors"
	"github.com/pingcap/parser/terror"
	"github.com/pingcap/tidb/errno"
	"github.com/pingcap/tidb/kv"
	"github.com/pingcap/tidb/metrics"
	"github.com/pingcap/tidb/sessionctx"
	"github.com/pingcap/tidb/statistics"
	"github.com/pingcap/tidb/store/tikv"
	"github.com/pingcap/tidb/types"
	"github.com/pingcap/tidb/util/chunk"
	"github.com/pingcap/tidb/util/codec"
	"github.com/pingcap/tidb/util/execdetails"
	"github.com/pingcap/tidb/util/logutil"
	"github.com/pingcap/tidb/util/memory"
	"github.com/pingcap/tipb/go-tipb"
	"go.uber.org/zap"
)

var (
	errQueryInterrupted = terror.ClassExecutor.NewStd(errno.ErrQueryInterrupted)
)

var (
	_ SelectResult = (*selectResult)(nil)
	_ SelectResult = (*streamResult)(nil)
)

// SelectResult is an iterator of coprocessor partial results.
type SelectResult interface {
	// Fetch fetches partial results from client.
	Fetch(context.Context)
	// NextRaw gets the next raw result.
	NextRaw(context.Context) ([]byte, error)
	// Next reads the data into chunk.
	Next(context.Context, *chunk.Chunk) error
	// Close closes the iterator.
	Close() error
}

type selectResult struct {
	label string
	resp  kv.Response

	rowLen     int
	fieldTypes []*types.FieldType
	ctx        sessionctx.Context

	selectResp       *tipb.SelectResponse
	selectRespSize   int64 // record the selectResp.Size() when it is initialized.
	respChkIdx       int
	respChunkDecoder *chunk.Decoder

	feedback     *statistics.QueryFeedback
	partialCount int64 // number of partial results.
	sqlType      string
	encodeType   tipb.EncodeType

	// copPlanIDs contains all copTasks' planIDs,
	// which help to collect copTasks' runtime stats.
	copPlanIDs []fmt.Stringer
	rootPlanID fmt.Stringer

	fetchDuration    time.Duration
	durationReported bool
	memTracker       *memory.Tracker

	stats *selectResultRuntimeStats
}

func (r *selectResult) Fetch(ctx context.Context) {
}

func (r *selectResult) fetchResp(ctx context.Context) error {
	for {
		r.respChkIdx = 0
		startTime := time.Now()
		resultSubset, err := r.resp.Next(ctx)
		duration := time.Since(startTime)
		r.fetchDuration += duration
		if err != nil {
			return errors.Trace(err)
		}
		if r.selectResp != nil {
			r.memConsume(-atomic.LoadInt64(&r.selectRespSize))
		}
		if resultSubset == nil {
			r.selectResp = nil
			atomic.StoreInt64(&r.selectRespSize, 0)
			if !r.durationReported {
				// final round of fetch
				// TODO: Add a label to distinguish between success or failure.
				// https://github.com/pingcap/tidb/issues/11397
				metrics.DistSQLQueryHistogram.WithLabelValues(r.label, r.sqlType).Observe(r.fetchDuration.Seconds())
				r.durationReported = true
			}
			return nil
		}
		r.selectResp = new(tipb.SelectResponse)
		err = r.selectResp.Unmarshal(resultSubset.GetData())
		if err != nil {
			return errors.Trace(err)
		}
		respSize := int64(r.selectResp.Size())
		atomic.StoreInt64(&r.selectRespSize, respSize)
		r.memConsume(respSize)
		if err := r.selectResp.Error; err != nil {
			return terror.ClassTiKV.Synthesize(terror.ErrCode(err.Code), err.Msg)
		}
		sessVars := r.ctx.GetSessionVars()
		if atomic.LoadUint32(&sessVars.Killed) == 1 {
			return errors.Trace(errQueryInterrupted)
		}
		sc := sessVars.StmtCtx
		for _, warning := range r.selectResp.Warnings {
			sc.AppendWarning(terror.ClassTiKV.Synthesize(terror.ErrCode(warning.Code), warning.Msg))
		}
<<<<<<< HEAD
=======
		resultDetail := resultSubset.GetExecDetails()
		r.updateCopRuntimeStats(ctx, resultDetail, resultSubset.RespTime())
>>>>>>> 574540aa
		r.feedback.Update(resultSubset.GetStartKey(), r.selectResp.OutputCounts)
		r.partialCount++

		hasStats, ok := resultSubset.(HasCopRuntimeStats)
		if ok {
			copStats := hasStats.GetCopRuntimeStats()
			if copStats != nil {
				r.updateCopRuntimeStats(copStats, resultSubset.RespTime())
				copStats.CopTime = duration
				sc.MergeExecDetails(&copStats.ExecDetails, nil)
			}
		}
		if len(r.selectResp.Chunks) != 0 {
			break
		}
	}
	return nil
}

func (r *selectResult) Next(ctx context.Context, chk *chunk.Chunk) error {
	chk.Reset()
	if r.selectResp == nil || r.respChkIdx == len(r.selectResp.Chunks) {
		err := r.fetchResp(ctx)
		if err != nil {
			return err
		}
		if r.selectResp == nil {
			return nil
		}
	}
	// TODO(Shenghui Wu): add metrics
	switch r.selectResp.GetEncodeType() {
	case tipb.EncodeType_TypeDefault:
		return r.readFromDefault(ctx, chk)
	case tipb.EncodeType_TypeChunk:
		return r.readFromChunk(ctx, chk)
	}
	return errors.Errorf("unsupported encode type:%v", r.encodeType)
}

// NextRaw returns the next raw partial result.
func (r *selectResult) NextRaw(ctx context.Context) (data []byte, err error) {
	resultSubset, err := r.resp.Next(ctx)
	r.partialCount++
	r.feedback.Invalidate()
	if resultSubset != nil && err == nil {
		data = resultSubset.GetData()
	}
	return data, err
}

func (r *selectResult) readFromDefault(ctx context.Context, chk *chunk.Chunk) error {
	for !chk.IsFull() {
		if r.respChkIdx == len(r.selectResp.Chunks) {
			err := r.fetchResp(ctx)
			if err != nil || r.selectResp == nil {
				return err
			}
		}
		err := r.readRowsData(chk)
		if err != nil {
			return err
		}
		if len(r.selectResp.Chunks[r.respChkIdx].RowsData) == 0 {
			r.respChkIdx++
		}
	}
	return nil
}

func (r *selectResult) readFromChunk(ctx context.Context, chk *chunk.Chunk) error {
	if r.respChunkDecoder == nil {
		r.respChunkDecoder = chunk.NewDecoder(
			chunk.NewChunkWithCapacity(r.fieldTypes, 0),
			r.fieldTypes,
		)
	}

	for !chk.IsFull() {
		if r.respChkIdx == len(r.selectResp.Chunks) {
			err := r.fetchResp(ctx)
			if err != nil || r.selectResp == nil {
				return err
			}
		}

		if r.respChunkDecoder.IsFinished() {
			r.respChunkDecoder.Reset(r.selectResp.Chunks[r.respChkIdx].RowsData)
		}
		// If the next chunk size is greater than required rows * 0.8, reuse the memory of the next chunk and return
		// immediately. Otherwise, splice the data to one chunk and wait the next chunk.
		if r.respChunkDecoder.RemainedRows() > int(float64(chk.RequiredRows())*0.8) {
			if chk.NumRows() > 0 {
				return nil
			}
			r.respChunkDecoder.ReuseIntermChk(chk)
			r.respChkIdx++
			return nil
		}
		r.respChunkDecoder.Decode(chk)
		if r.respChunkDecoder.IsFinished() {
			r.respChkIdx++
		}
	}
	return nil
}

<<<<<<< HEAD
func (r *selectResult) updateCopRuntimeStats(copStats *tikv.CopRuntimeStats, respTime time.Duration) {
	callee := copStats.CalleeAddress
=======
func (r *selectResult) updateCopRuntimeStats(ctx context.Context, detail *execdetails.ExecDetails, respTime time.Duration) {
	callee := detail.CalleeAddress
>>>>>>> 574540aa
	if r.rootPlanID == nil || r.ctx.GetSessionVars().StmtCtx.RuntimeStatsColl == nil || callee == "" {
		return
	}
	if len(r.selectResp.GetExecutionSummaries()) != len(r.copPlanIDs) {
		logutil.Logger(ctx).Error("invalid cop task execution summaries length",
			zap.Int("expected", len(r.copPlanIDs)),
			zap.Int("received", len(r.selectResp.GetExecutionSummaries())))

		return
	}
	if r.stats == nil {
		stmtCtx := r.ctx.GetSessionVars().StmtCtx
		id := r.rootPlanID.String()
		originRuntimeStats := stmtCtx.RuntimeStatsColl.GetRootStats(id)
		r.stats = &selectResultRuntimeStats{
			RuntimeStats: originRuntimeStats,
			backoffSleep: make(map[string]time.Duration),
			backoffTimes: make(map[string]int),
			rpcStat:      tikv.NewRegionRequestRuntimeStats(),
		}
		r.ctx.GetSessionVars().StmtCtx.RuntimeStatsColl.RegisterStats(id, r.stats)
	}
	r.stats.mergeCopRuntimeStats(copStats, respTime)

	for i, detail := range r.selectResp.GetExecutionSummaries() {
		if detail != nil && detail.TimeProcessedNs != nil &&
			detail.NumProducedRows != nil && detail.NumIterations != nil {
			planID := ""
			if detail.GetExecutorId() != "" {
				planID = detail.GetExecutorId()
			} else {
				planID = r.copPlanIDs[i].String()
			}
			r.ctx.GetSessionVars().StmtCtx.RuntimeStatsColl.
				RecordOneCopTask(planID, callee, detail)
		}
	}
}

func (r *selectResult) readRowsData(chk *chunk.Chunk) (err error) {
	rowsData := r.selectResp.Chunks[r.respChkIdx].RowsData
	decoder := codec.NewDecoder(chk, r.ctx.GetSessionVars().Location())
	for !chk.IsFull() && len(rowsData) > 0 {
		for i := 0; i < r.rowLen; i++ {
			rowsData, err = decoder.DecodeOne(rowsData, i, r.fieldTypes[i])
			if err != nil {
				return err
			}
		}
	}
	r.selectResp.Chunks[r.respChkIdx].RowsData = rowsData
	return nil
}

func (r *selectResult) memConsume(bytes int64) {
	if r.memTracker != nil {
		r.memTracker.Consume(bytes)
	}
}

// Close closes selectResult.
func (r *selectResult) Close() error {
	if r.feedback.Actual() >= 0 {
		metrics.DistSQLScanKeysHistogram.Observe(float64(r.feedback.Actual()))
	}
	metrics.DistSQLPartialCountHistogram.Observe(float64(r.partialCount))
	respSize := atomic.SwapInt64(&r.selectRespSize, 0)
	if respSize > 0 {
		r.memConsume(-respSize)
	}
	return r.resp.Close()
}

type HasCopRuntimeStats interface {
	// GetCopRuntimeStats gets the cop runtime stats information.
	GetCopRuntimeStats() *tikv.CopRuntimeStats
}

type selectResultRuntimeStats struct {
	execdetails.RuntimeStats
	copRespTime      []time.Duration
	procKeys         []int64
	backoffSleep     map[string]time.Duration
	backoffTimes     map[string]int
	totalProcessTime time.Duration
	totalWaitTime    time.Duration
	rpcStat          tikv.RegionRequestRuntimeStats
}

func (s *selectResultRuntimeStats) mergeCopRuntimeStats(copStats *tikv.CopRuntimeStats, respTime time.Duration) {
	s.copRespTime = append(s.copRespTime, respTime)
	s.procKeys = append(s.procKeys, copStats.ProcessedKeys)

	for k, v := range copStats.BackoffSleep {
		s.backoffSleep[k] += v
	}
	for k, v := range copStats.BackoffTimes {
		s.backoffTimes[k] += v
	}
	s.totalProcessTime += copStats.ProcessTime
	s.totalWaitTime += copStats.WaitTime
	s.rpcStat.Merge(copStats.RegionRequestRuntimeStats)
}

func (s *selectResultRuntimeStats) String() string {
	buf := bytes.NewBuffer(nil)
	if s.RuntimeStats != nil {
		buf.WriteString(s.RuntimeStats.String())
	}
	if len(s.copRespTime) > 0 {
		size := len(s.copRespTime)
		buf.WriteString(", ")
		if size == 1 {
			buf.WriteString(fmt.Sprintf("cop_task: {num: 1, max:%v} proc_keys: {max: %v}", s.copRespTime[0], s.procKeys[0]))
		} else {
			sort.Slice(s.copRespTime, func(i, j int) bool {
				return s.copRespTime[i] < s.copRespTime[j]
			})
			vMax, vMin := s.copRespTime[size-1], s.copRespTime[0]
			vP80, vP95 := s.copRespTime[size*4/5], s.copRespTime[size*19/20]
			sum := 0.0
			for _, t := range s.copRespTime {
				sum += float64(t)
			}
			vAvg := time.Duration(sum / float64(size))

			sort.Slice(s.procKeys, func(i, j int) bool {
				return s.procKeys[i] < s.procKeys[j]
			})
			keyMax := s.procKeys[size-1]
			keyP95 := s.procKeys[size*19/20]
			buf.WriteString(fmt.Sprintf("cop_task: {num: %v, max :%v, min:%v, avg:%v, p80:%v, p95:%v}, proc_keys: {max:%v, p95:%v}", size, vMax, vMin, vAvg, vP80, vP95, keyMax, keyP95))
		}
	}

	rpcStatsStr := s.rpcStat.String()
	if len(rpcStatsStr) > 0 {
		buf.WriteString(", ")
		buf.WriteString(rpcStatsStr)
	}

	if s.totalProcessTime > 0 {
		buf.WriteString(", ")
		buf.WriteString(fmt.Sprintf("Coprocessor: {total_process_time: %s", s.totalProcessTime.String()))
		if s.totalWaitTime > 0 {
			buf.WriteString(", ")
			buf.WriteString("total_wait_time: ")
			buf.WriteString(s.totalWaitTime.String())
		}
		buf.WriteString("}")
	}

	if len(s.backoffSleep) > 0 {
		buf.WriteString(", ")
		for k, v := range s.backoffTimes {
			if buf.Len() > 0 {
				buf.WriteByte(',')
			}
			d := s.backoffSleep[k]
			buf.WriteString(fmt.Sprintf("%s_backoff:{num:%d, total_time:%s}", k, v, d.String()))
		}
	}
	return buf.String()
}<|MERGE_RESOLUTION|>--- conflicted
+++ resolved
@@ -137,11 +137,6 @@
 		for _, warning := range r.selectResp.Warnings {
 			sc.AppendWarning(terror.ClassTiKV.Synthesize(terror.ErrCode(warning.Code), warning.Msg))
 		}
-<<<<<<< HEAD
-=======
-		resultDetail := resultSubset.GetExecDetails()
-		r.updateCopRuntimeStats(ctx, resultDetail, resultSubset.RespTime())
->>>>>>> 574540aa
 		r.feedback.Update(resultSubset.GetStartKey(), r.selectResp.OutputCounts)
 		r.partialCount++
 
@@ -149,7 +144,7 @@
 		if ok {
 			copStats := hasStats.GetCopRuntimeStats()
 			if copStats != nil {
-				r.updateCopRuntimeStats(copStats, resultSubset.RespTime())
+				r.updateCopRuntimeStats(ctx, copStats, resultSubset.RespTime())
 				copStats.CopTime = duration
 				sc.MergeExecDetails(&copStats.ExecDetails, nil)
 			}
@@ -249,13 +244,8 @@
 	return nil
 }
 
-<<<<<<< HEAD
-func (r *selectResult) updateCopRuntimeStats(copStats *tikv.CopRuntimeStats, respTime time.Duration) {
+func (r *selectResult) updateCopRuntimeStats(ctx context.Context, copStats *tikv.CopRuntimeStats, respTime time.Duration) {
 	callee := copStats.CalleeAddress
-=======
-func (r *selectResult) updateCopRuntimeStats(ctx context.Context, detail *execdetails.ExecDetails, respTime time.Duration) {
-	callee := detail.CalleeAddress
->>>>>>> 574540aa
 	if r.rootPlanID == nil || r.ctx.GetSessionVars().StmtCtx.RuntimeStatsColl == nil || callee == "" {
 		return
 	}
