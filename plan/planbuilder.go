// Copyright 2015 PingCAP, Inc.
//
// Licensed under the Apache License, Version 2.0 (the "License");
// you may not use this file except in compliance with the License.
// You may obtain a copy of the License at
//
//     http://www.apache.org/licenses/LICENSE-2.0
//
// Unless required by applicable law or agreed to in writing, software
// distributed under the License is distributed on an "AS IS" BASIS,
// See the License for the specific language governing permissions and
// limitations under the License.

package plan

import (
	"fmt"
	"strings"

	"github.com/juju/errors"
	"github.com/pingcap/tidb/ast"
	"github.com/pingcap/tidb/expression"
	"github.com/pingcap/tidb/infoschema"
	"github.com/pingcap/tidb/model"
	"github.com/pingcap/tidb/mysql"
	"github.com/pingcap/tidb/parser/opcode"
	"github.com/pingcap/tidb/sessionctx"
	"github.com/pingcap/tidb/table"
	"github.com/pingcap/tidb/types"
	"github.com/pingcap/tidb/util/ranger"
)

type visitInfo struct {
	privilege mysql.PrivilegeType
	db        string
	table     string
	column    string
}

type tableHintInfo struct {
	indexNestedLoopJoinTables []model.CIStr
	sortMergeJoinTables       []model.CIStr
	hashJoinTables            []model.CIStr
}

func (info *tableHintInfo) ifPreferMergeJoin(tableNames ...*model.CIStr) bool {
	return info.matchTableName(tableNames, info.sortMergeJoinTables)
}

func (info *tableHintInfo) ifPreferHashJoin(tableNames ...*model.CIStr) bool {
	return info.matchTableName(tableNames, info.hashJoinTables)
}

func (info *tableHintInfo) ifPreferINLJ(tableNames ...*model.CIStr) bool {
	return info.matchTableName(tableNames, info.indexNestedLoopJoinTables)
}

// matchTableName checks whether the hint hit the need.
// Only need either side matches one on the list.
// Even though you can put 2 tables on the list,
// it doesn't mean optimizer will reorder to make them
// join directly.
// Which it joins on with depend on sequence of traverse
// and without reorder, user might adjust themselves.
// This is similar to MySQL hints.
func (info *tableHintInfo) matchTableName(tables []*model.CIStr, tablesInHints []model.CIStr) bool {
	for _, tableName := range tables {
		if tableName == nil {
			continue
		}
		for _, curEntry := range tablesInHints {
			if curEntry.L == tableName.L {
				return true
			}
		}
	}
	return false
}

// clauseCode indicates in which clause the column is currently.
type clauseCode int

const (
	unknowClause clauseCode = iota
	fieldList
	havingClause
	onClause
	orderByClause
	whereClause
	groupByClause
	showStatement
)

var clauseMsg = map[clauseCode]string{
	unknowClause:  "",
	fieldList:     "field list",
	havingClause:  "having clause",
	onClause:      "on clause",
	orderByClause: "order clause",
	whereClause:   "where clause",
	groupByClause: "group statement",
	showStatement: "show statement",
}

// planBuilder builds Plan from an ast.Node.
// It just builds the ast node straightforwardly.
type planBuilder struct {
	ctx          sessionctx.Context
	is           infoschema.InfoSchema
	outerSchemas []*expression.Schema
	inUpdateStmt bool
	// colMapper stores the column that must be pre-resolved.
	colMapper map[*ast.ColumnNameExpr]int
	// Collect the visit information for privilege check.
	visitInfo     []visitInfo
	tableHintInfo []tableHintInfo
	optFlag       uint64

	curClause clauseCode

	// rewriterPool stores the expressionRewriter we have created to reuse it if it has been released.
	// rewriterCounter counts how many rewriter is being used.
	rewriterPool    []*expressionRewriter
	rewriterCounter int

	// inStraightJoin represents whether the current "SELECT" statement has
	// "STRAIGHT_JOIN" option.
	inStraightJoin bool
}

func (b *planBuilder) build(node ast.Node) (Plan, error) {
	b.optFlag = flagPrunColumns
	switch x := node.(type) {
	case *ast.AdminStmt:
		return b.buildAdmin(x)
	case *ast.DeallocateStmt:
		return &Deallocate{Name: x.Name}, nil
	case *ast.DeleteStmt:
		return b.buildDelete(x)
	case *ast.ExecuteStmt:
		return b.buildExecute(x)
	case *ast.ExplainStmt:
		return b.buildExplain(x)
	case *ast.InsertStmt:
		return b.buildInsert(x)
	case *ast.LoadDataStmt:
		return b.buildLoadData(x)
	case *ast.LoadStatsStmt:
		return b.buildLoadStats(x), nil
	case *ast.PrepareStmt:
		return b.buildPrepare(x), nil
	case *ast.SelectStmt:
		return b.buildSelect(x)
	case *ast.UnionStmt:
		return b.buildUnion(x)
	case *ast.UpdateStmt:
		return b.buildUpdate(x)
	case *ast.ShowStmt:
		return b.buildShow(x)
	case *ast.DoStmt:
		return b.buildDo(x)
	case *ast.SetStmt:
		return b.buildSet(x)
	case *ast.AnalyzeTableStmt:
		return b.buildAnalyze(x)
	case *ast.BinlogStmt, *ast.FlushStmt, *ast.UseStmt,
		*ast.BeginStmt, *ast.CommitStmt, *ast.RollbackStmt, *ast.CreateUserStmt, *ast.SetPwdStmt,
		*ast.GrantStmt, *ast.DropUserStmt, *ast.AlterUserStmt, *ast.RevokeStmt, *ast.KillStmt, *ast.DropStatsStmt:
		return b.buildSimple(node.(ast.StmtNode)), nil
	case ast.DDLNode:
		return b.buildDDL(x), nil
	}
	return nil, ErrUnsupportedType.Gen("Unsupported type %T", node)
}

func (b *planBuilder) buildExecute(v *ast.ExecuteStmt) (Plan, error) {
	vars := make([]expression.Expression, 0, len(v.UsingVars))
	for _, expr := range v.UsingVars {
		newExpr, _, err := b.rewrite(expr, nil, nil, true)
		if err != nil {
			return nil, errors.Trace(err)
		}
		vars = append(vars, newExpr)
	}
	exe := &Execute{Name: v.Name, UsingVars: vars, ExecID: v.ExecID}
	return exe, nil
}

func (b *planBuilder) buildDo(v *ast.DoStmt) (Plan, error) {
	dual := LogicalTableDual{RowCount: 1}.init(b.ctx)

	p := LogicalProjection{Exprs: make([]expression.Expression, 0, len(v.Exprs))}.init(b.ctx)
	schema := expression.NewSchema(make([]*expression.Column, 0, len(v.Exprs))...)
	for _, astExpr := range v.Exprs {
		expr, _, err := b.rewrite(astExpr, dual, nil, true)
		if err != nil {
			return nil, errors.Trace(err)
		}
		p.Exprs = append(p.Exprs, expr)
		schema.Append(&expression.Column{
			UniqueID: b.ctx.GetSessionVars().AllocPlanColumnID(),
			RetType:  expr.GetType(),
		})
	}
	p.SetChildren(dual)
	p.self = p
	p.SetSchema(schema)
	p.calculateNoDelay = true
	return p, nil
}

func (b *planBuilder) buildSet(v *ast.SetStmt) (Plan, error) {
	p := &Set{}
	for _, vars := range v.Variables {
		assign := &expression.VarAssignment{
			Name:     vars.Name,
			IsGlobal: vars.IsGlobal,
			IsSystem: vars.IsSystem,
		}
		if _, ok := vars.Value.(*ast.DefaultExpr); !ok {
			if cn, ok2 := vars.Value.(*ast.ColumnNameExpr); ok2 && cn.Name.Table.L == "" {
				// Convert column name expression to string value expression.
				vars.Value = ast.NewValueExpr(cn.Name.Name.O)
			}
			mockTablePlan := LogicalTableDual{}.init(b.ctx)
			var err error
			assign.Expr, _, err = b.rewrite(vars.Value, mockTablePlan, nil, true)
			if err != nil {
				return nil, errors.Trace(err)
			}
		} else {
			assign.IsDefault = true
		}
		if vars.ExtendValue != nil {
			assign.ExtendValue = &expression.Constant{
				Value:   vars.ExtendValue.Datum,
				RetType: &vars.ExtendValue.Type,
			}
		}
		p.VarAssigns = append(p.VarAssigns, assign)
	}
	return p, nil
}

// Detect aggregate function or groupby clause.
func (b *planBuilder) detectSelectAgg(sel *ast.SelectStmt) bool {
	if sel.GroupBy != nil {
		return true
	}
	for _, f := range sel.Fields.Fields {
		if ast.HasAggFlag(f.Expr) {
			return true
		}
	}
	if sel.Having != nil {
		if ast.HasAggFlag(sel.Having.Expr) {
			return true
		}
	}
	if sel.OrderBy != nil {
		for _, item := range sel.OrderBy.Items {
			if ast.HasAggFlag(item.Expr) {
				return true
			}
		}
	}
	return false
}

func getPathByIndexName(paths []*accessPath, idxName model.CIStr, tblInfo *model.TableInfo) *accessPath {
	var tablePath *accessPath
	for _, path := range paths {
		if path.isTablePath {
			tablePath = path
			continue
		}
		if path.index.Name.L == idxName.L {
			return path
		}
	}
	if isPrimaryIndexHint(idxName) && tblInfo.PKIsHandle {
		return tablePath
	}
	return nil
}

func isPrimaryIndexHint(indexName model.CIStr) bool {
	return indexName.L == "primary"
}

func getPossibleAccessPaths(indexHints []*ast.IndexHint, tblInfo *model.TableInfo) ([]*accessPath, error) {
	publicPaths := make([]*accessPath, 0, len(tblInfo.Indices)+1)
	publicPaths = append(publicPaths, &accessPath{isTablePath: true})
	for _, index := range tblInfo.Indices {
		if index.State == model.StatePublic {
			publicPaths = append(publicPaths, &accessPath{index: index})
		}
	}

	hasScanHint, hasUseOrForce := false, false
	available := make([]*accessPath, 0, len(publicPaths))
	ignored := make([]*accessPath, 0, len(publicPaths))
	for _, hint := range indexHints {
		if hint.HintScope != ast.HintForScan {
			continue
		}

		hasScanHint = true
		for _, idxName := range hint.IndexNames {
			path := getPathByIndexName(publicPaths, idxName, tblInfo)
			if path == nil {
				return nil, ErrKeyDoesNotExist.GenByArgs(idxName, tblInfo.Name)
			}
			if hint.HintType == ast.HintIgnore {
				// Collect all the ignored index hints.
				ignored = append(ignored, path)
				continue
			}
			// Currently we don't distinguish between "FORCE" and "USE" because
			// our cost estimation is not reliable.
			hasUseOrForce = true
			path.forced = true
			available = append(available, path)
		}
	}

	if !hasScanHint || !hasUseOrForce {
		available = publicPaths
	}

	available = removeIgnoredPaths(available, ignored, tblInfo)

	// If we have got "FORCE" or "USE" index hint but got no available index,
	// we have to use table scan.
	if len(available) == 0 {
		available = append(available, &accessPath{isTablePath: true})
	}
	return available, nil
}

func removeIgnoredPaths(paths, ignoredPaths []*accessPath, tblInfo *model.TableInfo) []*accessPath {
	if len(ignoredPaths) == 0 {
		return paths
	}
	remainedPaths := make([]*accessPath, 0, len(paths))
	for _, path := range paths {
		if path.isTablePath || getPathByIndexName(ignoredPaths, path.index.Name, tblInfo) == nil {
			remainedPaths = append(remainedPaths, path)
		}
	}
	return remainedPaths
}

func findIndexByName(indices []*model.IndexInfo, name model.CIStr) *model.IndexInfo {
	for _, idx := range indices {
		if idx.Name.L == name.L {
			return idx
		}
	}
	return nil
}

func (b *planBuilder) buildSelectLock(src LogicalPlan, lock ast.SelectLockType) *LogicalLock {
	selectLock := LogicalLock{Lock: lock}.init(b.ctx)
	selectLock.SetChildren(src)
	return selectLock
}

func (b *planBuilder) buildPrepare(x *ast.PrepareStmt) Plan {
	p := &Prepare{
		Name: x.Name,
	}
	if x.SQLVar != nil {
		p.SQLText, _ = x.SQLVar.GetValue().(string)
	} else {
		p.SQLText = x.SQLText
	}
	return p
}

func (b *planBuilder) buildCheckIndex(dbName model.CIStr, as *ast.AdminStmt) (Plan, error) {
	tblName := as.Tables[0]
	tbl, err := b.is.TableByName(dbName, tblName.Name)
	if err != nil {
		return nil, errors.Trace(err)
	}
	tblInfo := tbl.Meta()

	// get index information
	var idx *model.IndexInfo
	for _, index := range tblInfo.Indices {
		if index.Name.L == strings.ToLower(as.Index) {
			idx = index
			break
		}
	}
	if idx == nil {
		return nil, errors.Errorf("index %s do not exist", as.Index)
	}
	if idx.State != model.StatePublic {
		return nil, errors.Errorf("index %s state %s isn't public", as.Index, idx.State)
	}

	id := 1
	columns := make([]*model.ColumnInfo, 0, len(idx.Columns))
	schema := expression.NewSchema(make([]*expression.Column, 0, len(idx.Columns))...)
	for _, idxCol := range idx.Columns {
		for _, col := range tblInfo.Columns {
			if idxCol.Name.L == col.Name.L {
				columns = append(columns, col)
				schema.Append(&expression.Column{
					ColName:  col.Name,
					UniqueID: b.ctx.GetSessionVars().AllocPlanColumnID(),
					RetType:  &col.FieldType,
				})
			}
		}
	}
	is := PhysicalIndexScan{
		Table:            tblInfo,
		TableAsName:      &tblName.Name,
		DBName:           dbName,
		Columns:          columns,
		Index:            idx,
		dataSourceSchema: schema,
		Ranges:           ranger.FullRange(),
		KeepOrder:        false,
	}.init(b.ctx)
	is.stats = &statsInfo{}
	cop := &copTask{indexPlan: is}
	// It's double read case.
	ts := PhysicalTableScan{Columns: columns, Table: is.Table}.init(b.ctx)
	ts.SetSchema(is.dataSourceSchema)
	cop.tablePlan = ts
	is.initSchema(id, idx, true)
	t := finishCopTask(b.ctx, cop)

	rootT := t.(*rootTask)
	return rootT.p, nil
}

func (b *planBuilder) buildAdmin(as *ast.AdminStmt) (Plan, error) {
	var ret Plan

	switch as.Tp {
	case ast.AdminCheckTable:
		ret = b.buildAdminCheckTable(as)
	case ast.AdminCheckIndex:
		dbName := as.Tables[0].Schema
		readerPlan, err := b.buildCheckIndex(dbName, as)
		if err != nil {
			return ret, errors.Trace(err)
		}

		ret = &CheckIndex{
			DBName:            dbName.L,
			IdxName:           as.Index,
			IndexLookUpReader: readerPlan.(*PhysicalIndexLookUpReader),
		}
	case ast.AdminRecoverIndex:
		p := &RecoverIndex{Table: as.Tables[0], IndexName: as.Index}
		p.SetSchema(buildRecoverIndexFields())
		ret = p
	case ast.AdminCleanupIndex:
		p := &CleanupIndex{Table: as.Tables[0], IndexName: as.Index}
		p.SetSchema(buildCleanupIndexFields())
		ret = p
	case ast.AdminChecksumTable:
		p := &ChecksumTable{Tables: as.Tables}
		p.SetSchema(buildChecksumTableSchema())
		ret = p
	case ast.AdminShowDDL:
		p := &ShowDDL{}
		p.SetSchema(buildShowDDLFields())
		ret = p
	case ast.AdminShowDDLJobs:
		p := &ShowDDLJobs{JobNumber: as.JobNumber}
		p.SetSchema(buildShowDDLJobsFields())
		ret = p
	case ast.AdminCancelDDLJobs:
		p := &CancelDDLJobs{JobIDs: as.JobIDs}
		p.SetSchema(buildCancelDDLJobsFields())
		ret = p
	case ast.AdminCheckIndexRange:
		schema, err := b.buildCheckIndexSchema(as.Tables[0], as.Index)
		if err != nil {
			return nil, errors.Trace(err)
		}

		p := &CheckIndexRange{Table: as.Tables[0], IndexName: as.Index, HandleRanges: as.HandleRanges}
		p.SetSchema(schema)
		ret = p
	case ast.AdminShowDDLJobQueries:
		p := &ShowDDLJobQueries{JobIDs: as.JobIDs}
		p.SetSchema(buildShowDDLJobQueriesFields())
		ret = p
	default:
		return nil, ErrUnsupportedType.Gen("Unsupported ast.AdminStmt(%T) for buildAdmin", as)
	}
	return ret, nil
}

<<<<<<< HEAD
func (b *planBuilder) buildAdminCheckTable(as *ast.AdminStmt) *CheckTable {
	p := &CheckTable{Tables: as.Tables}
	p.GenExprs = make(map[string]expression.Expression)

	mockTablePlan := LogicalTableDual{}.init(b.ctx)
	for _, tbl := range p.Tables {
		tableInfo := tbl.TableInfo
		schema := expression.TableInfo2SchemaWithDBName(b.ctx, tbl.Schema, tableInfo)
		table, ok := b.is.TableByID(tableInfo.ID)
		if !ok {
			b.err = infoschema.ErrTableNotExists.GenByArgs(tbl.DBInfo.Name.O, tableInfo.Name.O)
			return nil
		}

		mockTablePlan.SetSchema(schema)

		// Calculate generated columns.
		columns := table.Cols()
		for _, column := range columns {
			if !column.IsGenerated() {
				continue
			}
			columnName := &ast.ColumnName{Name: column.Name}
			columnName.SetText(column.Name.O)

			colExpr, _, err := mockTablePlan.findColumn(columnName)
			if err != nil {
				b.err = errors.Trace(err)
				return p
			}

			expr, _, err := b.rewrite(column.GeneratedExpr, mockTablePlan, nil, true)
			if err != nil {
				b.err = errors.Trace(err)
				return p
			}
			expr = expression.BuildCastFunction(b.ctx, expr, colExpr.GetType())
			genColumnName := model.GetTableColumnID(tableInfo, column.ColumnInfo)
			p.GenExprs[genColumnName] = expr
		}
	}
	return p
}

func (b *planBuilder) buildCheckIndexSchema(tn *ast.TableName, indexName string) *expression.Schema {
=======
func (b *planBuilder) buildCheckIndexSchema(tn *ast.TableName, indexName string) (*expression.Schema, error) {
>>>>>>> 1dc41d8b
	schema := expression.NewSchema()
	indexName = strings.ToLower(indexName)
	indicesInfo := tn.TableInfo.Indices
	cols := tn.TableInfo.Cols()
	for _, idxInfo := range indicesInfo {
		if idxInfo.Name.L != indexName {
			continue
		}
		for _, idxCol := range idxInfo.Columns {
			col := cols[idxCol.Offset]
			schema.Append(&expression.Column{
				ColName:  idxCol.Name,
				TblName:  tn.Name,
				DBName:   tn.Schema,
				RetType:  &col.FieldType,
				UniqueID: b.ctx.GetSessionVars().AllocPlanColumnID(),
				ID:       col.ID})
		}
		schema.Append(&expression.Column{
			ColName:  model.NewCIStr("extra_handle"),
			TblName:  tn.Name,
			DBName:   tn.Schema,
			RetType:  types.NewFieldType(mysql.TypeLonglong),
			UniqueID: b.ctx.GetSessionVars().AllocPlanColumnID(),
			ID:       -1,
		})
	}
	if schema.Len() == 0 {
		return nil, errors.Errorf("index %s not found", indexName)
	}
	return schema, nil
}

// getColsInfo returns the info of index columns, normal columns and primary key.
func getColsInfo(tn *ast.TableName) (indicesInfo []*model.IndexInfo, colsInfo []*model.ColumnInfo, pkCol *model.ColumnInfo) {
	tbl := tn.TableInfo
	// idxNames contains all the normal columns that can be analyzed more effectively, because those columns occur as index
	// columns or primary key columns with integer type.
	var idxNames []string
	if tbl.PKIsHandle {
		for _, col := range tbl.Columns {
			if mysql.HasPriKeyFlag(col.Flag) {
				idxNames = append(idxNames, col.Name.L)
				pkCol = col
			}
		}
	}
	for _, idx := range tn.TableInfo.Indices {
		if idx.State == model.StatePublic {
			indicesInfo = append(indicesInfo, idx)
			if len(idx.Columns) == 1 {
				idxNames = append(idxNames, idx.Columns[0].Name.L)
			}
		}
	}
	for _, col := range tbl.Columns {
		isIndexCol := false
		for _, idx := range idxNames {
			if idx == col.Name.L {
				isIndexCol = true
				break
			}
		}
		if !isIndexCol {
			colsInfo = append(colsInfo, col)
		}
	}
	return
}

func getPhysicalIDs(tblInfo *model.TableInfo) []int64 {
	if pi := tblInfo.GetPartitionInfo(); pi != nil {
		ids := make([]int64, 0, len(pi.Definitions))
		for _, def := range pi.Definitions {
			ids = append(ids, def.ID)
		}
		return ids
	}
	return []int64{tblInfo.ID}
}

func (b *planBuilder) buildAnalyzeTable(as *ast.AnalyzeTableStmt) Plan {
	p := &Analyze{}
	for _, tbl := range as.TableNames {
		idxInfo, colInfo, pkInfo := getColsInfo(tbl)
		physicalIDs := getPhysicalIDs(tbl.TableInfo)
		for _, idx := range idxInfo {
			for _, id := range physicalIDs {
				p.IdxTasks = append(p.IdxTasks, AnalyzeIndexTask{PhysicalTableID: id, IndexInfo: idx})
			}
		}
		if len(colInfo) > 0 || pkInfo != nil {
			for _, id := range physicalIDs {
				p.ColTasks = append(p.ColTasks, AnalyzeColumnsTask{PhysicalTableID: id, PKInfo: pkInfo, ColsInfo: colInfo})
			}
		}
	}
	return p
}

func (b *planBuilder) buildAnalyzeIndex(as *ast.AnalyzeTableStmt) (Plan, error) {
	p := &Analyze{}
	tblInfo := as.TableNames[0].TableInfo
	physicalIDs := getPhysicalIDs(tblInfo)
	for _, idxName := range as.IndexNames {
		idx := findIndexByName(tblInfo.Indices, idxName)
		if idx == nil || idx.State != model.StatePublic {
			return nil, ErrAnalyzeMissIndex.GenByArgs(idxName.O, tblInfo.Name.O)
		}
		for _, id := range physicalIDs {
			p.IdxTasks = append(p.IdxTasks, AnalyzeIndexTask{PhysicalTableID: id, IndexInfo: idx})
		}
	}
	return p, nil
}

func (b *planBuilder) buildAnalyzeAllIndex(as *ast.AnalyzeTableStmt) Plan {
	p := &Analyze{}
	tblInfo := as.TableNames[0].TableInfo
	physicalIDs := getPhysicalIDs(tblInfo)
	for _, idx := range tblInfo.Indices {
		if idx.State == model.StatePublic {
			for _, id := range physicalIDs {
				p.IdxTasks = append(p.IdxTasks, AnalyzeIndexTask{PhysicalTableID: id, IndexInfo: idx})
			}
		}
	}
	return p
}

func (b *planBuilder) buildAnalyze(as *ast.AnalyzeTableStmt) (Plan, error) {
	if as.IndexFlag {
		if len(as.IndexNames) == 0 {
			return b.buildAnalyzeAllIndex(as), nil
		}
		return b.buildAnalyzeIndex(as)
	}
	return b.buildAnalyzeTable(as), nil
}

func buildShowDDLFields() *expression.Schema {
	schema := expression.NewSchema(make([]*expression.Column, 0, 4)...)
	schema.Append(buildColumn("", "SCHEMA_VER", mysql.TypeLonglong, 4))
	schema.Append(buildColumn("", "OWNER", mysql.TypeVarchar, 64))
	schema.Append(buildColumn("", "RUNNING_JOBS", mysql.TypeVarchar, 256))
	schema.Append(buildColumn("", "SELF_ID", mysql.TypeVarchar, 64))

	return schema
}

func buildRecoverIndexFields() *expression.Schema {
	schema := expression.NewSchema(make([]*expression.Column, 0, 2)...)
	schema.Append(buildColumn("", "ADDED_COUNT", mysql.TypeLonglong, 4))
	schema.Append(buildColumn("", "SCAN_COUNT", mysql.TypeLonglong, 4))
	return schema
}

func buildCleanupIndexFields() *expression.Schema {
	schema := expression.NewSchema(make([]*expression.Column, 0, 1)...)
	schema.Append(buildColumn("", "REMOVED_COUNT", mysql.TypeLonglong, 4))
	return schema
}

func buildShowDDLJobsFields() *expression.Schema {
	schema := expression.NewSchema(make([]*expression.Column, 0, 10)...)
	schema.Append(buildColumn("", "JOB_ID", mysql.TypeLonglong, 4))
	schema.Append(buildColumn("", "DB_NAME", mysql.TypeVarchar, 64))
	schema.Append(buildColumn("", "TABLE_NAME", mysql.TypeVarchar, 64))
	schema.Append(buildColumn("", "JOB_TYPE", mysql.TypeVarchar, 64))
	schema.Append(buildColumn("", "SCHEMA_STATE", mysql.TypeVarchar, 64))
	schema.Append(buildColumn("", "SCHEMA_ID", mysql.TypeLonglong, 4))
	schema.Append(buildColumn("", "TABLE_ID", mysql.TypeLonglong, 4))
	schema.Append(buildColumn("", "ROW_COUNT", mysql.TypeLonglong, 4))
	schema.Append(buildColumn("", "START_TIME", mysql.TypeVarchar, 64))
	schema.Append(buildColumn("", "STATE", mysql.TypeVarchar, 64))
	return schema
}

func buildShowDDLJobQueriesFields() *expression.Schema {
	schema := expression.NewSchema(make([]*expression.Column, 0, 1)...)
	schema.Append(buildColumn("", "QUERY", mysql.TypeVarchar, 256))
	return schema
}

func buildCancelDDLJobsFields() *expression.Schema {
	schema := expression.NewSchema(make([]*expression.Column, 0, 2)...)
	schema.Append(buildColumn("", "JOB_ID", mysql.TypeVarchar, 64))
	schema.Append(buildColumn("", "RESULT", mysql.TypeVarchar, 128))

	return schema
}

func buildColumn(tableName, name string, tp byte, size int) *expression.Column {
	cs, cl := types.DefaultCharsetForType(tp)
	flag := mysql.UnsignedFlag
	if tp == mysql.TypeVarchar || tp == mysql.TypeBlob {
		cs = mysql.DefaultCharset
		cl = mysql.DefaultCollationName
		flag = 0
	}

	fieldType := &types.FieldType{
		Charset: cs,
		Collate: cl,
		Tp:      tp,
		Flen:    size,
		Flag:    flag,
	}
	return &expression.Column{
		ColName: model.NewCIStr(name),
		TblName: model.NewCIStr(tableName),
		DBName:  model.NewCIStr(infoschema.Name),
		RetType: fieldType,
	}
}

// splitWhere split a where expression to a list of AND conditions.
func splitWhere(where ast.ExprNode) []ast.ExprNode {
	var conditions []ast.ExprNode
	switch x := where.(type) {
	case nil:
	case *ast.BinaryOperationExpr:
		if x.Op == opcode.LogicAnd {
			conditions = append(conditions, splitWhere(x.L)...)
			conditions = append(conditions, splitWhere(x.R)...)
		} else {
			conditions = append(conditions, x)
		}
	case *ast.ParenthesesExpr:
		conditions = append(conditions, splitWhere(x.Expr)...)
	default:
		conditions = append(conditions, where)
	}
	return conditions
}

func (b *planBuilder) buildShow(show *ast.ShowStmt) (Plan, error) {
	p := Show{
		Tp:          show.Tp,
		DBName:      show.DBName,
		Table:       show.Table,
		Column:      show.Column,
		Flag:        show.Flag,
		Full:        show.Full,
		User:        show.User,
		GlobalScope: show.GlobalScope,
	}.init(b.ctx)
	switch showTp := show.Tp; showTp {
	case ast.ShowProcedureStatus:
		p.SetSchema(buildShowProcedureSchema())
	case ast.ShowTriggers:
		p.SetSchema(buildShowTriggerSchema())
	case ast.ShowEvents:
		p.SetSchema(buildShowEventsSchema())
	case ast.ShowWarnings, ast.ShowErrors:
		p.SetSchema(buildShowWarningsSchema())
	default:
		switch showTp {
		case ast.ShowTables, ast.ShowTableStatus:
			if p.DBName == "" {
				return nil, ErrNoDB
			}
		case ast.ShowCreateTable:
			b.visitInfo = appendVisitInfo(b.visitInfo, mysql.AllPrivMask, show.Table.Schema.L, show.Table.Name.L, "")
		}
		p.SetSchema(buildShowSchema(show))
	}
	for _, col := range p.schema.Columns {
		col.UniqueID = b.ctx.GetSessionVars().AllocPlanColumnID()
	}
	mockTablePlan := LogicalTableDual{}.init(b.ctx)
	mockTablePlan.SetSchema(p.schema)
	if show.Pattern != nil {
		show.Pattern.Expr = &ast.ColumnNameExpr{
			Name: &ast.ColumnName{Name: p.Schema().Columns[0].ColName},
		}
		expr, _, err := b.rewrite(show.Pattern, mockTablePlan, nil, false)
		if err != nil {
			return nil, errors.Trace(err)
		}
		p.Conditions = append(p.Conditions, expr)
	}
	if show.Where != nil {
		conds := splitWhere(show.Where)
		for _, cond := range conds {
			expr, _, err := b.rewrite(cond, mockTablePlan, nil, false)
			if err != nil {
				return nil, errors.Trace(err)
			}
			p.Conditions = append(p.Conditions, expr)
		}
		p.ResolveIndices()
	}
	return p, nil
}

func (b *planBuilder) buildSimple(node ast.StmtNode) Plan {
	p := &Simple{Statement: node}

	switch raw := node.(type) {
	case *ast.CreateUserStmt, *ast.DropUserStmt, *ast.AlterUserStmt:
		b.visitInfo = appendVisitInfo(b.visitInfo, mysql.CreateUserPriv, "", "", "")
	case *ast.GrantStmt:
		b.visitInfo = collectVisitInfoFromGrantStmt(b.visitInfo, raw)
	case *ast.SetPwdStmt, *ast.RevokeStmt:
		b.visitInfo = appendVisitInfo(b.visitInfo, mysql.SuperPriv, "", "", "")
	case *ast.KillStmt:
		// If you have the SUPER privilege, you can kill all threads and statements.
		// Otherwise, you can kill only your own threads and statements.
		sm := b.ctx.GetSessionManager()
		if sm != nil {
			processList := sm.ShowProcessList()
			if pi, ok := processList[raw.ConnectionID]; ok {
				loginUser := b.ctx.GetSessionVars().User
				if pi.User != loginUser.Username {
					b.visitInfo = appendVisitInfo(b.visitInfo, mysql.SuperPriv, "", "", "")
				}
			}
		}
	}
	return p
}

func collectVisitInfoFromGrantStmt(vi []visitInfo, stmt *ast.GrantStmt) []visitInfo {
	// To use GRANT, you must have the GRANT OPTION privilege,
	// and you must have the privileges that you are granting.
	dbName := stmt.Level.DBName
	tableName := stmt.Level.TableName
	vi = appendVisitInfo(vi, mysql.GrantPriv, dbName, tableName, "")

	var allPrivs []mysql.PrivilegeType
	for _, item := range stmt.Privs {
		if item.Priv == mysql.AllPriv {
			switch stmt.Level.Level {
			case ast.GrantLevelGlobal:
				allPrivs = mysql.AllGlobalPrivs
			case ast.GrantLevelDB:
				allPrivs = mysql.AllDBPrivs
			case ast.GrantLevelTable:
				allPrivs = mysql.AllTablePrivs
			}
			break
		}
		vi = appendVisitInfo(vi, item.Priv, dbName, tableName, "")
	}

	for _, priv := range allPrivs {
		vi = appendVisitInfo(vi, priv, dbName, tableName, "")
	}

	return vi
}

func (b *planBuilder) getDefaultValue(col *table.Column) (*expression.Constant, error) {
	value, err := table.GetColDefaultValue(b.ctx, col.ToInfo())
	if err != nil {
		return nil, errors.Trace(err)
	}
	return &expression.Constant{Value: value, RetType: &col.FieldType}, nil
}

func (b *planBuilder) findDefaultValue(cols []*table.Column, name *ast.ColumnName) (*expression.Constant, error) {
	for _, col := range cols {
		if col.Name.L == name.Name.L {
			return b.getDefaultValue(col)
		}
	}
	return nil, ErrUnknownColumn.GenByArgs(name.Name.O, "field_list")
}

// resolveGeneratedColumns resolves generated columns with their generation
// expressions respectively. onDups indicates which columns are in on-duplicate list.
func (b *planBuilder) resolveGeneratedColumns(columns []*table.Column, onDups map[string]struct{}, mockPlan LogicalPlan) (igc InsertGeneratedColumns, err error) {
	for _, column := range columns {
		if !column.IsGenerated() {
			continue
		}
		columnName := &ast.ColumnName{Name: column.Name}
		columnName.SetText(column.Name.O)

		colExpr, _, err := mockPlan.findColumn(columnName)
		if err != nil {
			return igc, errors.Trace(err)
		}

		expr, _, err := b.rewrite(column.GeneratedExpr, mockPlan, nil, true)
		if err != nil {
			return igc, errors.Trace(err)
		}
		expr = expression.BuildCastFunction(b.ctx, expr, colExpr.GetType())

		igc.Columns = append(igc.Columns, columnName)
		igc.Exprs = append(igc.Exprs, expr)
		if onDups == nil {
			continue
		}
		for dep := range column.Dependences {
			if _, ok := onDups[dep]; ok {
				assign := &expression.Assignment{Col: colExpr, Expr: expr}
				igc.OnDuplicates = append(igc.OnDuplicates, assign)
				break
			}
		}
	}
	return igc, nil
}

func (b *planBuilder) buildInsert(insert *ast.InsertStmt) (Plan, error) {
	ts, ok := insert.Table.TableRefs.Left.(*ast.TableSource)
	if !ok {
		return nil, infoschema.ErrTableNotExists.GenByArgs()
	}
	tn, ok := ts.Source.(*ast.TableName)
	if !ok {
		return nil, infoschema.ErrTableNotExists.GenByArgs()
	}
	tableInfo := tn.TableInfo
	// Build Schema with DBName otherwise ColumnRef with DBName cannot match any Column in Schema.
	schema := expression.TableInfo2SchemaWithDBName(b.ctx, tn.Schema, tableInfo)
	tableInPlan, ok := b.is.TableByID(tableInfo.ID)
	if !ok {
		return nil, errors.Errorf("Can't get table %s.", tableInfo.Name.O)
	}

	insertPlan := Insert{
		Table:       tableInPlan,
		Columns:     insert.Columns,
		tableSchema: schema,
		IsReplace:   insert.IsReplace,
	}.init(b.ctx)

	b.visitInfo = append(b.visitInfo, visitInfo{
		privilege: mysql.InsertPriv,
		db:        tn.DBInfo.Name.L,
		table:     tableInfo.Name.L,
	})

	mockTablePlan := LogicalTableDual{}.init(b.ctx)
	mockTablePlan.SetSchema(insertPlan.tableSchema)

	checkRefColumn := func(n ast.Node) ast.Node {
		if insertPlan.NeedFillDefaultValue {
			return n
		}
		switch n.(type) {
		case *ast.ColumnName, *ast.ColumnNameExpr:
			insertPlan.NeedFillDefaultValue = true
		}
		return n
	}

	if len(insert.Setlist) > 0 {
		// Branch for `INSERT ... SET ...`.
		err := b.buildSetValuesOfInsert(insert, insertPlan, mockTablePlan, checkRefColumn)
		if err != nil {
			return nil, errors.Trace(err)
		}
	} else if len(insert.Lists) > 0 {
		// Branch for `INSERT ... VALUES ...`.
		err := b.buildValuesListOfInsert(insert, insertPlan, mockTablePlan, checkRefColumn)
		if err != nil {
			return nil, errors.Trace(err)
		}
	} else {
		// Branch for `INSERT ... SELECT ...`.
		err := b.buildSelectPlanOfInsert(insert, insertPlan)
		if err != nil {
			return nil, errors.Trace(err)
		}
	}

	mockTablePlan.SetSchema(insertPlan.Schema4OnDuplicate)
	columnByName := make(map[string]*table.Column, len(insertPlan.Table.Cols()))
	for _, col := range insertPlan.Table.Cols() {
		columnByName[col.Name.L] = col
	}
	onDupColSet, dupCols, err := insertPlan.validateOnDup(insert.OnDuplicate, columnByName, tableInfo)
	if err != nil {
		return nil, errors.Trace(err)
	}
	for i, assign := range insert.OnDuplicate {
		// Construct the function which calculates the assign value of the column.
		expr, err1 := b.rewriteInsertOnDuplicateUpdate(assign.Expr, mockTablePlan, insertPlan)
		if err1 != nil {
			return nil, errors.Trace(err1)
		}

		insertPlan.OnDuplicate = append(insertPlan.OnDuplicate, &expression.Assignment{
			Col:  dupCols[i],
			Expr: expr,
		})
	}

	// Calculate generated columns.
	mockTablePlan.schema = insertPlan.tableSchema
	insertPlan.GenCols, err = b.resolveGeneratedColumns(insertPlan.Table.Cols(), onDupColSet, mockTablePlan)
	if err != nil {
		return nil, errors.Trace(err)
	}

	insertPlan.ResolveIndices()
	return insertPlan, nil
}

func (p *Insert) validateOnDup(onDup []*ast.Assignment, colMap map[string]*table.Column, tblInfo *model.TableInfo) (map[string]struct{}, []*expression.Column, error) {
	onDupColSet := make(map[string]struct{}, len(onDup))
	dupCols := make([]*expression.Column, 0, len(onDup))
	for _, assign := range onDup {
		// Check whether the column to be updated exists in the source table.
		col, err := p.tableSchema.FindColumn(assign.Column)
		if err != nil {
			return nil, nil, errors.Trace(err)
		} else if col == nil {
			return nil, nil, ErrUnknownColumn.GenByArgs(assign.Column.OrigColName(), "field list")
		}

		// Check whether the column to be updated is the generated column.
		column := colMap[assign.Column.Name.L]
		if column.IsGenerated() {
			return nil, nil, ErrBadGeneratedColumn.GenByArgs(assign.Column.Name.O, tblInfo.Name.O)
		}
		onDupColSet[column.Name.L] = struct{}{}
		dupCols = append(dupCols, col)
	}
	return onDupColSet, dupCols, nil
}

func (b *planBuilder) getAffectCols(insertStmt *ast.InsertStmt, insertPlan *Insert) (affectedValuesCols []*table.Column, err error) {
	if len(insertStmt.Columns) > 0 {
		// This branch is for the following scenarios:
		// 1. `INSERT INTO tbl_name (col_name [, col_name] ...) {VALUES | VALUE} (value_list) [, (value_list)] ...`,
		// 2. `INSERT INTO tbl_name (col_name [, col_name] ...) SELECT ...`.
		colName := make([]string, 0, len(insertStmt.Columns))
		for _, col := range insertStmt.Columns {
			colName = append(colName, col.Name.O)
		}
		affectedValuesCols, err = table.FindCols(insertPlan.Table.Cols(), colName, insertPlan.Table.Meta().PKIsHandle)
		if err != nil {
			return nil, errors.Trace(err)
		}

	} else if len(insertStmt.Setlist) == 0 {
		// This branch is for the following scenarios:
		// 1. `INSERT INTO tbl_name {VALUES | VALUE} (value_list) [, (value_list)] ...`,
		// 2. `INSERT INTO tbl_name SELECT ...`.
		affectedValuesCols = insertPlan.Table.Cols()
	}
	return affectedValuesCols, nil
}

func (b *planBuilder) buildSetValuesOfInsert(insert *ast.InsertStmt, insertPlan *Insert, mockTablePlan *LogicalTableDual, checkRefColumn func(n ast.Node) ast.Node) error {
	tableInfo := insertPlan.Table.Meta()
	colNames := make([]string, 0, len(insert.Setlist))
	exprCols := make([]*expression.Column, 0, len(insert.Setlist))
	for _, assign := range insert.Setlist {
		exprCol, err := insertPlan.tableSchema.FindColumn(assign.Column)
		if err != nil {
			return errors.Trace(err)
		}
		if exprCol == nil {
			return errors.Errorf("Can't find column %s", assign.Column)
		}
		colNames = append(colNames, assign.Column.Name.L)
		exprCols = append(exprCols, exprCol)
	}

	// Check whether the column to be updated is the generated column.
	tCols, err := table.FindCols(insertPlan.Table.Cols(), colNames, tableInfo.PKIsHandle)
	if err != nil {
		return errors.Trace(err)
	}
	for _, tCol := range tCols {
		if tCol.IsGenerated() {
			return ErrBadGeneratedColumn.GenByArgs(tCol.Name.O, tableInfo.Name.O)
		}
	}

	for i, assign := range insert.Setlist {
		expr, _, err := b.rewriteWithPreprocess(assign.Expr, mockTablePlan, nil, true, checkRefColumn)
		if err != nil {
			return errors.Trace(err)
		}
		insertPlan.SetList = append(insertPlan.SetList, &expression.Assignment{
			Col:  exprCols[i],
			Expr: expr,
		})
	}
	insertPlan.Schema4OnDuplicate = insertPlan.tableSchema
	return nil
}

func (b *planBuilder) buildValuesListOfInsert(insert *ast.InsertStmt, insertPlan *Insert, mockTablePlan *LogicalTableDual, checkRefColumn func(n ast.Node) ast.Node) error {
	affectedValuesCols, err := b.getAffectCols(insert, insertPlan)
	if err != nil {
		return errors.Trace(err)
	}

	// If value_list and col_list are empty and we have a generated column, we can still write data to this table.
	// For example, insert into t values(); can be executed successfully if t has a generated column.
	if len(insert.Columns) > 0 || len(insert.Lists[0]) > 0 {
		// If value_list or col_list is not empty, the length of value_list should be the same with that of col_list.
		if len(insert.Lists[0]) != len(affectedValuesCols) {
			return ErrWrongValueCountOnRow.GenByArgs(1)
		}
		// No generated column is allowed.
		for _, col := range affectedValuesCols {
			if col.IsGenerated() {
				return ErrBadGeneratedColumn.GenByArgs(col.Name.O, insertPlan.Table.Meta().Name.O)
			}
		}
	}

	totalTableCols := insertPlan.Table.Cols()
	for i, valuesItem := range insert.Lists {
		// The length of all the value_list should be the same.
		// "insert into t values (), ()" is valid.
		// "insert into t values (), (1)" is not valid.
		// "insert into t values (1), ()" is not valid.
		// "insert into t values (1,2), (1)" is not valid.
		if i > 0 && len(insert.Lists[i-1]) != len(insert.Lists[i]) {
			return ErrWrongValueCountOnRow.GenByArgs(i + 1)
		}
		exprList := make([]expression.Expression, 0, len(valuesItem))
		for j, valueItem := range valuesItem {
			var expr expression.Expression
			var err error
			switch x := valueItem.(type) {
			case *ast.DefaultExpr:
				if x.Name != nil {
					expr, err = b.findDefaultValue(totalTableCols, x.Name)
				} else {
					expr, err = b.getDefaultValue(affectedValuesCols[j])
				}
			case *ast.ValueExpr:
				expr = &expression.Constant{
					Value:   x.Datum,
					RetType: &x.Type,
				}
			default:
				expr, _, err = b.rewriteWithPreprocess(valueItem, mockTablePlan, nil, true, checkRefColumn)
			}
			if err != nil {
				return errors.Trace(err)
			}
			exprList = append(exprList, expr)
		}
		insertPlan.Lists = append(insertPlan.Lists, exprList)
	}
	insertPlan.Schema4OnDuplicate = insertPlan.tableSchema
	return nil
}

func (b *planBuilder) buildSelectPlanOfInsert(insert *ast.InsertStmt, insertPlan *Insert) error {
	affectedValuesCols, err := b.getAffectCols(insert, insertPlan)
	if err != nil {
		return errors.Trace(err)
	}
	selectPlan, err := b.build(insert.Select)
	if err != nil {
		return errors.Trace(err)
	}

	// Check to guarantee that the length of the row returned by select is equal to that of affectedValuesCols.
	if selectPlan.Schema().Len() != len(affectedValuesCols) {
		return ErrWrongValueCountOnRow.GenByArgs(1)
	}

	// Check to guarantee that there's no generated column.
	// This check should be done after the above one to make its behavior compatible with MySQL.
	// For example, table t has two columns, namely a and b, and b is a generated column.
	// "insert into t (b) select * from t" will raise an error that the column count is not matched.
	// "insert into t select * from t" will raise an error that there's a generated column in the column list.
	// If we do this check before the above one, "insert into t (b) select * from t" will raise an error
	// that there's a generated column in the column list.
	for _, col := range affectedValuesCols {
		if col.IsGenerated() {
			return ErrBadGeneratedColumn.GenByArgs(col.Name.O, insertPlan.Table.Meta().Name.O)
		}
	}

	insertPlan.SelectPlan, err = doOptimize(b.optFlag, selectPlan.(LogicalPlan))
	if err != nil {
		return errors.Trace(err)
	}

	insertPlan.Schema4OnDuplicate = expression.MergeSchema(insertPlan.tableSchema, insertPlan.SelectPlan.Schema())
	return nil
}

func (b *planBuilder) buildLoadData(ld *ast.LoadDataStmt) (Plan, error) {
	p := &LoadData{
		IsLocal:    ld.IsLocal,
		Path:       ld.Path,
		Table:      ld.Table,
		Columns:    ld.Columns,
		FieldsInfo: ld.FieldsInfo,
		LinesInfo:  ld.LinesInfo,
	}
	tableInfo := p.Table.TableInfo
	tableInPlan, ok := b.is.TableByID(tableInfo.ID)
	if !ok {
		db := b.ctx.GetSessionVars().CurrentDB
		return nil, infoschema.ErrTableNotExists.GenByArgs(db, tableInfo.Name.O)
	}
	schema := expression.TableInfo2Schema(b.ctx, tableInfo)
	mockTablePlan := LogicalTableDual{}.init(b.ctx)
	mockTablePlan.SetSchema(schema)

	var err error
	p.GenCols, err = b.resolveGeneratedColumns(tableInPlan.Cols(), nil, mockTablePlan)
	if err != nil {
		return nil, errors.Trace(err)
	}
	return p, nil
}

func (b *planBuilder) buildLoadStats(ld *ast.LoadStatsStmt) Plan {
	p := &LoadStats{Path: ld.Path}
	return p
}

func (b *planBuilder) buildDDL(node ast.DDLNode) Plan {
	switch v := node.(type) {
	case *ast.AlterTableStmt:
		b.visitInfo = append(b.visitInfo, visitInfo{
			privilege: mysql.AlterPriv,
			db:        v.Table.Schema.L,
			table:     v.Table.Name.L,
		})
	case *ast.CreateDatabaseStmt:
		b.visitInfo = append(b.visitInfo, visitInfo{
			privilege: mysql.CreatePriv,
			db:        v.Name,
		})
	case *ast.CreateIndexStmt:
		b.visitInfo = append(b.visitInfo, visitInfo{
			privilege: mysql.IndexPriv,
			db:        v.Table.Schema.L,
			table:     v.Table.Name.L,
		})
	case *ast.CreateTableStmt:
		b.visitInfo = append(b.visitInfo, visitInfo{
			privilege: mysql.CreatePriv,
			db:        v.Table.Schema.L,
			table:     v.Table.Name.L,
		})
		if v.ReferTable != nil {
			b.visitInfo = append(b.visitInfo, visitInfo{
				privilege: mysql.SelectPriv,
				db:        v.ReferTable.Schema.L,
				table:     v.ReferTable.Name.L,
			})
		}
	case *ast.DropDatabaseStmt:
		b.visitInfo = append(b.visitInfo, visitInfo{
			privilege: mysql.DropPriv,
			db:        v.Name,
		})
	case *ast.DropIndexStmt:
		b.visitInfo = append(b.visitInfo, visitInfo{
			privilege: mysql.IndexPriv,
			db:        v.Table.Schema.L,
			table:     v.Table.Name.L,
		})
	case *ast.DropTableStmt:
		for _, tableVal := range v.Tables {
			b.visitInfo = append(b.visitInfo, visitInfo{
				privilege: mysql.DropPriv,
				db:        tableVal.Schema.L,
				table:     tableVal.Name.L,
			})
		}
	case *ast.TruncateTableStmt:
		b.visitInfo = append(b.visitInfo, visitInfo{
			privilege: mysql.DeletePriv,
			db:        v.Table.Schema.L,
			table:     v.Table.Name.L,
		})
	case *ast.RenameTableStmt:
		b.visitInfo = append(b.visitInfo, visitInfo{
			privilege: mysql.AlterPriv,
			db:        v.OldTable.Schema.L,
			table:     v.OldTable.Name.L,
		})
		b.visitInfo = append(b.visitInfo, visitInfo{
			privilege: mysql.AlterPriv,
			db:        v.NewTable.Schema.L,
			table:     v.NewTable.Name.L,
		})
	}

	p := &DDL{Statement: node}
	return p
}

func (b *planBuilder) buildExplain(explain *ast.ExplainStmt) (Plan, error) {
	if show, ok := explain.Stmt.(*ast.ShowStmt); ok {
		return b.buildShow(show)
	}
	targetPlan, err := Optimize(b.ctx, explain.Stmt, b.is)
	if err != nil {
		return nil, errors.Trace(err)
	}

	pp, ok := targetPlan.(PhysicalPlan)
	if !ok {
		switch x := targetPlan.(type) {
		case *Delete:
			pp = x.SelectPlan
		case *Update:
			pp = x.SelectPlan
		case *Insert:
			if x.SelectPlan != nil {
				pp = x.SelectPlan
			}
		}
		if pp == nil {
			return nil, ErrUnsupportedType.GenByArgs(targetPlan)
		}
	}
	p := &Explain{StmtPlan: pp}
	switch strings.ToLower(explain.Format) {
	case ast.ExplainFormatROW:
		retFields := []string{"id", "count", "task", "operator info"}
		schema := expression.NewSchema(make([]*expression.Column, 0, len(retFields))...)
		for _, fieldName := range retFields {
			schema.Append(buildColumn("", fieldName, mysql.TypeString, mysql.MaxBlobWidth))
		}
		p.SetSchema(schema)
		p.explainedPlans = map[int]bool{}
		p.explainPlanInRowFormat(p.StmtPlan.(PhysicalPlan), "root", "", true)
	case ast.ExplainFormatDOT:
		retFields := []string{"dot contents"}
		schema := expression.NewSchema(make([]*expression.Column, 0, len(retFields))...)
		for _, fieldName := range retFields {
			schema.Append(buildColumn("", fieldName, mysql.TypeString, mysql.MaxBlobWidth))
		}
		p.SetSchema(schema)
		p.prepareDotInfo(p.StmtPlan.(PhysicalPlan))
	default:
		return nil, errors.Errorf("explain format '%s' is not supported now", explain.Format)
	}
	return p, nil
}

func buildShowProcedureSchema() *expression.Schema {
	tblName := "ROUTINES"
	schema := expression.NewSchema(make([]*expression.Column, 0, 11)...)
	schema.Append(buildColumn(tblName, "Db", mysql.TypeVarchar, 128))
	schema.Append(buildColumn(tblName, "Name", mysql.TypeVarchar, 128))
	schema.Append(buildColumn(tblName, "Type", mysql.TypeVarchar, 128))
	schema.Append(buildColumn(tblName, "Definer", mysql.TypeVarchar, 128))
	schema.Append(buildColumn(tblName, "Modified", mysql.TypeDatetime, 19))
	schema.Append(buildColumn(tblName, "Created", mysql.TypeDatetime, 19))
	schema.Append(buildColumn(tblName, "Security_type", mysql.TypeVarchar, 128))
	schema.Append(buildColumn(tblName, "Comment", mysql.TypeBlob, 196605))
	schema.Append(buildColumn(tblName, "character_set_client", mysql.TypeVarchar, 32))
	schema.Append(buildColumn(tblName, "collation_connection", mysql.TypeVarchar, 32))
	schema.Append(buildColumn(tblName, "Database Collation", mysql.TypeVarchar, 32))
	return schema
}

func buildShowTriggerSchema() *expression.Schema {
	tblName := "TRIGGERS"
	schema := expression.NewSchema(make([]*expression.Column, 0, 11)...)
	schema.Append(buildColumn(tblName, "Trigger", mysql.TypeVarchar, 128))
	schema.Append(buildColumn(tblName, "Event", mysql.TypeVarchar, 128))
	schema.Append(buildColumn(tblName, "Table", mysql.TypeVarchar, 128))
	schema.Append(buildColumn(tblName, "Statement", mysql.TypeBlob, 196605))
	schema.Append(buildColumn(tblName, "Timing", mysql.TypeVarchar, 128))
	schema.Append(buildColumn(tblName, "Created", mysql.TypeDatetime, 19))
	schema.Append(buildColumn(tblName, "sql_mode", mysql.TypeBlob, 8192))
	schema.Append(buildColumn(tblName, "Definer", mysql.TypeVarchar, 128))
	schema.Append(buildColumn(tblName, "character_set_client", mysql.TypeVarchar, 32))
	schema.Append(buildColumn(tblName, "collation_connection", mysql.TypeVarchar, 32))
	schema.Append(buildColumn(tblName, "Database Collation", mysql.TypeVarchar, 32))
	return schema
}

func buildShowEventsSchema() *expression.Schema {
	tblName := "EVENTS"
	schema := expression.NewSchema(make([]*expression.Column, 0, 15)...)
	schema.Append(buildColumn(tblName, "Db", mysql.TypeVarchar, 128))
	schema.Append(buildColumn(tblName, "Name", mysql.TypeVarchar, 128))
	schema.Append(buildColumn(tblName, "Time zone", mysql.TypeVarchar, 32))
	schema.Append(buildColumn(tblName, "Definer", mysql.TypeVarchar, 128))
	schema.Append(buildColumn(tblName, "Type", mysql.TypeVarchar, 128))
	schema.Append(buildColumn(tblName, "Execute At", mysql.TypeDatetime, 19))
	schema.Append(buildColumn(tblName, "Interval Value", mysql.TypeVarchar, 128))
	schema.Append(buildColumn(tblName, "Interval Field", mysql.TypeVarchar, 128))
	schema.Append(buildColumn(tblName, "Starts", mysql.TypeDatetime, 19))
	schema.Append(buildColumn(tblName, "Ends", mysql.TypeDatetime, 19))
	schema.Append(buildColumn(tblName, "Status", mysql.TypeVarchar, 32))
	schema.Append(buildColumn(tblName, "Originator", mysql.TypeInt24, 4))
	schema.Append(buildColumn(tblName, "character_set_client", mysql.TypeVarchar, 32))
	schema.Append(buildColumn(tblName, "collation_connection", mysql.TypeVarchar, 32))
	schema.Append(buildColumn(tblName, "Database Collation", mysql.TypeVarchar, 32))
	return schema
}

func buildShowWarningsSchema() *expression.Schema {
	tblName := "WARNINGS"
	schema := expression.NewSchema(make([]*expression.Column, 0, 3)...)
	schema.Append(buildColumn(tblName, "Level", mysql.TypeVarchar, 64))
	schema.Append(buildColumn(tblName, "Code", mysql.TypeLong, 19))
	schema.Append(buildColumn(tblName, "Message", mysql.TypeVarchar, 64))
	return schema
}

// buildShowSchema builds column info for ShowStmt including column name and type.
func buildShowSchema(s *ast.ShowStmt) (schema *expression.Schema) {
	var names []string
	var ftypes []byte
	switch s.Tp {
	case ast.ShowEngines:
		names = []string{"Engine", "Support", "Comment", "Transactions", "XA", "Savepoints"}
	case ast.ShowDatabases:
		names = []string{"Database"}
	case ast.ShowTables:
		names = []string{fmt.Sprintf("Tables_in_%s", s.DBName)}
		if s.Full {
			names = append(names, "Table_type")
		}
	case ast.ShowTableStatus:
		names = []string{"Name", "Engine", "Version", "Row_format", "Rows", "Avg_row_length",
			"Data_length", "Max_data_length", "Index_length", "Data_free", "Auto_increment",
			"Create_time", "Update_time", "Check_time", "Collation", "Checksum",
			"Create_options", "Comment"}
		ftypes = []byte{mysql.TypeVarchar, mysql.TypeVarchar, mysql.TypeLonglong, mysql.TypeVarchar, mysql.TypeLonglong, mysql.TypeLonglong,
			mysql.TypeLonglong, mysql.TypeLonglong, mysql.TypeLonglong, mysql.TypeLonglong, mysql.TypeLonglong,
			mysql.TypeVarchar, mysql.TypeDatetime, mysql.TypeDatetime, mysql.TypeVarchar, mysql.TypeVarchar,
			mysql.TypeVarchar, mysql.TypeVarchar}
	case ast.ShowColumns:
		names = table.ColDescFieldNames(s.Full)
	case ast.ShowWarnings, ast.ShowErrors:
		names = []string{"Level", "Code", "Message"}
		ftypes = []byte{mysql.TypeVarchar, mysql.TypeLong, mysql.TypeVarchar}
	case ast.ShowCharset:
		names = []string{"Charset", "Description", "Default collation", "Maxlen"}
		ftypes = []byte{mysql.TypeVarchar, mysql.TypeVarchar, mysql.TypeVarchar, mysql.TypeLonglong}
	case ast.ShowVariables, ast.ShowStatus:
		names = []string{"Variable_name", "Value"}
	case ast.ShowCollation:
		names = []string{"Collation", "Charset", "Id", "Default", "Compiled", "Sortlen"}
		ftypes = []byte{mysql.TypeVarchar, mysql.TypeVarchar, mysql.TypeLonglong,
			mysql.TypeVarchar, mysql.TypeVarchar, mysql.TypeLonglong}
	case ast.ShowCreateTable:
		names = []string{"Table", "Create Table"}
	case ast.ShowCreateDatabase:
		names = []string{"Database", "Create Database"}
	case ast.ShowGrants:
		names = []string{fmt.Sprintf("Grants for %s", s.User)}
	case ast.ShowIndex:
		names = []string{"Table", "Non_unique", "Key_name", "Seq_in_index",
			"Column_name", "Collation", "Cardinality", "Sub_part", "Packed",
			"Null", "Index_type", "Comment", "Index_comment"}
		ftypes = []byte{mysql.TypeVarchar, mysql.TypeLonglong, mysql.TypeVarchar, mysql.TypeLonglong,
			mysql.TypeVarchar, mysql.TypeVarchar, mysql.TypeLonglong, mysql.TypeLonglong,
			mysql.TypeVarchar, mysql.TypeVarchar, mysql.TypeVarchar, mysql.TypeVarchar, mysql.TypeVarchar}
	case ast.ShowPlugins:
		names = []string{"Name", "Status", "Type", "Library", "License"}
		ftypes = []byte{
			mysql.TypeVarchar, mysql.TypeVarchar, mysql.TypeVarchar, mysql.TypeVarchar, mysql.TypeVarchar,
		}
	case ast.ShowProcessList:
		names = []string{"Id", "User", "Host", "db", "Command", "Time", "State", "Info", "Mem"}
		ftypes = []byte{mysql.TypeLonglong, mysql.TypeVarchar, mysql.TypeVarchar,
			mysql.TypeVarchar, mysql.TypeVarchar, mysql.TypeLong, mysql.TypeVarchar, mysql.TypeString, mysql.TypeLonglong}
	case ast.ShowStatsMeta:
		names = []string{"Db_name", "Table_name", "Update_time", "Modify_count", "Row_count"}
		ftypes = []byte{mysql.TypeVarchar, mysql.TypeVarchar, mysql.TypeDatetime, mysql.TypeLonglong, mysql.TypeLonglong}
	case ast.ShowStatsHistograms:
		names = []string{"Db_name", "Table_name", "Column_name", "Is_index", "Update_time", "Distinct_count", "Null_count", "Avg_col_size"}
		ftypes = []byte{mysql.TypeVarchar, mysql.TypeVarchar, mysql.TypeVarchar, mysql.TypeTiny, mysql.TypeDatetime,
			mysql.TypeLonglong, mysql.TypeLonglong, mysql.TypeDouble}
	case ast.ShowStatsBuckets:
		names = []string{"Db_name", "Table_name", "Column_name", "Is_index", "Bucket_id", "Count",
			"Repeats", "Lower_Bound", "Upper_Bound"}
		ftypes = []byte{mysql.TypeVarchar, mysql.TypeVarchar, mysql.TypeVarchar, mysql.TypeTiny, mysql.TypeLonglong,
			mysql.TypeLonglong, mysql.TypeLonglong, mysql.TypeVarchar, mysql.TypeVarchar}
	case ast.ShowStatsHealthy:
		names = []string{"Db_name", "Table_name", "Healthy"}
		ftypes = []byte{mysql.TypeVarchar, mysql.TypeVarchar, mysql.TypeLonglong}
	case ast.ShowProfiles: // ShowProfiles is deprecated.
		names = []string{"Query_ID", "Duration", "Query"}
		ftypes = []byte{mysql.TypeLong, mysql.TypeDouble, mysql.TypeVarchar}
	case ast.ShowMasterStatus:
		names = []string{"File", "UniqueID", "Binlog_Do_DB", "Binlog_Ignore_DB", "Executed_Gtid_Set"}
		ftypes = []byte{mysql.TypeVarchar, mysql.TypeLonglong, mysql.TypeVarchar, mysql.TypeVarchar, mysql.TypeVarchar}
	case ast.ShowPrivileges:
		names = []string{"Privilege", "Context", "Comment"}
		ftypes = []byte{mysql.TypeVarchar, mysql.TypeVarchar, mysql.TypeVarchar}
	}

	schema = expression.NewSchema(make([]*expression.Column, 0, len(names))...)
	for i := range names {
		col := &expression.Column{
			ColName: model.NewCIStr(names[i]),
		}
		// User varchar as the default return column type.
		tp := mysql.TypeVarchar
		if len(ftypes) != 0 && ftypes[i] != mysql.TypeUnspecified {
			tp = ftypes[i]
		}
		fieldType := types.NewFieldType(tp)
		fieldType.Flen, fieldType.Decimal = mysql.GetDefaultFieldLengthAndDecimal(tp)
		fieldType.Charset, fieldType.Collate = types.DefaultCharsetForType(tp)
		col.RetType = fieldType
		schema.Append(col)
	}
	return schema
}

func buildChecksumTableSchema() *expression.Schema {
	schema := expression.NewSchema(make([]*expression.Column, 0, 5)...)
	schema.Append(buildColumn("", "Db_name", mysql.TypeVarchar, 128))
	schema.Append(buildColumn("", "Table_name", mysql.TypeVarchar, 128))
	schema.Append(buildColumn("", "Checksum_crc64_xor", mysql.TypeLonglong, 22))
	schema.Append(buildColumn("", "Total_kvs", mysql.TypeLonglong, 22))
	schema.Append(buildColumn("", "Total_bytes", mysql.TypeLonglong, 22))
	return schema
}<|MERGE_RESOLUTION|>--- conflicted
+++ resolved
@@ -441,10 +441,13 @@
 
 func (b *planBuilder) buildAdmin(as *ast.AdminStmt) (Plan, error) {
 	var ret Plan
-
+	var err error
 	switch as.Tp {
 	case ast.AdminCheckTable:
-		ret = b.buildAdminCheckTable(as)
+		ret, err = b.buildAdminCheckTable(as)
+		if err != nil {
+			return ret, errors.Trace(err)
+		}
 	case ast.AdminCheckIndex:
 		dbName := as.Tables[0].Schema
 		readerPlan, err := b.buildCheckIndex(dbName, as)
@@ -500,8 +503,7 @@
 	return ret, nil
 }
 
-<<<<<<< HEAD
-func (b *planBuilder) buildAdminCheckTable(as *ast.AdminStmt) *CheckTable {
+func (b *planBuilder) buildAdminCheckTable(as *ast.AdminStmt) (*CheckTable, error) {
 	p := &CheckTable{Tables: as.Tables}
 	p.GenExprs = make(map[string]expression.Expression)
 
@@ -511,8 +513,7 @@
 		schema := expression.TableInfo2SchemaWithDBName(b.ctx, tbl.Schema, tableInfo)
 		table, ok := b.is.TableByID(tableInfo.ID)
 		if !ok {
-			b.err = infoschema.ErrTableNotExists.GenByArgs(tbl.DBInfo.Name.O, tableInfo.Name.O)
-			return nil
+			return nil, infoschema.ErrTableNotExists.GenByArgs(tbl.DBInfo.Name.O, tableInfo.Name.O)
 		}
 
 		mockTablePlan.SetSchema(schema)
@@ -528,27 +529,22 @@
 
 			colExpr, _, err := mockTablePlan.findColumn(columnName)
 			if err != nil {
-				b.err = errors.Trace(err)
-				return p
+				return nil, errors.Trace(err)
 			}
 
 			expr, _, err := b.rewrite(column.GeneratedExpr, mockTablePlan, nil, true)
 			if err != nil {
-				b.err = errors.Trace(err)
-				return p
+				return nil, errors.Trace(err)
 			}
 			expr = expression.BuildCastFunction(b.ctx, expr, colExpr.GetType())
 			genColumnName := model.GetTableColumnID(tableInfo, column.ColumnInfo)
 			p.GenExprs[genColumnName] = expr
 		}
 	}
-	return p
-}
-
-func (b *planBuilder) buildCheckIndexSchema(tn *ast.TableName, indexName string) *expression.Schema {
-=======
+	return p, nil
+}
+
 func (b *planBuilder) buildCheckIndexSchema(tn *ast.TableName, indexName string) (*expression.Schema, error) {
->>>>>>> 1dc41d8b
 	schema := expression.NewSchema()
 	indexName = strings.ToLower(indexName)
 	indicesInfo := tn.TableInfo.Indices
