--- conflicted
+++ resolved
@@ -25,7 +25,7 @@
 
 	"github.com/pingcap/errors"
 	"github.com/pingcap/parser/mysql"
-	"github.com/pingcap/tidb/planner/codec"
+	planCodec "github.com/pingcap/tidb/planner/codec"
 	"github.com/pingcap/tidb/sessionctx"
 	"github.com/pingcap/tidb/tablecodec"
 	"github.com/pingcap/tidb/types"
@@ -50,11 +50,8 @@
 	_ functionClass = &rowCountFunctionClass{}
 	_ functionClass = &tidbVersionFunctionClass{}
 	_ functionClass = &tidbIsDDLOwnerFunctionClass{}
-<<<<<<< HEAD
 	_ functionClass = &tidbDecodePlanFunctionClass{}
-=======
 	_ functionClass = &tidbDecodeKeyFunctionClass{}
->>>>>>> b53a71f1
 )
 
 var (
@@ -602,35 +599,15 @@
 	return res, false, nil
 }
 
-<<<<<<< HEAD
-type tidbDecodePlanFunctionClass struct {
-	baseFunctionClass
-}
-
-func (c *tidbDecodePlanFunctionClass) getFunction(ctx sessionctx.Context, args []Expression) (builtinFunc, error) {
-=======
 type tidbDecodeKeyFunctionClass struct {
 	baseFunctionClass
 }
 
 func (c *tidbDecodeKeyFunctionClass) getFunction(ctx sessionctx.Context, args []Expression) (builtinFunc, error) {
->>>>>>> b53a71f1
 	if err := c.verifyArgs(args); err != nil {
 		return nil, err
 	}
 	bf := newBaseBuiltinFuncWithTp(ctx, args, types.ETString, types.ETString)
-<<<<<<< HEAD
-	sig := &builtinTiDBDecodePlanSig{bf}
-	return sig, nil
-}
-
-type builtinTiDBDecodePlanSig struct {
-	baseBuiltinFunc
-}
-
-func (b *builtinTiDBDecodePlanSig) Clone() builtinFunc {
-	newSig := &builtinTiDBDecodePlanSig{}
-=======
 	sig := &builtinTiDBDecodeKeySig{bf}
 	return sig, nil
 }
@@ -641,21 +618,11 @@
 
 func (b *builtinTiDBDecodeKeySig) Clone() builtinFunc {
 	newSig := &builtinTiDBDecodeKeySig{}
->>>>>>> b53a71f1
 	newSig.cloneFrom(&b.baseBuiltinFunc)
 	return newSig
 }
 
 // evalInt evals a builtinTiDBIsDDLOwnerSig.
-<<<<<<< HEAD
-func (b *builtinTiDBDecodePlanSig) evalString(row chunk.Row) (string, bool, error) {
-	planString, isNull, err := b.args[0].EvalString(b.ctx, row)
-	if isNull || err != nil {
-		return "", isNull, err
-	}
-	planTree, err := codec.DecodePlan(planString)
-	return planTree, false, err
-=======
 func (b *builtinTiDBDecodeKeySig) evalString(row chunk.Row) (string, bool, error) {
 	s, isNull, err := b.args[0].EvalString(b.ctx, row)
 	if isNull || err != nil {
@@ -690,5 +657,37 @@
 	// TODO: try to decode other type key.
 	ctx.GetSessionVars().StmtCtx.AppendWarning(errors.Errorf("invalid record/index key: %X", key))
 	return s
->>>>>>> b53a71f1
+}
+
+type tidbDecodePlanFunctionClass struct {
+	baseFunctionClass
+}
+
+func (c *tidbDecodePlanFunctionClass) getFunction(ctx sessionctx.Context, args []Expression) (builtinFunc, error) {
+	if err := c.verifyArgs(args); err != nil {
+		return nil, err
+	}
+	bf := newBaseBuiltinFuncWithTp(ctx, args, types.ETString, types.ETString)
+	sig := &builtinTiDBDecodePlanSig{bf}
+	return sig, nil
+}
+
+type builtinTiDBDecodePlanSig struct {
+	baseBuiltinFunc
+}
+
+func (b *builtinTiDBDecodePlanSig) Clone() builtinFunc {
+	newSig := &builtinTiDBDecodePlanSig{}
+	newSig.cloneFrom(&b.baseBuiltinFunc)
+	return newSig
+}
+
+// evalInt evals a builtinTiDBIsDDLOwnerSig.
+func (b *builtinTiDBDecodePlanSig) evalString(row chunk.Row) (string, bool, error) {
+	planString, isNull, err := b.args[0].EvalString(b.ctx, row)
+	if isNull || err != nil {
+		return "", isNull, err
+	}
+	planTree, err := planCodec.DecodePlan(planString)
+	return planTree, false, err
 }