// Copyright 2016 PingCAP, Inc.
//
// Licensed under the Apache License, Version 2.0 (the "License");
// you may not use this file except in compliance with the License.
// You may obtain a copy of the License at
//
//     http://www.apache.org/licenses/LICENSE-2.0
//
// Unless required by applicable law or agreed to in writing, software
// distributed under the License is distributed on an "AS IS" BASIS,
// See the License for the specific language governing permissions and
// limitations under the License.

package tablecodec

import (
	"encoding/binary"
	"math"
	"time"

	"github.com/pingcap/errors"
	"github.com/pingcap/parser/mysql"
	"github.com/pingcap/parser/terror"
	"github.com/pingcap/tidb/kv"
	"github.com/pingcap/tidb/sessionctx/stmtctx"
	"github.com/pingcap/tidb/types"
	"github.com/pingcap/tidb/util/codec"
)

var (
	errInvalidKey         = terror.ClassXEval.New(codeInvalidKey, "invalid key")
	errInvalidRecordKey   = terror.ClassXEval.New(codeInvalidRecordKey, "invalid record key")
	errInvalidIndexKey    = terror.ClassXEval.New(codeInvalidIndexKey, "invalid index key")
	errInvalidColumnCount = terror.ClassXEval.New(codeInvalidColumnCount, "invalid column count")
)

var (
	tablePrefix     = []byte{'t'}
	recordPrefixSep = []byte("_r")
	indexPrefixSep  = []byte("_i")
)

const (
	idLen                 = 8
	prefixLen             = 1 + idLen /*tableID*/ + 2
	recordRowKeyLen       = prefixLen + idLen /*handle*/
	tablePrefixLength     = 1
	recordPrefixSepLength = 2
)

// TableSplitKeyLen is the length of key 't{table_id}' which is used for table split.
const TableSplitKeyLen = 1 + idLen

// TablePrefix returns table's prefix 't'.
func TablePrefix() []byte {
	return tablePrefix
}

// EncodeRowKey encodes the table id and record handle into a kv.Key
func EncodeRowKey(tableID int64, encodedHandle []byte) kv.Key {
	buf := make([]byte, 0, recordRowKeyLen)
	buf = appendTableRecordPrefix(buf, tableID)
	buf = append(buf, encodedHandle...)
	return buf
}

// EncodeRowKeyWithHandle encodes the table id, row handle into a kv.Key
func EncodeRowKeyWithHandle(tableID int64, handle int64) kv.Key {
	buf := make([]byte, 0, recordRowKeyLen)
	buf = appendTableRecordPrefix(buf, tableID)
	buf = codec.EncodeInt(buf, handle)
	return buf
}

// CutRowKeyPrefix cuts the row key prefix.
func CutRowKeyPrefix(key kv.Key) []byte {
	return key[prefixLen:]
}

// EncodeRecordKey encodes the recordPrefix, row handle into a kv.Key.
func EncodeRecordKey(recordPrefix kv.Key, h int64) kv.Key {
	buf := make([]byte, 0, len(recordPrefix)+idLen)
	buf = append(buf, recordPrefix...)
	buf = codec.EncodeInt(buf, h)
	return buf
}

func hasTablePrefix(key kv.Key) bool {
	return key[0] == tablePrefix[0]
}

func hasRecordPrefixSep(key kv.Key) bool {
	return key[0] == recordPrefixSep[0] && key[1] == recordPrefixSep[1]
}

// DecodeRecordKey decodes the key and gets the tableID, handle.
func DecodeRecordKey(key kv.Key) (tableID int64, handle int64, err error) {
	if len(key) <= prefixLen {
		return 0, 0, errInvalidRecordKey.GenWithStack("invalid record key - %q", key)
	}

	k := key
	if !hasTablePrefix(key) {
		return 0, 0, errInvalidRecordKey.GenWithStack("invalid record key - %q", k)
	}

	key = key[tablePrefixLength:]
	key, tableID, err = codec.DecodeInt(key)
	if err != nil {
		return 0, 0, errors.Trace(err)
	}

	if !hasRecordPrefixSep(key) {
		return 0, 0, errInvalidRecordKey.GenWithStack("invalid record key - %q", k)
	}

	key = key[recordPrefixSepLength:]
	key, handle, err = codec.DecodeInt(key)
	if err != nil {
		return 0, 0, errors.Trace(err)
	}
	return
}

// DecodeIndexKey decodes the key and gets the tableID, indexID, indexValues.
func DecodeIndexKey(key kv.Key) (tableID int64, indexID int64, indexValues []string, err error) {
	k := key

	tableID, indexID, isRecord, err := DecodeKeyHead(key)
	if err != nil {
		return 0, 0, nil, errors.Trace(err)
	}
	if isRecord {
		return 0, 0, nil, errInvalidIndexKey.GenWithStack("invalid index key - %q", k)
	}
	key = key[prefixLen+idLen:]

	for len(key) > 0 {
		// FIXME: Without the schema information, we can only decode the raw kind of
		// the column. For instance, MysqlTime is internally saved as uint64.
		remain, d, e := codec.DecodeOne(key)
		if e != nil {
			return 0, 0, nil, errInvalidIndexKey.GenWithStack("invalid index key - %q %v", k, e)
		}
		str, e1 := d.ToString()
		if e1 != nil {
			return 0, 0, nil, errInvalidIndexKey.GenWithStack("invalid index key - %q %v", k, e1)
		}
		indexValues = append(indexValues, str)
		key = remain
	}
	return
}

// DecodeKeyHead decodes the key's head and gets the tableID, indexID. isRecordKey is true when is a record key.
func DecodeKeyHead(key kv.Key) (tableID int64, indexID int64, isRecordKey bool, err error) {
	isRecordKey = false
	k := key
	if !key.HasPrefix(tablePrefix) {
		err = errInvalidKey.GenWithStack("invalid key - %q", k)
		return
	}

	key = key[len(tablePrefix):]
	key, tableID, err = codec.DecodeInt(key)
	if err != nil {
		err = errors.Trace(err)
		return
	}

	if key.HasPrefix(recordPrefixSep) {
		isRecordKey = true
		return
	}
	if !key.HasPrefix(indexPrefixSep) {
		err = errInvalidKey.GenWithStack("invalid key - %q", k)
		return
	}

	key = key[len(indexPrefixSep):]

	key, indexID, err = codec.DecodeInt(key)
	if err != nil {
		err = errors.Trace(err)
		return
	}
	return
}

// DecodeTableID decodes the table ID of the key, if the key is not table key, returns 0.
func DecodeTableID(key kv.Key) int64 {
	if !key.HasPrefix(tablePrefix) {
		return 0
	}
	key = key[len(tablePrefix):]
	_, tableID, err := codec.DecodeInt(key)
	// TODO: return error.
	terror.Log(errors.Trace(err))
	return tableID
}

// DecodeRowKey decodes the key and gets the handle.
func DecodeRowKey(key kv.Key) (int64, error) {
	if len(key) != recordRowKeyLen || !hasTablePrefix(key) || !hasRecordPrefixSep(key[prefixLen-2:]) {
		return 0, errInvalidKey.GenWithStack("invalid key - %q", key)
	}
	u := binary.BigEndian.Uint64(key[prefixLen:])
	return codec.DecodeCmpUintToInt(u), nil
}

// EncodeValue encodes a go value to bytes.
func EncodeValue(sc *stmtctx.StatementContext, b []byte, raw types.Datum) ([]byte, error) {
	var v types.Datum
	err := flatten(sc, raw, &v)
	if err != nil {
		return nil, err
	}
	return codec.EncodeValue(sc, b, v)
}

// EncodeRow encode row data and column ids into a slice of byte.
// Row layout: colID1, value1, colID2, value2, .....
// valBuf and values pass by caller, for reducing EncodeRow allocates temporary bufs. If you pass valBuf and values as nil,
// EncodeRow will allocate it.
func EncodeRow(sc *stmtctx.StatementContext, row []types.Datum, colIDs []int64, valBuf []byte, values []types.Datum) ([]byte, error) {
	var err error
	values, err = getEncodeRowValues(sc, row, colIDs, values)
	if err != nil {
		return nil, err
	}
	valBuf = valBuf[:0]
	if len(values) == 0 {
		// We could not set nil value into kv.
		return []byte{codec.NilFlag}, nil
	}
	return codec.EncodeValue(sc, valBuf, values...)
}

func getEncodeRowValues(sc *stmtctx.StatementContext, row []types.Datum, colIDs []int64, values []types.Datum) ([]types.Datum, error) {
	if len(row) != len(colIDs) {
		return nil, errors.Errorf("EncodeRow error: data and columnID count not match %d vs %d", len(row), len(colIDs))
	}
	if values == nil {
		values = make([]types.Datum, len(row)*2)
	}
	for i, c := range row {
		id := colIDs[i]
		values[2*i].SetInt64(id)
		err := flatten(sc, c, &values[2*i+1])
		if err != nil {
			return valBuf, errors.Trace(err)
		}
	}
	return values, nil
}

func EncodeRowWithColSizeMap(sc *stmtctx.StatementContext, row []types.Datum, colIDs []int64, valBuf []byte, values []types.Datum) ([]byte, map[int64]int64, error) {
	var err error
	values, err = getEncodeRowValues(sc, row, colIDs, values)
	if err != nil {
		return nil, nil, err
	}
	valBuf = valBuf[:0]
	colSize := make(map[int64]int64, len(colIDs))
	if len(values) == 0 {
		// We could not set nil value into kv.
<<<<<<< HEAD
		return []byte{codec.NilFlag}, colSize, nil
=======
		return append(valBuf, codec.NilFlag), nil
>>>>>>> 0668cae6
	}
	lastLen := 0
	var colID int64
	for i, v := range values {
		valBuf, err = codec.EncodeValue(sc, valBuf, v)
		if err != nil {
			return valBuf, colSize, errors.Trace(err)
		}
		if i%2 == 0 {
			colID = v.GetInt64()
		} else {
			colSize[colID] = int64(len(valBuf) - lastLen - 1)
		}
		lastLen = len(valBuf)
	}
	return valBuf, colSize, errors.Trace(err)
}

func flatten(sc *stmtctx.StatementContext, data types.Datum, ret *types.Datum) error {
	switch data.Kind() {
	case types.KindMysqlTime:
		// for mysql datetime, timestamp and date type
		t := data.GetMysqlTime()
		if t.Type == mysql.TypeTimestamp && sc.TimeZone != time.UTC {
			err := t.ConvertTimeZone(sc.TimeZone, time.UTC)
			if err != nil {
				return errors.Trace(err)
			}
		}
		v, err := t.ToPackedUint()
		ret.SetUint64(v)
		return errors.Trace(err)
	case types.KindMysqlDuration:
		// for mysql time type
		ret.SetInt64(int64(data.GetMysqlDuration().Duration))
		return nil
	case types.KindMysqlEnum:
		ret.SetUint64(data.GetMysqlEnum().Value)
		return nil
	case types.KindMysqlSet:
		ret.SetUint64(data.GetMysqlSet().Value)
		return nil
	case types.KindBinaryLiteral, types.KindMysqlBit:
		// We don't need to handle errors here since the literal is ensured to be able to store in uint64 in convertToMysqlBit.
		val, err := data.GetBinaryLiteral().ToInt(sc)
		if err != nil {
			return errors.Trace(err)
		}
		ret.SetUint64(val)
		return nil
	default:
		*ret = data
		return nil
	}
}

// DecodeColumnValue decodes data to a Datum according to the column info.
func DecodeColumnValue(data []byte, ft *types.FieldType, loc *time.Location) (types.Datum, error) {
	_, d, err := codec.DecodeOne(data)
	if err != nil {
		return types.Datum{}, errors.Trace(err)
	}
	colDatum, err := unflatten(d, ft, loc)
	if err != nil {
		return types.Datum{}, errors.Trace(err)
	}
	return colDatum, nil
}

// DecodeRowWithMap decodes a byte slice into datums with a existing row map.
// Row layout: colID1, value1, colID2, value2, .....
func DecodeRowWithMap(b []byte, cols map[int64]*types.FieldType, loc *time.Location, row map[int64]types.Datum) (map[int64]types.Datum, error) {
	if row == nil {
		row = make(map[int64]types.Datum, len(cols))
	}
	if b == nil {
		return row, nil
	}
	if len(b) == 1 && b[0] == codec.NilFlag {
		return row, nil
	}
	cnt := 0
	var (
		data []byte
		err  error
	)
	for len(b) > 0 {
		// Get col id.
		data, b, err = codec.CutOne(b)
		if err != nil {
			return nil, errors.Trace(err)
		}
		_, cid, err := codec.DecodeOne(data)
		if err != nil {
			return nil, errors.Trace(err)
		}
		// Get col value.
		data, b, err = codec.CutOne(b)
		if err != nil {
			return nil, errors.Trace(err)
		}
		id := cid.GetInt64()
		ft, ok := cols[id]
		if ok {
			_, v, err := codec.DecodeOne(data)
			if err != nil {
				return nil, errors.Trace(err)
			}
			v, err = unflatten(v, ft, loc)
			if err != nil {
				return nil, errors.Trace(err)
			}
			row[id] = v
			cnt++
			if cnt == len(cols) {
				// Get enough data.
				break
			}
		}
	}
	return row, nil
}

// DecodeRow decodes a byte slice into datums.
// Row layout: colID1, value1, colID2, value2, .....
func DecodeRow(b []byte, cols map[int64]*types.FieldType, loc *time.Location) (map[int64]types.Datum, error) {
	return DecodeRowWithMap(b, cols, loc, nil)
}

// CutRowNew cuts encoded row into byte slices and return columns' byte slice.
// Row layout: colID1, value1, colID2, value2, .....
func CutRowNew(data []byte, colIDs map[int64]int) ([][]byte, error) {
	if data == nil {
		return nil, nil
	}
	if len(data) == 1 && data[0] == codec.NilFlag {
		return nil, nil
	}

	var (
		cnt int
		b   []byte
		err error
		cid int64
	)
	row := make([][]byte, len(colIDs))
	for len(data) > 0 && cnt < len(colIDs) {
		// Get col id.
		data, cid, err = codec.CutColumnID(data)
		if err != nil {
			return nil, errors.Trace(err)
		}

		// Get col value.
		b, data, err = codec.CutOne(data)
		if err != nil {
			return nil, errors.Trace(err)
		}

		offset, ok := colIDs[cid]
		if ok {
			row[offset] = b
			cnt++
		}
	}
	return row, nil
}

// UnflattenDatums converts raw datums to column datums.
func UnflattenDatums(datums []types.Datum, fts []*types.FieldType, loc *time.Location) ([]types.Datum, error) {
	for i, datum := range datums {
		ft := fts[i]
		uDatum, err := unflatten(datum, ft, loc)
		if err != nil {
			return datums, errors.Trace(err)
		}
		datums[i] = uDatum
	}
	return datums, nil
}

// unflatten converts a raw datum to a column datum.
func unflatten(datum types.Datum, ft *types.FieldType, loc *time.Location) (types.Datum, error) {
	if datum.IsNull() {
		return datum, nil
	}
	switch ft.Tp {
	case mysql.TypeFloat:
		datum.SetFloat32(float32(datum.GetFloat64()))
		return datum, nil
	case mysql.TypeTiny, mysql.TypeShort, mysql.TypeYear, mysql.TypeInt24,
		mysql.TypeLong, mysql.TypeLonglong, mysql.TypeDouble, mysql.TypeTinyBlob,
		mysql.TypeMediumBlob, mysql.TypeBlob, mysql.TypeLongBlob, mysql.TypeVarchar,
		mysql.TypeString:
		return datum, nil
	case mysql.TypeDate, mysql.TypeDatetime, mysql.TypeTimestamp:
		var t types.Time
		t.Type = ft.Tp
		t.Fsp = ft.Decimal
		var err error
		err = t.FromPackedUint(datum.GetUint64())
		if err != nil {
			return datum, errors.Trace(err)
		}
		if ft.Tp == mysql.TypeTimestamp && !t.IsZero() {
			err = t.ConvertTimeZone(time.UTC, loc)
			if err != nil {
				return datum, errors.Trace(err)
			}
		}
		datum.SetUint64(0)
		datum.SetMysqlTime(t)
		return datum, nil
	case mysql.TypeDuration: //duration should read fsp from column meta data
		dur := types.Duration{Duration: time.Duration(datum.GetInt64()), Fsp: ft.Decimal}
		datum.SetValue(dur)
		return datum, nil
	case mysql.TypeEnum:
		// ignore error deliberately, to read empty enum value.
		enum, err := types.ParseEnumValue(ft.Elems, datum.GetUint64())
		if err != nil {
			enum = types.Enum{}
		}
		datum.SetValue(enum)
		return datum, nil
	case mysql.TypeSet:
		set, err := types.ParseSetValue(ft.Elems, datum.GetUint64())
		if err != nil {
			return datum, errors.Trace(err)
		}
		datum.SetValue(set)
		return datum, nil
	case mysql.TypeBit:
		val := datum.GetUint64()
		byteSize := (ft.Flen + 7) >> 3
		datum.SetUint64(0)
		datum.SetMysqlBit(types.NewBinaryLiteralFromUint(val, byteSize))
	}
	return datum, nil
}

// EncodeIndexSeekKey encodes an index value to kv.Key.
func EncodeIndexSeekKey(tableID int64, idxID int64, encodedValue []byte) kv.Key {
	key := make([]byte, 0, prefixLen+len(encodedValue))
	key = appendTableIndexPrefix(key, tableID)
	key = codec.EncodeInt(key, idxID)
	key = append(key, encodedValue...)
	return key
}

// CutIndexKey cuts encoded index key into colIDs to bytes slices map.
// The returned value b is the remaining bytes of the key which would be empty if it is unique index or handle data
// if it is non-unique index.
func CutIndexKey(key kv.Key, colIDs []int64) (values map[int64][]byte, b []byte, err error) {
	b = key[prefixLen+idLen:]
	values = make(map[int64][]byte)
	for _, id := range colIDs {
		var val []byte
		val, b, err = codec.CutOne(b)
		if err != nil {
			return nil, nil, errors.Trace(err)
		}
		values[id] = val
	}
	return
}

// CutIndexPrefix cuts the index prefix.
func CutIndexPrefix(key kv.Key) []byte {
	return key[prefixLen+idLen:]
}

// CutIndexKeyNew cuts encoded index key into colIDs to bytes slices.
// The returned value b is the remaining bytes of the key which would be empty if it is unique index or handle data
// if it is non-unique index.
func CutIndexKeyNew(key kv.Key, length int) (values [][]byte, b []byte, err error) {
	b = key[prefixLen+idLen:]
	values = make([][]byte, 0, length)
	for i := 0; i < length; i++ {
		var val []byte
		val, b, err = codec.CutOne(b)
		if err != nil {
			return nil, nil, errors.Trace(err)
		}
		values = append(values, val)
	}
	return
}

// EncodeTableIndexPrefix encodes index prefix with tableID and idxID.
func EncodeTableIndexPrefix(tableID, idxID int64) kv.Key {
	key := make([]byte, 0, prefixLen)
	key = appendTableIndexPrefix(key, tableID)
	key = codec.EncodeInt(key, idxID)
	return key
}

// EncodeTablePrefix encodes table prefix with table ID.
func EncodeTablePrefix(tableID int64) kv.Key {
	var key kv.Key
	key = append(key, tablePrefix...)
	key = codec.EncodeInt(key, tableID)
	return key
}

// appendTableRecordPrefix appends table record prefix  "t[tableID]_r".
func appendTableRecordPrefix(buf []byte, tableID int64) []byte {
	buf = append(buf, tablePrefix...)
	buf = codec.EncodeInt(buf, tableID)
	buf = append(buf, recordPrefixSep...)
	return buf
}

// appendTableIndexPrefix appends table index prefix  "t[tableID]_i".
func appendTableIndexPrefix(buf []byte, tableID int64) []byte {
	buf = append(buf, tablePrefix...)
	buf = codec.EncodeInt(buf, tableID)
	buf = append(buf, indexPrefixSep...)
	return buf
}

// ReplaceRecordKeyTableID replace the tableID in the recordKey buf.
func ReplaceRecordKeyTableID(buf []byte, tableID int64) []byte {
	if len(buf) < len(tablePrefix)+8 {
		return buf
	}

	u := codec.EncodeIntToCmpUint(tableID)
	binary.BigEndian.PutUint64(buf[len(tablePrefix):], u)
	return buf
}

// GenTableRecordPrefix composes record prefix with tableID: "t[tableID]_r".
func GenTableRecordPrefix(tableID int64) kv.Key {
	buf := make([]byte, 0, len(tablePrefix)+8+len(recordPrefixSep))
	return appendTableRecordPrefix(buf, tableID)
}

// GenTableIndexPrefix composes index prefix with tableID: "t[tableID]_i".
func GenTableIndexPrefix(tableID int64) kv.Key {
	buf := make([]byte, 0, len(tablePrefix)+8+len(indexPrefixSep))
	return appendTableIndexPrefix(buf, tableID)
}

// GenTablePrefix composes table record and index prefix: "t[tableID]".
func GenTablePrefix(tableID int64) kv.Key {
	buf := make([]byte, 0, len(tablePrefix)+8)
	buf = append(buf, tablePrefix...)
	buf = codec.EncodeInt(buf, tableID)
	return buf
}

// TruncateToRowKeyLen truncates the key to row key length if the key is longer than row key.
func TruncateToRowKeyLen(key kv.Key) kv.Key {
	if len(key) > recordRowKeyLen {
		return key[:recordRowKeyLen]
	}
	return key
}

// GetTableHandleKeyRange returns table handle's key range with tableID.
func GetTableHandleKeyRange(tableID int64) (startKey, endKey []byte) {
	startKey = EncodeRowKeyWithHandle(tableID, math.MinInt64)
	endKey = EncodeRowKeyWithHandle(tableID, math.MaxInt64)
	return
}

// GetTableIndexKeyRange returns table index's key range with tableID and indexID.
func GetTableIndexKeyRange(tableID, indexID int64) (startKey, endKey []byte) {
	startKey = EncodeIndexSeekKey(tableID, indexID, nil)
	endKey = EncodeIndexSeekKey(tableID, indexID, []byte{255})
	return
}

const (
	codeInvalidRecordKey   = 4
	codeInvalidColumnCount = 5
	codeInvalidKey         = 6
	codeInvalidIndexKey    = 7
)<|MERGE_RESOLUTION|>--- conflicted
+++ resolved
@@ -226,12 +226,12 @@
 	var err error
 	values, err = getEncodeRowValues(sc, row, colIDs, values)
 	if err != nil {
-		return nil, err
+		return valBuf, err
 	}
 	valBuf = valBuf[:0]
 	if len(values) == 0 {
 		// We could not set nil value into kv.
-		return []byte{codec.NilFlag}, nil
+		return append(valBuf, codec.NilFlag), nil
 	}
 	return codec.EncodeValue(sc, valBuf, values...)
 }
@@ -248,7 +248,7 @@
 		values[2*i].SetInt64(id)
 		err := flatten(sc, c, &values[2*i+1])
 		if err != nil {
-			return valBuf, errors.Trace(err)
+			return nil, errors.Trace(err)
 		}
 	}
 	return values, nil
@@ -258,17 +258,13 @@
 	var err error
 	values, err = getEncodeRowValues(sc, row, colIDs, values)
 	if err != nil {
-		return nil, nil, err
+		return valBuf, nil, err
 	}
 	valBuf = valBuf[:0]
 	colSize := make(map[int64]int64, len(colIDs))
 	if len(values) == 0 {
 		// We could not set nil value into kv.
-<<<<<<< HEAD
-		return []byte{codec.NilFlag}, colSize, nil
-=======
-		return append(valBuf, codec.NilFlag), nil
->>>>>>> 0668cae6
+		return append(valBuf, codec.NilFlag), colSize, nil
 	}
 	lastLen := 0
 	var colID int64
