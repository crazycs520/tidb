--- conflicted
+++ resolved
@@ -619,18 +619,8 @@
 	svr.InitGlobalConnID(dom.ServerID)
 	go dom.ExpensiveQueryHandle().SetSessionManager(svr).Run()
 	dom.InfoSyncer().SetSessionManager(svr)
-<<<<<<< HEAD
 	stmtcost.StmtCostCollector.SetSessionManager(svr)
-}
-
-func serverShutdown(isgraceful bool) {
-	if isgraceful {
-		graceful = true
-	}
-	svr.Close()
-=======
 	return svr
->>>>>>> 371e10ed
 }
 
 func setupMetrics() {
