// Copyright 2013 The ql Authors. All rights reserved.
// Use of this source code is governed by a BSD-style
// license that can be found in the LICENSES/QL-LICENSE file.

// Copyright 2015 PingCAP, Inc.
//
// Licensed under the Apache License, Version 2.0 (the "License");
// you may not use this file except in compliance with the License.
// You may obtain a copy of the License at
//
//     http://www.apache.org/licenses/LICENSE-2.0
//
// Unless required by applicable law or agreed to in writing, software
// distributed under the License is distributed on an "AS IS" BASIS,
// See the License for the specific language governing permissions and
// limitations under the License.

package tables

import (
	"context"
	"encoding/binary"
	"math"
	"strings"

	"github.com/pingcap/errors"
	"github.com/pingcap/parser/model"
	"github.com/pingcap/parser/mysql"
	"github.com/pingcap/tidb/kv"
	"github.com/pingcap/tidb/meta/autoid"
	"github.com/pingcap/tidb/sessionctx"
	"github.com/pingcap/tidb/sessionctx/stmtctx"
	"github.com/pingcap/tidb/sessionctx/variable"
	"github.com/pingcap/tidb/table"
	"github.com/pingcap/tidb/tablecodec"
	"github.com/pingcap/tidb/types"
	"github.com/pingcap/tidb/util"
	"github.com/pingcap/tidb/util/codec"
	"github.com/pingcap/tidb/util/logutil"
	binlog "github.com/pingcap/tipb/go-binlog"
	"github.com/spaolacci/murmur3"
	"go.uber.org/zap"
)

// tableCommon is shared by both Table and partition.
type tableCommon struct {
	tableID int64
	// physicalTableID is a unique int64 to identify a physical table.
	physicalTableID int64
	Columns         []*table.Column
	publicColumns   []*table.Column
	writableColumns []*table.Column
	writableIndices []table.Index
	indices         []table.Index
	meta            *model.TableInfo
	alloc           autoid.Allocator

	// recordPrefix and indexPrefix are generated using physicalTableID.
	recordPrefix kv.Key
	indexPrefix  kv.Key
}

// Table implements table.Table interface.
type Table struct {
	tableCommon
}

var _ table.Table = &Table{}

// MockTableFromMeta only serves for test.
func MockTableFromMeta(tblInfo *model.TableInfo) table.Table {
	columns := make([]*table.Column, 0, len(tblInfo.Columns))
	for _, colInfo := range tblInfo.Columns {
		col := table.ToColumn(colInfo)
		columns = append(columns, col)
	}

	var t Table
	initTableCommon(&t.tableCommon, tblInfo, tblInfo.ID, columns, nil)
	if tblInfo.GetPartitionInfo() == nil {
		if err := initTableIndices(&t.tableCommon); err != nil {
			return nil
		}
		return &t
	}

	ret, err := newPartitionedTable(&t, tblInfo)
	if err != nil {
		return nil
	}
	return ret
}

// TableFromMeta creates a Table instance from model.TableInfo.
func TableFromMeta(alloc autoid.Allocator, tblInfo *model.TableInfo) (table.Table, error) {
	if tblInfo.State == model.StateNone {
		return nil, table.ErrTableStateCantNone.GenWithStack("table %s can't be in none state", tblInfo.Name)
	}

	colsLen := len(tblInfo.Columns)
	columns := make([]*table.Column, 0, colsLen)
	for i, colInfo := range tblInfo.Columns {
		if colInfo.State == model.StateNone {
			return nil, table.ErrColumnStateCantNone.GenWithStack("column %s can't be in none state", colInfo.Name)
		}

		// Print some information when the column's offset isn't equal to i.
		if colInfo.Offset != i {
			logutil.BgLogger().Error("wrong table schema", zap.Any("table", tblInfo), zap.Any("column", colInfo), zap.Int("index", i), zap.Int("offset", colInfo.Offset), zap.Int("columnNumber", colsLen))
		}

		col := table.ToColumn(colInfo)
		if col.IsGenerated() {
			expr, err := parseExpression(colInfo.GeneratedExprString)
			if err != nil {
				return nil, err
			}
			expr, err = simpleResolveName(expr, tblInfo)
			if err != nil {
				return nil, err
			}
			col.GeneratedExpr = expr
		}
		columns = append(columns, col)
	}

	var t Table
	initTableCommon(&t.tableCommon, tblInfo, tblInfo.ID, columns, alloc)
	if tblInfo.GetPartitionInfo() == nil {
		if err := initTableIndices(&t.tableCommon); err != nil {
			return nil, err
		}
		return &t, nil
	}

	return newPartitionedTable(&t, tblInfo)
}

// initTableCommon initializes a tableCommon struct.
func initTableCommon(t *tableCommon, tblInfo *model.TableInfo, physicalTableID int64, cols []*table.Column, alloc autoid.Allocator) {
	t.tableID = tblInfo.ID
	t.physicalTableID = physicalTableID
	t.alloc = alloc
	t.meta = tblInfo
	t.Columns = cols
	t.publicColumns = t.Cols()
	t.writableColumns = t.WritableCols()
	t.writableIndices = t.WritableIndices()
	t.recordPrefix = tablecodec.GenTableRecordPrefix(physicalTableID)
	t.indexPrefix = tablecodec.GenTableIndexPrefix(physicalTableID)
}

// initTableIndices initializes the indices of the tableCommon.
func initTableIndices(t *tableCommon) error {
	tblInfo := t.meta
	for _, idxInfo := range tblInfo.Indices {
		if idxInfo.State == model.StateNone {
			return table.ErrIndexStateCantNone.GenWithStack("index %s can't be in none state", idxInfo.Name)
		}

		// Use partition ID for index, because tableCommon may be table or partition.
		idx := NewIndex(t.physicalTableID, tblInfo, idxInfo)
		t.indices = append(t.indices, idx)
	}
	return nil
}

func initTableCommonWithIndices(t *tableCommon, tblInfo *model.TableInfo, physicalTableID int64, cols []*table.Column, alloc autoid.Allocator) error {
	initTableCommon(t, tblInfo, physicalTableID, cols, alloc)
	return initTableIndices(t)
}

// Indices implements table.Table Indices interface.
func (t *tableCommon) Indices() []table.Index {
	return t.indices
}

// WritableIndices implements table.Table WritableIndices interface.
func (t *tableCommon) WritableIndices() []table.Index {
	if len(t.writableIndices) > 0 {
		return t.writableIndices
	}
	writable := make([]table.Index, 0, len(t.indices))
	for _, index := range t.indices {
		s := index.Meta().State
		if s != model.StateDeleteOnly && s != model.StateDeleteReorganization {
			writable = append(writable, index)
		}
	}
	return writable
}

// DeletableIndices implements table.Table DeletableIndices interface.
func (t *tableCommon) DeletableIndices() []table.Index {
	// All indices are deletable because we don't need to check StateNone.
	return t.indices
}

// Meta implements table.Table Meta interface.
func (t *tableCommon) Meta() *model.TableInfo {
	return t.meta
}

// GetPhysicalID implements table.Table GetPhysicalID interface.
func (t *Table) GetPhysicalID() int64 {
	return t.physicalTableID
}

// Cols implements table.Table Cols interface.
func (t *tableCommon) Cols() []*table.Column {
	if len(t.publicColumns) > 0 {
		return t.publicColumns
	}
	publicColumns := make([]*table.Column, len(t.Columns))
	maxOffset := -1
	for _, col := range t.Columns {
		if col.State != model.StatePublic {
			continue
		}
		publicColumns[col.Offset] = col
		if maxOffset < col.Offset {
			maxOffset = col.Offset
		}
	}
	return publicColumns[0 : maxOffset+1]
}

// WritableCols implements table WritableCols interface.
func (t *tableCommon) WritableCols() []*table.Column {
	if len(t.writableColumns) > 0 {
		return t.writableColumns
	}
	writableColumns := make([]*table.Column, len(t.Columns))
	maxOffset := -1
	for _, col := range t.Columns {
		if col.State == model.StateDeleteOnly || col.State == model.StateDeleteReorganization {
			continue
		}
		writableColumns[col.Offset] = col
		if maxOffset < col.Offset {
			maxOffset = col.Offset
		}
	}
	return writableColumns[0 : maxOffset+1]
}

// RecordPrefix implements table.Table interface.
func (t *tableCommon) RecordPrefix() kv.Key {
	return t.recordPrefix
}

// IndexPrefix implements table.Table interface.
func (t *tableCommon) IndexPrefix() kv.Key {
	return t.indexPrefix
}

// RecordKey implements table.Table interface.
func (t *tableCommon) RecordKey(h int64) kv.Key {
	return tablecodec.EncodeRecordKey(t.recordPrefix, h)
}

// FirstKey implements table.Table interface.
func (t *tableCommon) FirstKey() kv.Key {
	return t.RecordKey(math.MinInt64)
}

// UpdateRecord implements table.Table UpdateRecord interface.
// `touched` means which columns are really modified, used for secondary indices.
// Length of `oldData` and `newData` equals to length of `t.WritableCols()`.
func (t *tableCommon) UpdateRecord(ctx sessionctx.Context, h int64, oldData, newData []types.Datum, touched []bool) error {
	txn, err := ctx.Txn(true)
	if err != nil {
		return err
	}

	// TODO: reuse bs, like AddRecord does.
	bs := kv.NewBufferStore(txn, kv.DefaultTxnMembufCap)

	// rebuild index
	err = t.rebuildIndices(ctx, bs, h, touched, oldData, newData)
	if err != nil {
		return err
	}
	numColsCap := len(newData) + 1 // +1 for the extra handle column that we may need to append.

	var colIDs, binlogColIDs []int64
	var row, binlogOldRow, binlogNewRow []types.Datum
	colIDs = make([]int64, 0, numColsCap)
	row = make([]types.Datum, 0, numColsCap)
	if shouldWriteBinlog(ctx) {
		binlogColIDs = make([]int64, 0, numColsCap)
		binlogOldRow = make([]types.Datum, 0, numColsCap)
		binlogNewRow = make([]types.Datum, 0, numColsCap)
	}

	for _, col := range t.WritableCols() {
		var value types.Datum
		if col.State != model.StatePublic {
			// If col is in write only or write reorganization state we should keep the oldData.
			// Because the oldData must be the orignal data(it's changed by other TiDBs.) or the orignal default value.
			// TODO: Use newData directly.
			value = oldData[col.Offset]
		} else {
			value = newData[col.Offset]
		}
		if !t.canSkip(col, value) {
			colIDs = append(colIDs, col.ID)
			row = append(row, value)
		}
		if shouldWriteBinlog(ctx) && !t.canSkipUpdateBinlog(col, value) {
			binlogColIDs = append(binlogColIDs, col.ID)
			binlogOldRow = append(binlogOldRow, oldData[col.Offset])
			binlogNewRow = append(binlogNewRow, value)
		}
	}

	key := t.RecordKey(h)
	sessVars := ctx.GetSessionVars()
	sc := sessVars.StmtCtx
	value, err := tablecodec.EncodeRow(sc, row, colIDs, nil, nil)
	if err != nil {
		return err
	}
	if err = bs.Set(key, value); err != nil {
		return err
	}
	if err = bs.SaveTo(txn); err != nil {
		return err
	}
<<<<<<< HEAD
	ctx.StmtAddDirtyTableOP(table.DirtyTableDeleteRow, t.physicalTableID, h, nil)
=======
	ctx.StmtDeleteTableRow(t.physicalTableID, h)
>>>>>>> 6add3679
	if shouldWriteBinlog(ctx) {
		if !t.meta.PKIsHandle {
			binlogColIDs = append(binlogColIDs, model.ExtraHandleID)
			binlogOldRow = append(binlogOldRow, types.NewIntDatum(h))
			binlogNewRow = append(binlogNewRow, types.NewIntDatum(h))
		}
		err = t.addUpdateBinlog(ctx, binlogOldRow, binlogNewRow, binlogColIDs)
		if err != nil {
			return err
		}
	}
	colSize := make(map[int64]int64, len(t.Cols()))
	for id, col := range t.Cols() {
		size, err := codec.EstimateValueSize(sc, newData[id])
		if err != nil {
			continue
		}
		newLen := size - 1
		size, err = codec.EstimateValueSize(sc, oldData[id])
		if err != nil {
			continue
		}
		oldLen := size - 1
		colSize[col.ID] = int64(newLen - oldLen)
	}
	sessVars.TxnCtx.UpdateDeltaForTable(t.physicalTableID, 0, 1, colSize)
	return nil
}

func (t *tableCommon) rebuildIndices(ctx sessionctx.Context, rm kv.RetrieverMutator, h int64, touched []bool, oldData []types.Datum, newData []types.Datum) error {
	txn, err := ctx.Txn(true)
	if err != nil {
		return err
	}
	for _, idx := range t.DeletableIndices() {
		writeIndex := false
		for _, ic := range idx.Meta().Columns {
			if !touched[ic.Offset] {
				continue
			}
			oldVs, err := idx.FetchValues(oldData, nil)
			if err != nil {
				return err
			}
			if err = t.removeRowIndex(ctx.GetSessionVars().StmtCtx, rm, h, oldVs, idx, txn); err != nil {
				return err
			}
			writeIndex = true
			break
		}
		if !writeIndex {
			ctx.UpdateStmtUntouchedIndex(t.physicalTableID, idx.Meta().ID)
		}
	}
	for _, idx := range t.WritableIndices() {
		writeIndex := false
		for _, ic := range idx.Meta().Columns {
			if !touched[ic.Offset] {
				continue
			}
			newVs, err := idx.FetchValues(newData, nil)
			if err != nil {
				return err
			}
			if err := t.buildIndexForRow(ctx, rm, h, newVs, idx, txn); err != nil {
				return err
			}
			writeIndex = true
			break
		}
		if !writeIndex {
			ctx.UpdateStmtUntouchedIndex(t.physicalTableID, idx.Meta().ID)
		}
	}
	return nil
}

// adjustRowValuesBuf adjust writeBufs.AddRowValues length, AddRowValues stores the inserting values that is used
// by tablecodec.EncodeRow, the encoded row format is `id1, colval, id2, colval`, so the correct length is rowLen * 2. If
// the inserting row has null value, AddRecord will skip it, so the rowLen will be different, so we need to adjust it.
func adjustRowValuesBuf(writeBufs *variable.WriteStmtBufs, rowLen int) {
	adjustLen := rowLen * 2
	if writeBufs.AddRowValues == nil || cap(writeBufs.AddRowValues) < adjustLen {
		writeBufs.AddRowValues = make([]types.Datum, adjustLen)
	}
	writeBufs.AddRowValues = writeBufs.AddRowValues[:adjustLen]
}

// getRollbackableMemStore get a rollbackable BufferStore, when we are importing data,
// Just add the kv to transaction's membuf directly.
func (t *tableCommon) getRollbackableMemStore(ctx sessionctx.Context) (kv.RetrieverMutator, error) {
	if ctx.GetSessionVars().LightningMode {
		return ctx.Txn(true)
	}

	bs := ctx.GetSessionVars().GetWriteStmtBufs().BufStore
	if bs == nil {
		txn, err := ctx.Txn(true)
		if err != nil {
			return nil, err
		}
		bs = kv.NewBufferStore(txn, kv.DefaultTxnMembufCap)
	} else {
		bs.Reset()
	}
	return bs, nil
}

// AddRecord implements table.Table AddRecord interface.
func (t *tableCommon) AddRecord(ctx sessionctx.Context, r []types.Datum, opts ...table.AddRecordOption) (recordID int64, err error) {
	var opt table.AddRecordOpt
	for _, fn := range opts {
		fn.ApplyOn(&opt)
	}
	var hasRecordID bool
	cols := t.Cols()
	// opt.IsUpdate is a flag for update.
	// If handle ID is changed when update, update will remove the old record first, and then call `AddRecord` to add a new record.
	// Currently, only insert can set _tidb_rowid, update can not update _tidb_rowid.
	if len(r) > len(cols) && !opt.IsUpdate {
		// The last value is _tidb_rowid.
		recordID = r[len(r)-1].GetInt64()
		hasRecordID = true
	} else {
		for _, col := range cols {
			if col.IsPKHandleColumn(t.meta) {
				recordID = r[col.Offset].GetInt64()
				hasRecordID = true
				break
			}
		}
	}
	if !hasRecordID {
		recordID, err = t.AllocHandle(ctx)
		if err != nil {
			return 0, err
		}
	}

	txn, err := ctx.Txn(true)
	if err != nil {
		return 0, err
	}

	sessVars := ctx.GetSessionVars()

	rm, err := t.getRollbackableMemStore(ctx)
	var createIdxOpts []table.CreateIdxOptFunc
	if len(opts) > 0 {
		createIdxOpts = make([]table.CreateIdxOptFunc, 0, len(opts))
		for _, fn := range opts {
			if raw, ok := fn.(table.CreateIdxOptFunc); ok {
				createIdxOpts = append(createIdxOpts, raw)
			}
		}
	}
	// Insert new entries into indices.
	h, err := t.addIndices(ctx, recordID, r, rm, createIdxOpts)
	if err != nil {
		return h, err
	}

	var colIDs, binlogColIDs []int64
	var row, binlogRow []types.Datum
	colIDs = make([]int64, 0, len(r))
	row = make([]types.Datum, 0, len(r))

	for _, col := range t.WritableCols() {
		var value types.Datum
		// Update call `AddRecord` will already handle the write only column default value.
		// Only insert should add default value for write only column.
		if col.State != model.StatePublic && !opt.IsUpdate {
			// If col is in write only or write reorganization state, we must add it with its default value.
			value, err = table.GetColOriginDefaultValue(ctx, col.ToInfo())
			if err != nil {
				return 0, err
			}
			// add value to `r` for dirty db in transaction.
			// Otherwise when update will panic cause by get value of column in write only state from dirty db.
			if col.Offset < len(r) {
				r[col.Offset] = value
			} else {
				r = append(r, value)
			}
		} else {
			value = r[col.Offset]
		}
		if !t.canSkip(col, value) {
			colIDs = append(colIDs, col.ID)
			row = append(row, value)
		}
	}
	writeBufs := sessVars.GetWriteStmtBufs()
	adjustRowValuesBuf(writeBufs, len(row))
	key := t.RecordKey(recordID)
	sc := sessVars.StmtCtx
	writeBufs.RowValBuf, err = tablecodec.EncodeRow(sc, row, colIDs, writeBufs.RowValBuf, writeBufs.AddRowValues)
	if err != nil {
		return 0, err
	}
	value := writeBufs.RowValBuf
	if err = txn.Set(key, value); err != nil {
		return 0, err
	}
	txn.SetAssertion(key, kv.None)

	if !sessVars.LightningMode {
		if err = rm.(*kv.BufferStore).SaveTo(txn); err != nil {
			return 0, err
		}
	}

	if shouldWriteBinlog(ctx) {
		// For insert, TiDB and Binlog can use same row and schema.
		binlogRow = row
		binlogColIDs = colIDs
		err = t.addInsertBinlog(ctx, recordID, binlogRow, binlogColIDs)
		if err != nil {
			return 0, err
		}
	}
	sc.AddAffectedRows(1)
	colSize := make(map[int64]int64, len(r))
	for id, col := range t.Cols() {
		size, err := codec.EstimateValueSize(sc, r[id])
		if err != nil {
			continue
		}
		colSize[col.ID] = int64(size) - 1
	}
	sessVars.TxnCtx.UpdateDeltaForTable(t.physicalTableID, 1, 1, colSize)
	return recordID, nil
}

// genIndexKeyStr generates index content string representation.
func (t *tableCommon) genIndexKeyStr(colVals []types.Datum) (string, error) {
	// Pass pre-composed error to txn.
	strVals := make([]string, 0, len(colVals))
	for _, cv := range colVals {
		cvs := "NULL"
		var err error
		if !cv.IsNull() {
			cvs, err = types.ToString(cv.GetValue())
			if err != nil {
				return "", err
			}
		}
		strVals = append(strVals, cvs)
	}
	return strings.Join(strVals, "-"), nil
}

// addIndices adds data into indices. If any key is duplicated, returns the original handle.
func (t *tableCommon) addIndices(sctx sessionctx.Context, recordID int64, r []types.Datum, rm kv.RetrieverMutator,
	opts []table.CreateIdxOptFunc) (int64, error) {
	txn, err := sctx.Txn(true)
	if err != nil {
		return 0, err
	}
	// Clean up lazy check error environment
	defer txn.DelOption(kv.PresumeKeyNotExistsError)
	var opt table.CreateIdxOpt
	for _, fn := range opts {
		fn(&opt)
	}
	var ctx context.Context
	if opt.Ctx != nil {
		ctx = opt.Ctx
	} else {
		ctx = context.Background()
	}
	skipCheck := sctx.GetSessionVars().LightningMode || sctx.GetSessionVars().StmtCtx.BatchCheck
	if t.meta.PKIsHandle && !skipCheck && !opt.SkipHandleCheck {
		if err := CheckHandleExists(ctx, sctx, t, recordID, nil); err != nil {
			return recordID, err
		}
	}

	writeBufs := sctx.GetSessionVars().GetWriteStmtBufs()
	indexVals := writeBufs.IndexValsBuf
	for _, v := range t.WritableIndices() {
		var err2 error
		indexVals, err2 = v.FetchValues(r, indexVals)
		if err2 != nil {
			return 0, err2
		}
		var dupKeyErr error
		if !skipCheck && v.Meta().Unique {
			entryKey, err1 := t.genIndexKeyStr(indexVals)
			if err1 != nil {
				return 0, err1
			}
			dupKeyErr = kv.ErrKeyExists.FastGen("Duplicate entry '%s' for key '%s'", entryKey, v.Meta().Name)
			txn.SetOption(kv.PresumeKeyNotExistsError, dupKeyErr)
		}
		if dupHandle, err := v.Create(sctx, rm, indexVals, recordID, opts...); err != nil {
			if kv.ErrKeyExists.Equal(err) {
				return dupHandle, dupKeyErr
			}
			return 0, err
		}
		txn.DelOption(kv.PresumeKeyNotExistsError)
	}
	// save the buffer, multi rows insert can use it.
	writeBufs.IndexValsBuf = indexVals
	return 0, nil
}

// RowWithCols implements table.Table RowWithCols interface.
func (t *tableCommon) RowWithCols(ctx sessionctx.Context, h int64, cols []*table.Column) ([]types.Datum, error) {
	// Get raw row data from kv.
	key := t.RecordKey(h)
	txn, err := ctx.Txn(true)
	if err != nil {
		return nil, err
	}
	value, err := txn.Get(context.TODO(), key)
	if err != nil {
		return nil, err
	}
	v, _, err := DecodeRawRowData(ctx, t.Meta(), h, cols, value)
	if err != nil {
		return nil, err
	}
	return v, nil
}

// DecodeRawRowData decodes raw row data into a datum slice and a (columnID:columnValue) map.
func DecodeRawRowData(ctx sessionctx.Context, meta *model.TableInfo, h int64, cols []*table.Column,
	value []byte) ([]types.Datum, map[int64]types.Datum, error) {
	v := make([]types.Datum, len(cols))
	colTps := make(map[int64]*types.FieldType, len(cols))
	for i, col := range cols {
		if col == nil {
			continue
		}
		if col.IsPKHandleColumn(meta) {
			if mysql.HasUnsignedFlag(col.Flag) {
				v[i].SetUint64(uint64(h))
			} else {
				v[i].SetInt64(h)
			}
			continue
		}
		colTps[col.ID] = &col.FieldType
	}
	rowMap, err := tablecodec.DecodeRow(value, colTps, ctx.GetSessionVars().Location())
	if err != nil {
		return nil, rowMap, err
	}
	defaultVals := make([]types.Datum, len(cols))
	for i, col := range cols {
		if col == nil {
			continue
		}
		if col.IsPKHandleColumn(meta) {
			continue
		}
		ri, ok := rowMap[col.ID]
		if ok {
			v[i] = ri
			continue
		}
		v[i], err = GetColDefaultValue(ctx, col, defaultVals)
		if err != nil {
			return nil, rowMap, err
		}
	}
	return v, rowMap, nil
}

// Row implements table.Table Row interface.
func (t *tableCommon) Row(ctx sessionctx.Context, h int64) ([]types.Datum, error) {
	r, err := t.RowWithCols(ctx, h, t.Cols())
	if err != nil {
		return nil, err
	}
	return r, nil
}

// RemoveRecord implements table.Table RemoveRecord interface.
func (t *tableCommon) RemoveRecord(ctx sessionctx.Context, h int64, r []types.Datum) error {
	err := t.removeRowData(ctx, h)
	if err != nil {
		return err
	}
	err = t.removeRowIndices(ctx, h, r)
	if err != nil {
		return err
	}

	ctx.StmtDeleteTableRow(t.physicalTableID, h)
	if shouldWriteBinlog(ctx) {
		cols := t.Cols()
		colIDs := make([]int64, 0, len(cols)+1)
		for _, col := range cols {
			colIDs = append(colIDs, col.ID)
		}
		var binlogRow []types.Datum
		if !t.meta.PKIsHandle {
			colIDs = append(colIDs, model.ExtraHandleID)
			binlogRow = make([]types.Datum, 0, len(r)+1)
			binlogRow = append(binlogRow, r...)
			binlogRow = append(binlogRow, types.NewIntDatum(h))
		} else {
			binlogRow = r
		}
		err = t.addDeleteBinlog(ctx, binlogRow, colIDs)
	}
	colSize := make(map[int64]int64, len(t.Cols()))
	sc := ctx.GetSessionVars().StmtCtx
	for id, col := range t.Cols() {
		size, err := codec.EstimateValueSize(sc, r[id])
		if err != nil {
			continue
		}
		colSize[col.ID] = -int64(size - 1)
	}
	ctx.GetSessionVars().TxnCtx.UpdateDeltaForTable(t.physicalTableID, -1, 1, colSize)
	return err
}

func (t *tableCommon) addInsertBinlog(ctx sessionctx.Context, h int64, row []types.Datum, colIDs []int64) error {
	mutation := t.getMutation(ctx)
	pk, err := codec.EncodeValue(ctx.GetSessionVars().StmtCtx, nil, types.NewIntDatum(h))
	if err != nil {
		return err
	}
	value, err := tablecodec.EncodeRow(ctx.GetSessionVars().StmtCtx, row, colIDs, nil, nil)
	if err != nil {
		return err
	}
	bin := append(pk, value...)
	mutation.InsertedRows = append(mutation.InsertedRows, bin)
	mutation.Sequence = append(mutation.Sequence, binlog.MutationType_Insert)
	return nil
}

func (t *tableCommon) addUpdateBinlog(ctx sessionctx.Context, oldRow, newRow []types.Datum, colIDs []int64) error {
	old, err := tablecodec.EncodeRow(ctx.GetSessionVars().StmtCtx, oldRow, colIDs, nil, nil)
	if err != nil {
		return err
	}
	newVal, err := tablecodec.EncodeRow(ctx.GetSessionVars().StmtCtx, newRow, colIDs, nil, nil)
	if err != nil {
		return err
	}
	bin := append(old, newVal...)
	mutation := t.getMutation(ctx)
	mutation.UpdatedRows = append(mutation.UpdatedRows, bin)
	mutation.Sequence = append(mutation.Sequence, binlog.MutationType_Update)
	return nil
}

func (t *tableCommon) addDeleteBinlog(ctx sessionctx.Context, r []types.Datum, colIDs []int64) error {
	data, err := tablecodec.EncodeRow(ctx.GetSessionVars().StmtCtx, r, colIDs, nil, nil)
	if err != nil {
		return err
	}
	mutation := t.getMutation(ctx)
	mutation.DeletedRows = append(mutation.DeletedRows, data)
	mutation.Sequence = append(mutation.Sequence, binlog.MutationType_DeleteRow)
	return nil
}

func (t *tableCommon) removeRowData(ctx sessionctx.Context, h int64) error {
	// Remove row data.
	txn, err := ctx.Txn(true)
	if err != nil {
		return err
	}

	key := t.RecordKey(h)
	txn.SetAssertion(key, kv.Exist)
	err = txn.Delete([]byte(key))
	if err != nil {
		return err
	}
	return nil
}

// removeRowIndices removes all the indices of a row.
func (t *tableCommon) removeRowIndices(ctx sessionctx.Context, h int64, rec []types.Datum) error {
	txn, err := ctx.Txn(true)
	if err != nil {
		return err
	}
	for _, v := range t.DeletableIndices() {
		vals, err := v.FetchValues(rec, nil)
		if err != nil {
			logutil.BgLogger().Info("remove row index failed", zap.Any("index", v.Meta()), zap.Uint64("txnStartTS", txn.StartTS()), zap.Int64("handle", h), zap.Any("record", rec), zap.Error(err))
			return err
		}
		if err = v.Delete(ctx.GetSessionVars().StmtCtx, txn, vals, h, txn); err != nil {
			if v.Meta().State != model.StatePublic && kv.ErrNotExist.Equal(err) {
				// If the index is not in public state, we may have not created the index,
				// or already deleted the index, so skip ErrNotExist error.
				logutil.BgLogger().Debug("row index not exists", zap.Any("index", v.Meta()), zap.Uint64("txnStartTS", txn.StartTS()), zap.Int64("handle", h))
				continue
			}
			return err
		}
	}
	return nil
}

// removeRowIndex implements table.Table RemoveRowIndex interface.
func (t *tableCommon) removeRowIndex(sc *stmtctx.StatementContext, rm kv.RetrieverMutator, h int64, vals []types.Datum, idx table.Index, txn kv.Transaction) error {
	return idx.Delete(sc, rm, vals, h, txn)
}

// buildIndexForRow implements table.Table BuildIndexForRow interface.
func (t *tableCommon) buildIndexForRow(ctx sessionctx.Context, rm kv.RetrieverMutator, h int64, vals []types.Datum, idx table.Index, txn kv.Transaction) error {
	if _, err := idx.Create(ctx, rm, vals, h, table.WithAssertion(txn)); err != nil {
		if kv.ErrKeyExists.Equal(err) {
			// Make error message consistent with MySQL.
			entryKey, err1 := t.genIndexKeyStr(vals)
			if err1 != nil {
				// if genIndexKeyStr failed, return the original error.
				return err
			}

			return kv.ErrKeyExists.FastGen("Duplicate entry '%s' for key '%s'", entryKey, idx.Meta().Name)
		}
		return err
	}
	return nil
}

// IterRecords implements table.Table IterRecords interface.
func (t *tableCommon) IterRecords(ctx sessionctx.Context, startKey kv.Key, cols []*table.Column,
	fn table.RecordIterFunc) error {
	prefix := t.RecordPrefix()
	txn, err := ctx.Txn(true)
	if err != nil {
		return err
	}

	it, err := txn.Iter(startKey, prefix.PrefixNext())
	if err != nil {
		return err
	}
	defer it.Close()

	if !it.Valid() {
		return nil
	}

	logutil.BgLogger().Debug("iterate records", zap.ByteString("startKey", startKey), zap.ByteString("key", it.Key()), zap.ByteString("value", it.Value()))

	colMap := make(map[int64]*types.FieldType)
	for _, col := range cols {
		colMap[col.ID] = &col.FieldType
	}
	defaultVals := make([]types.Datum, len(cols))
	for it.Valid() && it.Key().HasPrefix(prefix) {
		// first kv pair is row lock information.
		// TODO: check valid lock
		// get row handle
		handle, err := tablecodec.DecodeRowKey(it.Key())
		if err != nil {
			return err
		}
		rowMap, err := tablecodec.DecodeRow(it.Value(), colMap, ctx.GetSessionVars().Location())
		if err != nil {
			return err
		}
		data := make([]types.Datum, len(cols))
		for _, col := range cols {
			if col.IsPKHandleColumn(t.meta) {
				if mysql.HasUnsignedFlag(col.Flag) {
					data[col.Offset].SetUint64(uint64(handle))
				} else {
					data[col.Offset].SetInt64(handle)
				}
				continue
			}
			if _, ok := rowMap[col.ID]; ok {
				data[col.Offset] = rowMap[col.ID]
				continue
			}
			data[col.Offset], err = GetColDefaultValue(ctx, col, defaultVals)
			if err != nil {
				return err
			}
		}
		more, err := fn(handle, data, cols)
		if !more || err != nil {
			return err
		}

		rk := t.RecordKey(handle)
		err = kv.NextUntil(it, util.RowKeyPrefixFilter(rk))
		if err != nil {
			return err
		}
	}

	return nil
}

// GetColDefaultValue gets a column default value.
// The defaultVals is used to avoid calculating the default value multiple times.
func GetColDefaultValue(ctx sessionctx.Context, col *table.Column, defaultVals []types.Datum) (
	colVal types.Datum, err error) {
	if col.OriginDefaultValue == nil && mysql.HasNotNullFlag(col.Flag) {
		return colVal, errors.New("Miss column")
	}
	if col.State != model.StatePublic {
		return colVal, nil
	}
	if defaultVals[col.Offset].IsNull() {
		colVal, err = table.GetColOriginDefaultValue(ctx, col.ToInfo())
		if err != nil {
			return colVal, err
		}
		defaultVals[col.Offset] = colVal
	} else {
		colVal = defaultVals[col.Offset]
	}

	return colVal, nil
}

// AllocHandle implements table.Table AllocHandle interface.
func (t *tableCommon) AllocHandle(ctx sessionctx.Context) (int64, error) {
	rowID, err := t.Allocator(ctx).Alloc(t.tableID)
	if err != nil {
		return 0, err
	}
	if t.meta.ShardRowIDBits > 0 {
		// Use max record ShardRowIDBits to check overflow.
		if OverflowShardBits(rowID, t.meta.MaxShardRowIDBits) {
			// If overflow, the rowID may be duplicated. For examples,
			// t.meta.ShardRowIDBits = 4
			// rowID = 0010111111111111111111111111111111111111111111111111111111111111
			// shard = 01000000000000000000000000000000000000000000000000000000000000000
			// will be duplicated with:
			// rowID = 0100111111111111111111111111111111111111111111111111111111111111
			// shard = 0010000000000000000000000000000000000000000000000000000000000000
			return 0, autoid.ErrAutoincReadFailed
		}
		txnCtx := ctx.GetSessionVars().TxnCtx
		if txnCtx.Shard == nil {
			shard := t.calcShard(txnCtx.StartTS)
			txnCtx.Shard = &shard
		}
		rowID |= *txnCtx.Shard
	}
	return rowID, nil
}

// OverflowShardBits checks whether the rowID overflow `1<<(64-shardRowIDBits-1) -1`.
func OverflowShardBits(rowID int64, shardRowIDBits uint64) bool {
	mask := (1<<shardRowIDBits - 1) << (64 - shardRowIDBits - 1)
	return rowID&int64(mask) > 0
}

func (t *tableCommon) calcShard(startTS uint64) int64 {
	var buf [8]byte
	binary.LittleEndian.PutUint64(buf[:], startTS)
	hashVal := int64(murmur3.Sum32(buf[:]))
	return (hashVal & (1<<t.meta.ShardRowIDBits - 1)) << (64 - t.meta.ShardRowIDBits - 1)
}

// Allocator implements table.Table Allocator interface.
func (t *tableCommon) Allocator(ctx sessionctx.Context) autoid.Allocator {
	if ctx != nil {
		sessAlloc := ctx.GetSessionVars().IDAllocator
		if sessAlloc != nil {
			return sessAlloc
		}
	}
	return t.alloc
}

// RebaseAutoID implements table.Table RebaseAutoID interface.
func (t *tableCommon) RebaseAutoID(ctx sessionctx.Context, newBase int64, isSetStep bool) error {
	return t.Allocator(ctx).Rebase(t.tableID, newBase, isSetStep)
}

// Seek implements table.Table Seek interface.
func (t *tableCommon) Seek(ctx sessionctx.Context, h int64) (int64, bool, error) {
	txn, err := ctx.Txn(true)
	if err != nil {
		return 0, false, err
	}
	seekKey := tablecodec.EncodeRowKeyWithHandle(t.physicalTableID, h)
	iter, err := txn.Iter(seekKey, t.RecordPrefix().PrefixNext())
	if err != nil {
		return 0, false, err
	}
	if !iter.Valid() || !iter.Key().HasPrefix(t.RecordPrefix()) {
		// No more records in the table, skip to the end.
		return 0, false, nil
	}
	handle, err := tablecodec.DecodeRowKey(iter.Key())
	if err != nil {
		return 0, false, err
	}
	return handle, true, nil
}

// Type implements table.Table Type interface.
func (t *tableCommon) Type() table.Type {
	return table.NormalTable
}

func shouldWriteBinlog(ctx sessionctx.Context) bool {
	if ctx.GetSessionVars().BinlogClient == nil {
		return false
	}
	return !ctx.GetSessionVars().InRestrictedSQL
}

func (t *tableCommon) getMutation(ctx sessionctx.Context) *binlog.TableMutation {
	return ctx.StmtGetMutation(t.tableID)
}

func (t *tableCommon) canSkip(col *table.Column, value types.Datum) bool {
	return CanSkip(t.Meta(), col, value)
}

// CanSkip is for these cases, we can skip the columns in encoded row:
// 1. the column is included in primary key;
// 2. the column's default value is null, and the value equals to that;
// 3. the column is virtual generated.
func CanSkip(info *model.TableInfo, col *table.Column, value types.Datum) bool {
	if col.IsPKHandleColumn(info) {
		return true
	}
	if col.GetDefaultValue() == nil && value.IsNull() {
		return true
	}
	if col.IsGenerated() && !col.GeneratedStored {
		return true
	}
	return false
}

// canSkipUpdateBinlog checks whether the column can be skipped or not.
func (t *tableCommon) canSkipUpdateBinlog(col *table.Column, value types.Datum) bool {
	if col.IsGenerated() && !col.GeneratedStored {
		return true
	}
	return false
}

var (
	recordPrefixSep = []byte("_r")
)

// FindIndexByColName returns a public table index containing only one column named `name`.
func FindIndexByColName(t table.Table, name string) table.Index {
	for _, idx := range t.Indices() {
		// only public index can be read.
		if idx.Meta().State != model.StatePublic {
			continue
		}

		if len(idx.Meta().Columns) == 1 && strings.EqualFold(idx.Meta().Columns[0].Name.L, name) {
			return idx
		}
	}
	return nil
}

// CheckHandleExists check whether recordID key exists. if not exists, return nil,
// otherwise return kv.ErrKeyExists error.
func CheckHandleExists(ctx context.Context, sctx sessionctx.Context, t table.Table, recordID int64, data []types.Datum) error {
	if pt, ok := t.(*partitionedTable); ok {
		info := t.Meta().GetPartitionInfo()
		pid, err := pt.locatePartition(sctx, info, data)
		if err != nil {
			return err
		}
		t = pt.GetPartition(pid)
	}
	txn, err := sctx.Txn(true)
	if err != nil {
		return err
	}
	// Check key exists.
	recordKey := t.RecordKey(recordID)
	e := kv.ErrKeyExists.FastGen("Duplicate entry '%d' for key 'PRIMARY'", recordID)
	txn.SetOption(kv.PresumeKeyNotExistsError, e)
	defer txn.DelOption(kv.PresumeKeyNotExistsError)
	_, err = txn.Get(ctx, recordKey)
	if err == nil {
		return e
	} else if !kv.ErrNotExist.Equal(err) {
		return err
	}
	return nil
}

func init() {
	table.TableFromMeta = TableFromMeta
	table.MockTableFromMeta = MockTableFromMeta
}<|MERGE_RESOLUTION|>--- conflicted
+++ resolved
@@ -327,11 +327,7 @@
 	if err = bs.SaveTo(txn); err != nil {
 		return err
 	}
-<<<<<<< HEAD
-	ctx.StmtAddDirtyTableOP(table.DirtyTableDeleteRow, t.physicalTableID, h, nil)
-=======
 	ctx.StmtDeleteTableRow(t.physicalTableID, h)
->>>>>>> 6add3679
 	if shouldWriteBinlog(ctx) {
 		if !t.meta.PKIsHandle {
 			binlogColIDs = append(binlogColIDs, model.ExtraHandleID)
